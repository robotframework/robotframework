The core team members over the years:
Pekka Klärck (né Laukkanen)    2005 -
Juha Rantanen                  2005 - 2011
Lasse Koskela                  2005 - 2006
Janne Härkönen                 2006 - 2012
Sami Honkonen                  2006 - 2007
Antti Tuomaala                 2006
Ran Nyman                      2007 - 2010
Heikki Hulkko                  2007 - 2009
Anna Tevaniemi                 2008
Kari Husa                      2009 - 2011
Jussi Malinen                  2010 -
Mikko Korpela                  2010 -
Ismo Aro                       2010 - 2012
Ilmari Kontulainen             2010 - 2013
Tommi Asiala                   2012
Mika Hänninen                  2012 - 2013
Tatu Kairi                     2012 -
Anssi Syrjäsalo                2013 -
Janne Piironen                 2013 -

Other contributors:
Elisabeth Hendrickson          Quick Start Guide (2.0)
Marcin Michalak                String library (2.1)
Chris Prinos                   reST (HTML) support (2.1)
                               How-to debug execution with `pdb` (2.7.6)
Régis Desgroppes               Fixing installation paths (2.1.3)
                               xUnit compatible outputs (2.5.5)
Robert Spielman                Report background colors (2.5)
Xie Yanbo                      Alignment of east asian characters (2.5.3)
JSXGraph Developers            JSXGraph tool and license changes for it (2.6)
Imran                          Template names to listener API (2.6)
                               Suite source to listener API (2.7)
Tatu Aalto                     Get Time keyword enhancement (2.7.5)
Eemeli Kantola                 Fix for non-breaking spaces (2.7.5)
Martti Haukijärvi              IronPython support to Screenshot library (2.7.5)
Guy Kisel                      How-to use decorators when creating libraries (2.7.7)
                               BuiltIn.Log pprint support (2.8.6)
                               New pattern matching keywords in Collections (2.8.6)
                               Keyword/variable not found recommendations (2.8.6)
                               Tidy ELSE and ELSE IF onto separate lines (2.8.7)
Mike Terzo                     Better connection errors to Remote library (2.7.7)
Asko Soukka                    reST (plain text) support (2.8.2)
Vivek Kumar Verma              reST (plain text) support (2.8.2)
Stefan Zimmermann              **kwargs support for dynamic libraries (2.8.2)
                               **kwargs support for Java libraries (2.8.3)
                               *varargs support using java.util.List (2.8.3)
Mirel Pehadzic                 Terminal emulation for Telnet library (2.8.2)
Diogo Sa-Chaves De Oliveira    Terminal emulation for Telnet library (2.8.2)
Lionel Perrin                  Giving custom seed to --randomize (2.8.5)
Michael Walle                  Telnet.Write Control Character keyword (2.8.5)
                               Telnet.Read Until Prompt strip_prompt option (2.8.7)
Tero Kinnunen                  BDD 'But' prefix ignored (2.8.7)
Heiko Thiery                   Enable log level config option for TelnetLibrary (2.8.7)
Nicolae Chedea                 Float parameters in FOR IN RANGE (2.8.7)
Jared Hellman                  Custom keyword names (2.9)
                               Embedded arguments for library keywords (2.9)
Vinicius K. Ruoso              Support multiple listeners per library (2.9)
Joseph Lorenzini               Exposed ERROR log level for keywords (2.9)
Guillaume Grossetie            Less flashy report and log styles (2.9, #1943)
<<<<<<< HEAD
Moon SungHoon                  Get Regexp Matches Keyword in String library (2.9)
=======
Ed Brannin                     FOR ... IN ZIP, FOR ... IN ENUMERATE (2.9, #1989)
>>>>>>> 01c591e7
<|MERGE_RESOLUTION|>--- conflicted
+++ resolved
@@ -58,8 +58,5 @@
 Vinicius K. Ruoso              Support multiple listeners per library (2.9)
 Joseph Lorenzini               Exposed ERROR log level for keywords (2.9)
 Guillaume Grossetie            Less flashy report and log styles (2.9, #1943)
-<<<<<<< HEAD
-Moon SungHoon                  Get Regexp Matches Keyword in String library (2.9)
-=======
 Ed Brannin                     FOR ... IN ZIP, FOR ... IN ENUMERATE (2.9, #1989)
->>>>>>> 01c591e7
+Moon SungHoon                  Get Regexp Matches Keyword in String library (2.9)