"""Robot Framework post-install script for Windows.

This script is executed as the last part of the graphical Windows installation
and during un-installation started from `Add/Remote Programs`.

For more details:
http://docs.python.org/distutils/builtdist.html#postinstallation-script
"""

from os.path import join
import os
import sys


SCRIPT_DIR = join(sys.prefix, 'Scripts')
ROBOT_DIR = join(sys.prefix, 'Lib', 'site-packages', 'robot')
SUCCESS = '''Robot Framework installation was successful!

Add Python and Scripts directories to PATH to be able to use 'pybot'
and 'rebot' start-up scripts from the command line. Also add Jython
and IronPython installation directories to PATH to be able to use
'jybot' and 'ipybot' scripts, respectively.

Python directory: %s
Scripts directory: %s
''' % (sys.prefix, SCRIPT_DIR)


def windows_install():
    """Generates jybot.bat and ipybot.bat scripts."""
    try:
        _create_script('jybot.bat', 'jython')
        _create_script('ipybot.bat', 'ipy')
<<<<<<< HEAD
    except:
        print('Running post-install script failed: %s' % sys.exc_info()[1])
        print('Robot Framework start-up scripts may not work correctly.')
=======
    except Exception as err:
        print 'Running post-install script failed: %s' % err
        print 'Robot Framework start-up scripts may not work correctly.'
>>>>>>> 3a7571d2
        return
    # Avoid "close failed in file object destructor" error when UAC disabled
    # http://code.google.com/p/robotframework/issues/detail?id=1331
    if sys.stdout.fileno() != -2:
        print(SUCCESS)


def _create_script(name, interpreter):
    path = join(SCRIPT_DIR, name)
    runner = join(ROBOT_DIR, 'run.py')
    with open(path, 'w') as script:
        script.write('@echo off\n%s "%s" %%*\n' % (interpreter, runner))
    file_created(path)


def windows_uninstall():
    """Deletes Jython compiled files (*$py.class).

    Un-installer deletes files only if installer has created them and also
    deletes directories only if they are empty. Thus compiled files created
    by Jython must be deleted separately.
    """
    for base, _, files in os.walk(ROBOT_DIR):
        for name in files:
            if name.endswith('$py.class'):
                try:
                    os.remove(join(base, name))
                except OSError:
                    pass


if __name__ == '__main__':
    {'-install': windows_install,
     '-remove': windows_uninstall}[sys.argv[1]]()<|MERGE_RESOLUTION|>--- conflicted
+++ resolved
@@ -6,6 +6,7 @@
 For more details:
 http://docs.python.org/distutils/builtdist.html#postinstallation-script
 """
+from __future__ import print_function
 
 from os.path import join
 import os
@@ -31,15 +32,9 @@
     try:
         _create_script('jybot.bat', 'jython')
         _create_script('ipybot.bat', 'ipy')
-<<<<<<< HEAD
-    except:
-        print('Running post-install script failed: %s' % sys.exc_info()[1])
+    except Exception as err:
+        print('Running post-install script failed: %s' % err)
         print('Robot Framework start-up scripts may not work correctly.')
-=======
-    except Exception as err:
-        print 'Running post-install script failed: %s' % err
-        print 'Robot Framework start-up scripts may not work correctly.'
->>>>>>> 3a7571d2
         return
     # Avoid "close failed in file object destructor" error when UAC disabled
     # http://code.google.com/p/robotframework/issues/detail?id=1331
