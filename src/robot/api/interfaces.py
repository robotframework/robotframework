#  Copyright 2008-2015 Nokia Networks
#  Copyright 2016-     Robot Framework Foundation
#
#  Licensed under the Apache License, Version 2.0 (the "License");
#  you may not use this file except in compliance with the License.
#  You may obtain a copy of the License at
#
#      http://www.apache.org/licenses/LICENSE-2.0
#
#  Unless required by applicable law or agreed to in writing, software
#  distributed under the License is distributed on an "AS IS" BASIS,
#  WITHOUT WARRANTIES OR CONDITIONS OF ANY KIND, either express or implied.
#  See the License for the specific language governing permissions and
#  limitations under the License.

"""Optional base classes for libraries and other extensions.

Module contents:

- :class:`DynamicLibrary` for libraries using the `dynamic library API`__.
- :class:`HybridLibrary` for libraries using the `hybrid library API`__.
- :class:`ListenerV2` for `listener interface version 2`__.
- :class:`ListenerV3` for `listener interface version 3`__.
- :class:`Parser` for `custom parsers`__. Also
  :class:`~robot.running.builder.settings.TestDefaults` used in ``Parser``
  type hints can be imported via this module if needed.
- Type definitions used by the aforementioned classes.

Main benefit of using these base classes is that editors can provide automatic
completion, documentation and type information. Their usage is not required.
Notice also that libraries typically use the static API and do not need any
base class.

.. note:: These classes are not exposed via the top level :mod:`robot.api`
          package and need to imported via :mod:`robot.api.interfaces`.

This module is new in Robot Framework 6.1.

__ http://robotframework.org/robotframework/latest/RobotFrameworkUserGuide.html#dynamic-library-api
__ http://robotframework.org/robotframework/latest/RobotFrameworkUserGuide.html#hybrid-library-api
__ http://robotframework.org/robotframework/latest/RobotFrameworkUserGuide.html#listener-version-2
__ http://robotframework.org/robotframework/latest/RobotFrameworkUserGuide.html#listener-version-3
__ http://robotframework.org/robotframework/latest/RobotFrameworkUserGuide.html#parser-interface
__ https://pypi.org/project/typing-extensions/
"""

import sys
from abc import ABC, abstractmethod
from pathlib import Path
<<<<<<< HEAD
from typing import Any, Dict, List, Sequence, Tuple, TypedDict, Union
=======
from typing import Any, Optional, Mapping, Sequence, TypedDict, Union
>>>>>>> 89c72484
if sys.version_info >= (3, 10):
    from types import UnionType
else:
    UnionType = type

from robot import result, running
from robot.model import Message
from robot.running import TestDefaults, TestSuite


# Type aliases used by DynamicLibrary and HybridLibrary.
Name = str
PositArgs = Sequence[Any]
NamedArgs = Mapping[str, Any]
Documentation = str
Arguments = Sequence[
    Union[
        str,                   # Name with possible default like `arg` or `arg=1`.
        'tuple[str]',          # Name without a default like `('arg',)`.
        'tuple[str, Any]'      # Name and default like `('arg', 1)`.
    ]
]
TypeHint = Union[
    type,                      # Actual type.
    str,                       # Type name or alias.
    UnionType,                 # Union syntax (e.g. `int | float`).
    'tuple[TypeHint, ...]'     # Tuple of type hints. Behaves like a union.
]
TypeHints = Union[
    Mapping[str, TypeHint],    # Types by name.
    Sequence[                  # Types by position.
        Union[
            TypeHint,          # Type hint.
            None               # No type hint.
        ]
    ]
]
Tags = Sequence[str]
Source = str


class DynamicLibrary(ABC):
    """Optional base class for libraries using the dynamic library API.

    The dynamic library API makes it possible to dynamically specify
    what keywords a library implements and run them by using
    :meth:`get_keyword_names` and :meth:`run_keyword` methods, respectively.
    In addition to that it has various optional methods for returning more
    information about the implemented keywords to Robot Framework.
    """

    @abstractmethod
    def get_keyword_names(self) -> Sequence[Name]:
        """Return names of the keywords this library implements.

        :return: Keyword names as a list of strings.

        ``name`` passed to other methods is always in the same format as
        returned by this method.
        """
        raise NotImplementedError

    @abstractmethod
    def run_keyword(self, name: Name, args: PositArgs, named: NamedArgs) -> Any:
        """Execute the specified keyword using the given arguments.

        :param name: Keyword name as a string.
        :param args: Positional arguments as a list.
        :param named: Named arguments as a dictionary.
        :raises: Reporting FAIL or SKIP status.
        :return: Keyword's return value.

        Reporting status, logging, returning values, etc. is handled the same
        way as with the normal static library API.
        """
        raise NotImplementedError

    def get_keyword_documentation(self, name: Name) -> 'Documentation | None':
        """Optional method to return keyword documentation.

        The first logical line of keyword documentation is shown in
        the execution log under the executed keyword. The whole
        documentation is shown in documentation generated by Libdoc.

        :param name: Keyword name as a string.
        :return: Documentation as a string oras ``None`` if there is no
            documentation.

        This method is also used to get the overall library documentation as
        well as documentation related to importing the library. They are
        got by calling this method with special names ``__intro__`` and
        ``__init__``, respectively.
        """
        return None

    def get_keyword_arguments(self, name: Name) -> 'Arguments | None':
        """Optional method to return keyword's argument specification.

        Returned information is used during execution for argument validation.
        In addition to that, arguments are shown in documentation generated
        by Libdoc.

        :param name: Keyword name as a string.
        :return: Argument specification using format explained below.

        Argument specification defines what arguments the keyword accepts.
        Returning ``None`` means that the keywords accepts any arguments.
        Accepted arguments are returned as a list using these rules:

        - Normal arguments are specified as a list of strings like
          ``['arg1', 'arg2']``. An empty list denotes that the keyword
          accepts no arguments.
        - Varargs must have a ``*`` prefix like ``['*numbers']``. There can
          be only one varargs, and it must follow normal arguments.
        - Arguments after varargs like ``['*items', 'arg']`` are considered
          named-only arguments.
        - If keyword does not accept varargs, a lone ``*`` can be used
          a separator between normal and named-only arguments like
          ``['normal', '*', 'named']``.
        - Kwargs must have a ``**``  prefix like ``['**config']``. There can
          be only one kwargs, and it must be last.

        Both normal arguments and named-only arguments can have default values:

        - Default values can be embedded to argument names so that they are
          separated with the equal sign like ``name=default``. In this case
          the default value type is always a string.
        - Alternatively arguments and their default values can be represented
          as two-tuples like ``('name', 'default')``. This allows non-string
          default values and automatic argument conversion based on them.
        - Arguments without default values can also be specified as tuples
          containing just the name like ``('name',)``.
        - With normal arguments, arguments with default values must follow
          arguments without them. There is no such restriction with named-only
          arguments.
        """
        return None

<<<<<<< HEAD
    def get_keyword_types(self, name: Name) -> 'Types | None':
=======
    def get_keyword_types(self, name: Name) -> Optional[TypeHints]:
>>>>>>> 89c72484
        """Optional method to return keyword's type specification.

        Type information is used for automatic argument conversion during
        execution. It is also shown in documentation generated by Libdoc.

        :param name: Keyword name as a string.
        :return: Type specification as a dictionary, as a list, or as ``None``
            if type information is not known.

        Type information can be mapped to arguments returned by
        :meth:`get_keyword_names` either by names using a dictionary or
        by position using a list. For example, if a keyword has argument
        specification ``['arg', 'second']``, it would be possible to return
        types both like ``{'arg': str, 'second': int}`` and ``[str, int]``.

        Regardless of the approach that is used, it is not necessarily to
        specify types for all arguments. When using a dictionary, some
        arguments can be omitted altogether. When using a list, it is possible
        to use ``None`` to mark that a certain argument does not have type
        information and arguments at the end can be omitted altogether.

        If is possible to specify that an argument has multiple possible types
        by using unions like ``{'arg': Union[int, float]}`` or tuples like
        ``{'arg': (int, float)}``.

        In addition to specifying types using classes, it is also possible
        to use names or aliases like ``{'a': 'int', 'b': 'boolean'}``.
        For an up-to-date list of supported types, names and aliases see
        the User Guide.
        """
        return None

    def get_keyword_tags(self, name: Name) -> 'Tags | None':
        """Optional method to return keyword's tags.

        Tags are shown in the execution log and in documentation generated by
        Libdoc. Tags can also be used with various command line options.

        :param name: Keyword name as a string.
        :return: Tags as a list of strings or ``None`` if there are no tags.
        """
        return None

    def get_keyword_source(self, name: Name) -> 'Source | None':
        """Optional method to return keyword's source path and line number.

        Source information is used by IDEs to provide navigation from
        keyword usage to implementation.

        :param name: Keyword name as a string.
        :return: Source as a string in format ``path:lineno`` or ``None``
            if source is not known.

        The general format to return the source is ``path:lineno`` like
        ``/example/Lib.py:42``. If the line number is not known, it is
        possible to return only the path. If the keyword is in the same
        file as the main library class, the path can be omitted and only
        the line number returned like ``:42``.

        The source information of the library itself is got automatically from
        the imported library class. The library source path is used with all
        keywords that do not return their own path.
        """
        return None


class HybridLibrary(ABC):
    """Optional base class for libraries using the hybrid library API.

    Hybrid library API makes it easy to specify what keywords a library
    implements by using the :meth:`get_keyword_names` method. After getting
    keyword names, Robot Framework uses ``getattr`` to get the actual keyword
    methods exactly like it does when using the normal static library API.
    Keyword name, arguments, documentation, tags, and so on are got directly
    from the keyword method.

    It is possible to implement keywords also outside the main library class.
    In such cases the library needs to have a ``__getattr__`` method that
    returns desired keyword methods.
    """

    @abstractmethod
    def get_keyword_names(self) -> Sequence[Name]:
        """Return names of the implemented keyword methods as a list or strings.

        Returned names must match names of the implemented keyword methods.
        """
        raise NotImplementedError


# Attribute dictionary specifications used by ListenerV2.

class StartSuiteAttributes(TypedDict):
    """Attributes passed to listener v2 ``start_suite`` method.

    See the User Guide for more information.
    """
    id: str
    longname: str
    doc: str
    metadata: Dict[str, Any]
    source: str
    suites: 'list[str]'
    tests: 'list[str]'
    totaltests: int
    starttime: str


class EndSuiteAttributes(StartSuiteAttributes):
    """Attributes passed to listener v2 ``end_suite`` method.

    See the User Guide for more information.
    """
    endtime: str
    elapsedtime: int
    status: str
    statistics: str
    message: str


class StartTestAttributes(TypedDict):
    """Attributes passed to listener v2 ``start_test`` method.

    See the User Guide for more information.
    """
    id: str
    longname: str
    originalname: str
    doc: str
    tags: 'list[str]'
    template: str
    source: str
    lineno: int
    starttime: str


class EndTestAttributes(StartTestAttributes):
    """Attributes passed to listener v2 ``end_test`` method.

    See the User Guide for more information.
    """
    endtime: str
    elapedtime: int
    status: str
    message: str


class OptionalKeywordAttributes(TypedDict, total=False):
    """Extra attributes passed to listener v2 ``start/end_keyword`` methods.

    These attributes are included with control structures. For example, with
    IF structures attributes include ``condition``.
    """
<<<<<<< HEAD
    # FOR / ITERATION with FOR
    variables: 'List[str] | Dict[str, str]'
    flavor: str
    # RETURN
    values: List[str]
=======
    # FOR
    variables: 'list[str]'
    flavor: str
    values: 'list[str]'
    # ITERATION with FOR
    variables: 'dict[str, str]'
>>>>>>> 89c72484
    # WHILE and IF
    condition: str
    # WHILE
    limit: str
    # EXCEPT
    patterns: 'list[str]'
    pattern_type: str
    variable: str
<<<<<<< HEAD
=======
    # RETURN
    values: 'list[str]'
>>>>>>> 89c72484


class StartKeywordAttributes(OptionalKeywordAttributes):
    """Attributes passed to listener v2 ``start_keyword`` method.

    See the User Guide for more information.
    """
    type: str
    kwname: str
    libname: str
    doc: str
    args: 'list[str]'
    assign: 'list[str]'
    tags: 'list[str]'
    source: str
    lineno: int
    status: str
    starttime: str


class EndKeywordAttributes(StartKeywordAttributes):
    """Attributes passed to listener v2 ``end_keyword`` method.

    See the User Guide for more information.
    """
    endtime: str
    elapsedtime: int


class MessageAttributes(TypedDict):
    """Attributes passed to listener v2 ``log_message`` and ``messages`` methods.

    See the User Guide for more information.
    """
    message: str
    level: str
    timestamp: str
    html: str


class LibraryAttributes(TypedDict):
    """Attributes passed to listener v2 ``library_import`` method.

    See the User Guide for more information.
    """
    args: 'list[str]'
    originalname: str
    source: str
    importer: 'str | None'


class ResourceAttributes(TypedDict):
    """Attributes passed to listener v2 ``resource_import`` method.

    See the User Guide for more information.
    """
    source: str
    importer: 'str | None'


class VariablesAttributes(TypedDict):
    """Attributes passed to listener v2 ``variables_import`` method.

    See the User Guide for more information.
    """
    args: 'list[str]'
    source: str
    importer: 'str | None'


class ListenerV2:
    """Optional base class for listeners using the listener API v2."""
    ROBOT_LISTENER_API_VERSION = 2

    def start_suite(self, name: str, attributes: StartSuiteAttributes) -> None:
        """Called when a suite starts."""

    def end_suite(self, name: str, attributes: EndSuiteAttributes) -> None:
        """Called when a suite end."""

    def start_test(self, name: str, attributes: StartTestAttributes) -> None:
        """Called when a test or task starts."""

    def end_test(self, name: str, attributes: EndTestAttributes) -> None:
        """Called when a test or task ends."""

    def start_keyword(self, name: str, attributes: StartKeywordAttributes) -> None:
        """Called when a keyword or a control structure like IF starts.

        The type of the started item is in ``attributes['type']``. Control
        structures can contain extra attributes that are only relevant to them.
        """

    def end_keyword(self, name: str, attributes: EndKeywordAttributes) -> None:
        """Called when a keyword or a control structure like IF ends.

        The type of the started item is in ``attributes['type']``. Control
        structures can contain extra attributes that are only relevant to them.
        """

    def log_message(self, message: MessageAttributes) -> None:
        """Called when a normal log message are emitted.

        The messages are typically logged by keywords, but also the framework
        itself logs some messages. These messages end up to output.xml and
        log.html.
        """

    def message(self, message: MessageAttributes) -> None:
        """Called when framework's internal messages are emitted.

        Only logged by the framework itself. These messages end up to the syslog
        if it is enabled.
        """

    def library_import(self, name: str, attributes: LibraryAttributes) -> None:
        """Called after a library has been imported."""

    def resource_import(self, name: str, attributes: ResourceAttributes) -> None:
        """Called after a resource file has been imported."""

    def variables_import(self, name: str, attributes: VariablesAttributes) -> None:
        """Called after a variable file has been imported."""

    def output_file(self, path: str) -> None:
        """Called after the output file has been created.

        At this point the file is guaranteed to be closed.
        """

    def log_file(self, path: str) -> None:
        """Called after the log file has been created."""

    def report_file(self, path: str) -> None:
        """Called after the report file has been created."""

    def xunit_file(self, path: str) -> None:
        """Called after the xunit compatible output file has been created."""

    def debug_file(self, path: str) -> None:
        """Called after the debug file has been created."""

    def close(self) -> None:
        """Called when the whole execution ends.

        With library listeners called when the library goes out of scope.
        """


class ListenerV3:
    """Optional base class for listeners using the listener API v3."""
    ROBOT_LISTENER_API_VERSION = 3

    def start_suite(self, data: running.TestSuite, result: result.TestSuite) -> None:
        """Called when a suite starts."""

    def end_suite(self, data: running.TestSuite, result: result.TestSuite) -> None:
        """Called when a suite ends."""

    def start_test(self, data: running.TestCase, result: result.TestCase) -> None:
        """Called when a test or task starts."""

    def end_test(self, data: running.TestCase, result: result.TestCase):
        """Called when a test or tasks ends."""

    def log_message(self, message: Message) -> None:
        """Called when a normal log message are emitted.

        The messages are typically logged by keywords, but also the framework
        itself logs some messages. These messages end up to output.xml and
        log.html.
        """

    def message(self, message: Message) -> None:
        """Called when framework's internal messages are emitted.

        Only logged by the framework itself. These messages end up to the syslog
        if it is enabled.
        """

    def output_file(self, path: str) -> None:
        """Called after the output file has been created.

        At this point the file is guaranteed to be closed.
        """

    def log_file(self, path: str) -> None:
        """Called after the log file has been created."""

    def report_file(self, path: str) -> None:
        """Called after the report file has been created."""

    def xunit_file(self, path: str) -> None:
        """Called after the xunit compatible output file has been created."""

    def debug_file(self, path: str) -> None:
        """Called after the debug file has been created."""

    def close(self) -> None:
        """Called when the whole execution ends.

        With library listeners called when the library goes out of scope.
        """


class Parser(ABC):
    """Optional base class for custom parsers.

    Parsers do not need to explicitly extend this class and in simple cases
    it is possible to implement them as modules. Regardless how a parser is
    implemented, it must have :attr:`extension` attribute and :meth:`parse`
    method. The :meth:`parse_init` method is optional and only needed if
    a parser supports parsing suite initialization files.

    The mandatory :attr:`extension` attribute specifies what file extension or
    extensions a parser supports. It can be set either as a class or instance
    attribute, and it can be either a string or a sequence of strings. The
    attribute can also be named ``EXTENSION``, which typically works better
    when a parser is implemented as a module.

    Example::

        from pathlib import Path
        from robot.api import TestSuite
        from robot.api.interfaces import Parser, TestDefaults


        class ExampleParser(Parser):
            extension = '.example'

            def parse(self, source: Path, defaults: TestDefaults) -> TestSuite:
                suite = TestSuite(TestSuite.name_from_source(source), source=source)
                # parse the source file and add tests to the created suite
                return suite

    The support for custom parsers is new in Robot Framework 6.1.
    """
    extension: 'str | Sequence[str]'

    @abstractmethod
    def parse(self, source: Path, defaults: TestDefaults) -> TestSuite:
        """Mandatory method for parsing suite files.

        :param source: Path to the file to parse.
        :param defaults: Default values set for test in init files.

        The ``defaults`` argument is optional. It is possible to implement
        this method also so that it accepts only ``source``.
        """
        raise NotImplementedError

    def parse_init(self, source: Path, defaults: TestDefaults) -> TestSuite:
        """Optional method for parsing suite initialization files.

        :param source: Path to the file to parse.
        :param defaults: Default values to used with tests in child suites.

        The ``defaults`` argument is optional. It is possible to implement
        this method also so that it accepts only ``source``.

        If this method is not implemented, possible initialization files cause
        an error.
        """
        raise NotImplementedError<|MERGE_RESOLUTION|>--- conflicted
+++ resolved
@@ -47,11 +47,7 @@
 import sys
 from abc import ABC, abstractmethod
 from pathlib import Path
-<<<<<<< HEAD
-from typing import Any, Dict, List, Sequence, Tuple, TypedDict, Union
-=======
-from typing import Any, Optional, Mapping, Sequence, TypedDict, Union
->>>>>>> 89c72484
+from typing import Any, Mapping, Sequence, TypedDict, Union
 if sys.version_info >= (3, 10):
     from types import UnionType
 else:
@@ -190,11 +186,7 @@
         """
         return None
 
-<<<<<<< HEAD
-    def get_keyword_types(self, name: Name) -> 'Types | None':
-=======
-    def get_keyword_types(self, name: Name) -> Optional[TypeHints]:
->>>>>>> 89c72484
+    def get_keyword_types(self, name: Name) -> 'TypeHints | None':
         """Optional method to return keyword's type specification.
 
         Type information is used for automatic argument conversion during
@@ -348,20 +340,10 @@
     These attributes are included with control structures. For example, with
     IF structures attributes include ``condition``.
     """
-<<<<<<< HEAD
     # FOR / ITERATION with FOR
-    variables: 'List[str] | Dict[str, str]'
+    variables: 'list[str] | dict[str, str]'
     flavor: str
-    # RETURN
-    values: List[str]
-=======
-    # FOR
-    variables: 'list[str]'
-    flavor: str
-    values: 'list[str]'
-    # ITERATION with FOR
-    variables: 'dict[str, str]'
->>>>>>> 89c72484
+    values: 'list[str]'    # Also RETURN
     # WHILE and IF
     condition: str
     # WHILE
@@ -370,11 +352,6 @@
     patterns: 'list[str]'
     pattern_type: str
     variable: str
-<<<<<<< HEAD
-=======
-    # RETURN
-    values: 'list[str]'
->>>>>>> 89c72484
 
 
 class StartKeywordAttributes(OptionalKeywordAttributes):
