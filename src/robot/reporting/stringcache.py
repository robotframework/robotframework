#  Copyright 2008-2015 Nokia Solutions and Networks
#
#  Licensed under the Apache License, Version 2.0 (the "License");
#  you may not use this file except in compliance with the License.
#  You may obtain a copy of the License at
#
#      http://www.apache.org/licenses/LICENSE-2.0
#
#  Unless required by applicable law or agreed to in writing, software
#  distributed under the License is distributed on an "AS IS" BASIS,
#  WITHOUT WARRANTIES OR CONDITIONS OF ANY KIND, either express or implied.
#  See the License for the specific language governing permissions and
#  limitations under the License.

from six import PY3

import sys
from operator import itemgetter

from robot.utils import compress_text


if PY3:
    long = int
#TODO: Still needed?
class StringIndex(long):
<<<<<<< HEAD
    # Methods below are needed due to http://bugs.jython.org/issue1828

    def __str__(self):
        return long.__str__(self).rstrip('L')

    def __bool__(self):
        return bool(long(self))
=======
    pass
>>>>>>> 3a7571d2

    #PY2
    def __nonzero__(self):
        return self.__bool__()


class StringCache(object):
    _compress_threshold = 80
    _use_compressed_threshold = 1.1
    _zero_index = StringIndex(0)

    def __init__(self):
        self._cache = {'*': self._zero_index}

    def add(self, text):
        if not text:
            return self._zero_index
        text = self._encode(text)
        if text not in self._cache:
            self._cache[text] = StringIndex(len(self._cache))
        return self._cache[text]

    def _encode(self, text):
        raw = self._raw(text)
        if raw in self._cache or len(raw) < self._compress_threshold:
            return raw
        compressed = compress_text(text)
        if len(compressed) * self._use_compressed_threshold < len(raw):
            return compressed
        return raw

    def _raw(self, text):
        return '*'+text

    def dump(self):
        return tuple(item[0] for item in sorted(self._cache.items(),
                                                key=itemgetter(1)))<|MERGE_RESOLUTION|>--- conflicted
+++ resolved
@@ -24,21 +24,7 @@
     long = int
 #TODO: Still needed?
 class StringIndex(long):
-<<<<<<< HEAD
-    # Methods below are needed due to http://bugs.jython.org/issue1828
-
-    def __str__(self):
-        return long.__str__(self).rstrip('L')
-
-    def __bool__(self):
-        return bool(long(self))
-=======
     pass
->>>>>>> 3a7571d2
-
-    #PY2
-    def __nonzero__(self):
-        return self.__bool__()
 
 
 class StringCache(object):
