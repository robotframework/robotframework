#  Copyright 2008-2015 Nokia Networks
#  Copyright 2016-     Robot Framework Foundation
#
#  Licensed under the Apache License, Version 2.0 (the "License");
#  you may not use this file except in compliance with the License.
#  You may obtain a copy of the License at
#
#      http://www.apache.org/licenses/LICENSE-2.0
#
#  Unless required by applicable law or agreed to in writing, software
#  distributed under the License is distributed on an "AS IS" BASIS,
#  WITHOUT WARRANTIES OR CONDITIONS OF ANY KIND, either express or implied.
#  See the License for the specific language governing permissions and
#  limitations under the License.

from robot.model import BodyItem
from robot.output import LEVELS

from .jsbuildingcontext import JsBuildingContext
from .jsexecutionresult import JsExecutionResult

<<<<<<< HEAD
KEYWORD_TYPES = {'kw': 0, 'setup': 1, 'teardown': 2, 'for': 3, 'foritem': 4,
                 'if': 5, 'elseif': 6, 'else': 7}
=======

IF_ELSE_ROOT = BodyItem.IF_ELSE_ROOT
STATUSES = {'FAIL': 0, 'PASS': 1, 'SKIP': 2, 'NOT RUN': 3}
KEYWORD_TYPES = {'KEYWORD': 0, 'SETUP': 1, 'TEARDOWN': 2,
                 'FOR': 3, 'FOR ITERATION': 4,
                 'IF': 5, 'ELSE IF': 6, 'ELSE': 7}
>>>>>>> 398e60b3
MESSAGE_TYPE = 8


class JsModelBuilder(object):

    def __init__(self, log_path=None, split_log=False, expand_keywords=None,
                 prune_input_to_save_memory=False):
        self._context = JsBuildingContext(log_path, split_log, expand_keywords,
                                          prune_input_to_save_memory)

    def build_from(self, result_from_xml):
        # Statistics must be build first because building suite may prune input.
        return JsExecutionResult(
            statistics=StatisticsBuilder().build(result_from_xml.statistics),
            suite=SuiteBuilder(self._context).build(result_from_xml.suite),
            errors=ErrorsBuilder(self._context).build(result_from_xml.errors),
            strings=self._context.strings,
            basemillis=self._context.basemillis,
            split_results=self._context.split_results,
            min_level=self._context.min_level,
            expand_keywords=self._context.expand_keywords
        )


class _Builder(object):

    def __init__(self, context):
        self._context = context
        self._string = self._context.string
        self._html = self._context.html
        self._timestamp = self._context.timestamp

    def _get_status(self, item):
<<<<<<< HEAD
        model = (item.status,
=======
        # Branch status with IF/ELSE, "normal" status with others.
        status = getattr(item, 'branch_status', item.status)
        model = (STATUSES[status],
>>>>>>> 398e60b3
                 self._timestamp(item.starttime),
                 item.elapsedtime)
        msg = getattr(item, 'message', '')
        if not msg:
            return model
        elif msg.startswith('*HTML*'):
            msg = self._string(msg[6:].lstrip(), escape=False)
        else:
            msg = self._string(msg)
        return model + (msg,)

    def _build_keywords(self, steps, split=False):
        splitting = self._context.start_splitting_if_needed(split)
        model = tuple(self._build_keyword(step) for step in self._flatten_ifs(steps))
        return model if not splitting else self._context.end_splitting(model)

    def _flatten_ifs(self, steps):
        for step in steps:
            if step.type != IF_ELSE_ROOT:
                yield step
            else:
                for child in step.body:
                    yield child


class SuiteBuilder(_Builder):

    def __init__(self, context):
        _Builder.__init__(self, context)
        self._build_suite = self.build
        self._build_test = TestBuilder(context).build
        self._build_keyword = KeywordBuilder(context).build

    def build(self, suite):
        with self._context.prune_input(suite.tests, suite.suites):
            stats = self._get_statistics(suite)  # Must be done before pruning
            kws = [kw for kw in (suite.setup, suite.teardown) if kw]
            return (self._string(suite.name, attr=True),
                    self._string(suite.source),
                    self._context.relative_source(suite.source),
                    self._html(suite.doc),
                    tuple(self._yield_metadata(suite)),
                    self._get_status(suite),
                    tuple(self._build_suite(s) for s in suite.suites),
                    tuple(self._build_test(t) for t in suite.tests),
                    tuple(self._build_keyword(k, split=True) for k in kws),
                    stats)

    def _yield_metadata(self, suite):
        for name, value in suite.metadata.items():
            yield self._string(name)
            yield self._html(value)

    def _get_statistics(self, suite):
        stats = suite.statistics  # Access property only once
        return (stats.total, stats.passed, stats.failed, stats.skipped)


class TestBuilder(_Builder):

    def __init__(self, context):
        _Builder.__init__(self, context)
        self._build_keyword = KeywordBuilder(context).build

    def build(self, test):
        kws = self._get_keywords(test)
        with self._context.prune_input(test.body):
            return (self._string(test.name, attr=True),
                    self._string(test.timeout),
                    self._html(test.doc),
                    tuple(self._string(t) for t in test.tags),
                    self._get_status(test),
                    self._build_keywords(kws, split=True))

    def _get_keywords(self, test):
        kws = []
        if test.setup:
            kws.append(test.setup)
        kws.extend(test.body)
        if test.teardown:
            kws.append(test.teardown)
        return kws


class KeywordBuilder(_Builder):

    def __init__(self, context):
        _Builder.__init__(self, context)
        self._build_keyword = self.build
        self._build_message = MessageBuilder(context).build

    def build(self, item, split=False):
        if item.type == item.MESSAGE:
            return self._build_message(item)
        return self.build_keyword(item, split)

    def build_keyword(self, kw, split=False):
        self._context.check_expansion(kw)
        kws = list(kw.body)
        if getattr(kw, 'teardown', None):
            kws.append(kw.teardown)
        with self._context.prune_input(kw.body):
            return (KEYWORD_TYPES[kw.type],
                    self._string(kw.kwname, attr=True),
                    self._string(kw.libname, attr=True),
                    self._string(kw.timeout),
                    self._html(kw.doc),
                    self._string(', '.join(kw.args)),
                    self._string(', '.join(kw.assign)),
                    self._string(', '.join(kw.tags)),
                    self._get_status(kw),
                    self._build_keywords(kws, split))


class MessageBuilder(_Builder):

    def build(self, msg):
        if msg.level in ('WARN', 'ERROR'):
            self._context.create_link_target(msg)
        self._context.message_level(msg.level)
        return self._build(msg)

    def _build(self, msg):
        return (MESSAGE_TYPE,
                self._timestamp(msg.timestamp),
                LEVELS[msg.level],
                self._string(msg.html_message, escape=False))


class StatisticsBuilder(object):

    def build(self, statistics):
        return (self._build_stats(statistics.total),
                self._build_stats(statistics.tags),
                self._build_stats(statistics.suite, exclude_empty=False))

    def _build_stats(self, stats, exclude_empty=True):
        return tuple(stat.get_attributes(include_label=True,
                                         include_elapsed=True,
                                         exclude_empty=exclude_empty,
                                         html_escape=True)
                     for stat in stats)


class ErrorsBuilder(_Builder):

    def __init__(self, context):
        _Builder.__init__(self, context)
        self._build_message = ErrorMessageBuilder(context).build

    def build(self, errors):
        with self._context.prune_input(errors.messages):
            return tuple(self._build_message(msg) for msg in errors)


class ErrorMessageBuilder(MessageBuilder):

    def build(self, msg):
        model = self._build(msg)
        link = self._context.link(msg)
        return model if link is None else model + (link,)<|MERGE_RESOLUTION|>--- conflicted
+++ resolved
@@ -19,17 +19,11 @@
 from .jsbuildingcontext import JsBuildingContext
 from .jsexecutionresult import JsExecutionResult
 
-<<<<<<< HEAD
-KEYWORD_TYPES = {'kw': 0, 'setup': 1, 'teardown': 2, 'for': 3, 'foritem': 4,
-                 'if': 5, 'elseif': 6, 'else': 7}
-=======
 
 IF_ELSE_ROOT = BodyItem.IF_ELSE_ROOT
-STATUSES = {'FAIL': 0, 'PASS': 1, 'SKIP': 2, 'NOT RUN': 3}
 KEYWORD_TYPES = {'KEYWORD': 0, 'SETUP': 1, 'TEARDOWN': 2,
                  'FOR': 3, 'FOR ITERATION': 4,
                  'IF': 5, 'ELSE IF': 6, 'ELSE': 7}
->>>>>>> 398e60b3
 MESSAGE_TYPE = 8
 
 
@@ -63,13 +57,9 @@
         self._timestamp = self._context.timestamp
 
     def _get_status(self, item):
-<<<<<<< HEAD
-        model = (item.status,
-=======
         # Branch status with IF/ELSE, "normal" status with others.
         status = getattr(item, 'branch_status', item.status)
-        model = (STATUSES[status],
->>>>>>> 398e60b3
+        model = (status,
                  self._timestamp(item.starttime),
                  item.elapsedtime)
         msg = getattr(item, 'message', '')
