--- conflicted
+++ resolved
@@ -63,16 +63,9 @@
         if suite.metadata or suite.doc:
             self._writer.start('properties')
             if suite.doc:
-<<<<<<< HEAD
                 self._writer.element('property', attrs={'name': 'Documentation', 'value': suite.doc})
             for meta_name, meta_value in suite.metadata.items():
                 self._writer.element('property', attrs={'name': meta_name, 'value': meta_value})
-=======
-                self._writer.element('property', attrs={'name': 'Suite Documentation', 'value': suite.doc})
-            if suite.metadata:
-                for n, v in suite.metadata.items():
-                    self._writer.element('property', attrs={'name': n, 'value': v})
->>>>>>> 087f1212
             self._writer.end('properties')
         self._writer.end('testsuite')
 
