window.testdata = function () {

    var elementsById = {};
    var idCounter = 0;
    var _statistics = null;
    var LEVELS = ['TRACE', 'DEBUG', 'INFO', 'WARN', 'ERROR', 'FAIL', 'SKIP'];
    var STATUSES = ['FAIL', 'PASS', 'SKIP', 'NOT RUN'];
<<<<<<< HEAD
    var KEYWORD_TYPES = ['KEYWORD', 'SETUP', 'TEARDOWN', 'FOR', 'VAR', 'IF', 'ELSE IF', 'ELSE', 'RETURN', 'TRY', 'EXCEPT', 'FINALLY', '', 'CONTINUE', 'BREAK'];
=======
    var KEYWORD_TYPES = ['KEYWORD', 'SETUP', 'TEARDOWN', 'FOR', 'ITERATION', 'IF', 'ELSE IF', 'ELSE', 'RETURN',
                         'TRY', 'EXCEPT', 'FINALLY', 'WHILE'];
>>>>>>> ac480364

    function addElement(elem) {
        if (!elem.id)
            elem.id = uniqueId();
        elementsById[elem.id] = elem;
        return elem;
    }

    function uniqueId() {
        idCounter++;
        return 'element-id-' + idCounter;
    }

    function times(stats) {
        var startMillis = stats[1];
        var elapsed = stats[2];
        if (startMillis === null)
            return [null, null, elapsed];
        return [util.timestamp(startMillis),
                util.timestamp(startMillis + elapsed),
                elapsed];
    }

    function createMessage(element, strings) {
        return model.Message(LEVELS[element[1]],
                             util.timestamp(element[0]),
                             strings.get(element[2]),
                             strings.get(element[3]));
    }

    function parseStatus(stats) {
        return STATUSES[stats[0]];
    }

    function childCreator(parent, childType) {
        return function (elem, strings, index) {
            return addElement(childType(parent, elem, strings, index));
        };
    }

    function createBodyItem(parent, element, strings, index) {
        if (element.length < 5)
            return createMessage(element, strings);
        var messages = util.filter(parent.children(), function (child) {
            return child.type == 'message';
        })
        return createKeyword(parent, element, strings, index - messages.length);
    }

    function createKeyword(parent, element, strings, index) {
        var kw = model.Keyword({
            parent: parent,
            type: KEYWORD_TYPES[element[0]],
            id: 'k' + (index + 1),
            name: strings.get(element[1]),
            libname: strings.get(element[2]),
            timeout: strings.get(element[3]),
            args: strings.get(element[5]),
            assign: strings.get(element[6]),
            tags: strings.get(element[7]),
            doc: function () {
                var doc = strings.get(element[4]);
                this.doc = function () { return doc; };
                return doc;
            },
            status: parseStatus(element[8], strings),
            times: model.Times(times(element[8])),
            isChildrenLoaded: typeof(element[9]) !== 'number'
        });
        lazyPopulateKeywordsFromFile(kw, element[9], strings);
        return kw;
    }

    function lazyPopulateKeywordsFromFile(parent, modelOrIndex, strings) {
        var model, index, populator;
        var creator = childCreator(parent, createBodyItem);
        if (parent.isChildrenLoaded) {
            model = modelOrIndex;
            populator = Populator(model, strings, creator);
        } else {
            index = modelOrIndex;
            parent.childFileName = window.settings['splitLogBase'] + '-' + index + '.js';
            populator = SplitLogPopulator(index, creator);
        }
        parent.populateKeywords(populator);
    }

    function tags(taglist, strings) {
        return util.map(taglist, strings.get);
    }

    function createTest(parent, element, strings, index) {
        var status = element[4];
        var test = model.Test({
            parent: parent,
            id: 't' + (index + 1),
            name: strings.get(element[0]),
            doc: function () {
                var doc = strings.get(element[2]);
                this.doc = function () { return doc; };
                return doc;
            },
            timeout: strings.get(element[1]),
            status: parseStatus(status),
            message: function () {
                var msg = status.length == 4 ? strings.get(status[3]) : '';
                this.message = function () { return msg; };
                return msg;
            },
            times: model.Times(times(status)),
            tags: tags(element[3], strings),
            isChildrenLoaded: typeof(element[5]) !== 'number'
        });
        lazyPopulateKeywordsFromFile(test, element[5], strings);
        return test;
    }

    function createSuite(parent, element, strings, index) {
        var status = element[5];
        var suite = model.Suite({
            parent: parent,
            id: 's' + ((index || 0) + 1),
            name: strings.get(element[0]),
            source: strings.get(element[1]),
            relativeSource: strings.get(element[2]),
            doc: function () {
                var doc = strings.get(element[3]);
                this.doc = function () { return doc; };
                return doc;
            },
            status: parseStatus(status),
            message: function () {
                var msg = status.length == 4 ? strings.get(status[3]) : '';
                this.message = function () { return msg; };
                return msg;
            },
            times: model.Times(times(status)),
            statistics: suiteStats(util.last(element)),
            metadata: parseMetadata(element[4], strings)
        });
        suite.populateKeywords(Populator(element[8], strings, childCreator(suite, createKeyword)));
        suite.populateTests(Populator(element[7], strings, childCreator(suite, createTest)));
        suite.populateSuites(Populator(element[6], strings, childCreator(suite, createSuite)));
        return suite;
    }

    function parseMetadata(data, strings) {
        var metadata = [];
        for (var i=0; i<data.length; i+=2) {
            metadata.push([strings.get(data[i]), strings.get(data[i+1])]);
        }
        return metadata;
    }

    function suiteStats(stats) {
        return {
            total: stats[0],
            pass: stats[1],
            fail: stats[2],
            skip: stats[3]
        };
    }

    function Populator(items, strings, creator) {
        return {
            numberOfItems: function () {
                return items.length;
            },
            creator: function (index) {
                return creator(items[index], strings, index);
            }
        };
    }

    function SplitLogPopulator(structureIndex, creator) {
        return {
            numberOfItems: function () {
                return window['keywords'+structureIndex].length;
            },
            creator: function (index) {
                return creator(window['keywords'+structureIndex][index],
                               StringStore(window['strings'+structureIndex]),
                               index);
            }
        };
    }

    function suite() {
        var elem = window.output.suite;
        if (elementsById[elem.id])
            return elem;
        var root = addElement(createSuite(null, elem, StringStore(window.output.strings)));
        window.output.suite = root;
        return root;
    }

    function findLoaded(id) {
        return elementsById[id];
    }

    function ensureLoaded(id, callback) {
        var ids = id.split('-');
        var root = suite();
        ids.shift();
        loadItems(ids, root, [root.id], callback);
    }

    function loadItems(ids, current, result, callback) {
        if (!ids.length) {
            callback(result);
            return;
        }
        current.callWhenChildrenReady(function () {
            var id = ids.shift();
            var type = id[0];
            var index = parseInt(id.substring(1)) - 1;
            var item = selectFrom(current, type, index);
            if (item)
                result.push(item.id);
            else    // Invalid id. Should this be reported somewhere?
                ids = [];
            loadItems(ids, item, result, callback);
        });
    }

    function selectFrom(element, type, index) {
        if (type === 'k') {
            var keywords = util.filter(element.keywords(), function (kw) {
                return kw.type != 'message';
            });
            return keywords[index];
        } else if (type === 't') {
            return element.tests()[index];
        } else {
            return element.suites()[index];
        }
    }

    function errorIterator() {
        return {
            next: function () {
                return addElement(createMessage(window.output.errors.shift(),
                                                StringStore(window.output.strings)));
            },
            hasNext: function () {
                return window.output.errors.length > 0;
            }
        };
    }

    function statistics() {
        if (!_statistics) {
            var statData = window.output.stats;
            _statistics = stats.Statistics(statData[0], statData[1], statData[2]);
        }
        return _statistics;
    }

    function StringStore(strings) {

        function getText(id) {
            var text = strings[id];
            if (!text)
                return '';
            if (text[0] == '*')
                return text.substring(1);
            var extracted = extract(text);
            strings[id] = '*' + extracted;
            return extracted;
        }

        function extract(text) {
            var decoded = JXG.Util.Base64.decodeAsArray(text);
            var extracted = (new JXG.Util.Unzip(decoded)).unzip()[0][0];
            return JXG.Util.UTF8.decode(extracted);
        }

        function get(id) {
            if (id === null) return null;
            return getText(id);
        }

        return {get: get};
    }

    return {
        suite: suite,
        errorIterator: errorIterator,
        findLoaded: findLoaded,
        ensureLoaded: ensureLoaded,
        statistics: statistics,
        StringStore: StringStore,  // exposed for tests
        LEVELS: LEVELS
    };

}();<|MERGE_RESOLUTION|>--- conflicted
+++ resolved
@@ -5,12 +5,8 @@
     var _statistics = null;
     var LEVELS = ['TRACE', 'DEBUG', 'INFO', 'WARN', 'ERROR', 'FAIL', 'SKIP'];
     var STATUSES = ['FAIL', 'PASS', 'SKIP', 'NOT RUN'];
-<<<<<<< HEAD
-    var KEYWORD_TYPES = ['KEYWORD', 'SETUP', 'TEARDOWN', 'FOR', 'VAR', 'IF', 'ELSE IF', 'ELSE', 'RETURN', 'TRY', 'EXCEPT', 'FINALLY', '', 'CONTINUE', 'BREAK'];
-=======
     var KEYWORD_TYPES = ['KEYWORD', 'SETUP', 'TEARDOWN', 'FOR', 'ITERATION', 'IF', 'ELSE IF', 'ELSE', 'RETURN',
-                         'TRY', 'EXCEPT', 'FINALLY', 'WHILE'];
->>>>>>> ac480364
+                         'TRY', 'EXCEPT', 'FINALLY', 'WHILE', 'CONTINUE', 'BREAK'];
 
     function addElement(elem) {
         if (!elem.id)
