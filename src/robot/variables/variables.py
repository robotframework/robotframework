--- conflicted
+++ resolved
@@ -12,30 +12,11 @@
 #  See the License for the specific language governing permissions and
 #  limitations under the License.
 
-<<<<<<< HEAD
-from six import string_types, text_type as unicode
-
-import re
-import inspect
-from functools import partial
-from contextlib import contextmanager
-try:
-    from collections import UserDict
-except ImportError:
-    from UserDict import UserDict
-try:
-    from java.lang.System import getProperty as getJavaSystemProperty
-    from java.util import Map
-except ImportError:
-    getJavaSystemProperty = lambda name: None
-    class Map: pass
-=======
 from .filesetter import VariableFileSetter
 from .finders import VariableFinder
 from .replacer import VariableReplacer
 from .store import VariableStore
 from .tablesetter import VariableTableSetter
->>>>>>> 3a7571d2
 
 
 class Variables(object):
@@ -61,193 +42,14 @@
         self.store.resolve_delayed()
 
     def replace_list(self, items, replace_until=None):
-<<<<<<< HEAD
-        """Replaces variables from a list of items.
-
-        If an item in a list is a @{list} variable its value is returned.
-        Possible variables from other items are replaced using 'replace_scalar'.
-        Result is always a list.
-
-        'replace_until' can be used to limit replacing arguments to certain
-        index from the beginning. Used with Run Keyword variants that only
-        want to resolve some of the arguments in the beginning and pass others
-        to called keywords unmodified.
-        """
-        items = list(items or [])
-        if replace_until is not None:
-            return self._replace_list_until(items, replace_until)
-        return self._replace_list(items)
-
-    def _replace_list_until(self, items, replace_until):
-        # @{list} variables can contain more or less arguments than needed.
-        # Therefore we need to go through arguments one by one.
-        processed = []
-        while len(processed) < replace_until and items:
-            processed.extend(self._replace_list([items.pop(0)]))
-        # If @{list} variable is opened, arguments going further must be
-        # escaped to prevent them being un-escaped twice.
-        if len(processed) > replace_until:
-            processed[replace_until:] = [self._escape(item)
-                                         for item in processed[replace_until:]]
-        return processed + items
-
-    def _escape(self, item):
-        item = utils.escape(item)
-        # Escape also special syntax used by Run Kw If and Run Kws.
-        if item in ('ELSE', 'ELSE IF', 'AND'):
-            item = '\\' + item
-        return item
-
-    def _replace_list(self, items):
-        results = []
-        for item in items:
-            listvar = self._replace_variables_inside_possible_list_var(item)
-            if listvar:
-                results.extend(self[listvar])
-            else:
-                results.append(self.replace_scalar(item))
-        return results
-
-    def _replace_variables_inside_possible_list_var(self, item):
-        if not (isinstance(item, string_types) and
-                item.startswith('@{') and item.endswith('}')):
-            return None
-        var = VariableSplitter(item, self._identifiers)
-        if var.start != 0 or var.end != len(item):
-            return None
-        return '@{%s}' % var.get_replaced_base(self)
-
-    def replace_scalar(self, item):
-        """Replaces variables from a scalar item.
-
-        If the item is not a string it is returned as is. If it is a ${scalar}
-        variable its value is returned. Otherwise variables are replaced with
-        'replace_string'. Result may be any object.
-        """
-        if self._cannot_have_variables(item):
-            return utils.unescape(item)
-        var = VariableSplitter(item, self._identifiers)
-        if var.identifier and var.base and var.start == 0 and var.end == len(item):
-            return self._get_variable(var)
-        return self.replace_string(item, var)
-
-    def _cannot_have_variables(self, item):
-        return not (isinstance(item, string_types) and '{' in item)
-
-    def replace_string(self, string, splitter=None, ignore_errors=False):
-        """Replaces variables from a string. Result is always a string."""
-        if self._cannot_have_variables(string):
-            return utils.unescape(string)
-        result = []
-        if splitter is None:
-            splitter = VariableSplitter(string, self._identifiers)
-        while True:
-            if splitter.identifier is None:
-                result.append(utils.unescape(string))
-                break
-            result.append(utils.unescape(string[:splitter.start]))
-            try:
-                value = self._get_variable(splitter)
-            except DataError:
-                if not ignore_errors:
-                    raise
-                value = string[splitter.start:splitter.end]
-            if not isinstance(value, unicode):
-                value = utils.unic(value)
-            result.append(value)
-            string = string[splitter.end:]
-            splitter = VariableSplitter(string, self._identifiers)
-        result = ''.join(result)
-        return result
-
-    def _get_variable(self, var):
-        """'var' is an instance of a VariableSplitter"""
-        # 1) Handle reserved syntax
-        if var.identifier not in '$@%':
-            value = '%s{%s}' % (var.identifier, var.base)
-            LOGGER.warn("Syntax '%s' is reserved for future use. Please "
-                        "escape it like '\\%s'." % (value, value))
-            return value
-=======
         return self._replacer.replace_list(items, replace_until)
 
     def replace_scalar(self, item):
         return self._replacer.replace_scalar(item)
->>>>>>> 3a7571d2
 
     def replace_string(self, item, ignore_errors=False):
         return self._replacer.replace_string(item, ignore_errors)
 
-<<<<<<< HEAD
-        # 3) Handle ${scalar} variables and @{list} variables without index
-        elif var.index is None:
-            name = '%s{%s}' % (var.identifier, var.get_replaced_base(self))
-            return self[name]
-
-        # 4) Handle items from list variables e.g. @{var}[1]
-        else:
-            try:
-                index = int(self.replace_string(var.index))
-                name = '@{%s}' % var.get_replaced_base(self)
-                return self[name][index]
-            except (ValueError, DataError, IndexError):
-                msg = ("Variable '@{%s}[%s]' not found."
-                       % (var.base, var.index))
-                self._raise_non_existing_variable(var.base, msg)
-
-
-    def set_from_file(self, path, args=None, overwrite=False):
-        LOGGER.info("Importing variable file '%s' with args %s" % (path, args))
-        var_file = self._import_variable_file(path)
-        try:
-            variables = self._get_variables_from_var_file(var_file, args)
-            self._set_from_file(variables, overwrite)
-        except:
-            amsg = 'with arguments %s ' % utils.seq2str2(args) if args else ''
-            raise DataError("Processing variable file '%s' %sfailed: %s"
-                            % (path, amsg, utils.get_error_message()))
-        return variables
-
-    # This can be used with variables got from set_from_file directly to
-    # prevent importing same file multiple times
-    def _set_from_file(self, variables, overwrite=False):
-        list_prefix = 'LIST__'
-        for name, value in variables:
-            if name.startswith(list_prefix):
-                name = '@{%s}' % name[len(list_prefix):]
-                try:
-                    if isinstance(value, string_types):
-                        raise TypeError
-                    value = list(value)
-                except TypeError:
-                    raise DataError("List variable '%s' cannot get a non-list "
-                                    "value '%s'" % (name, utils.unic(value)))
-            else:
-                name = '${%s}' % name
-            if overwrite or not self.contains(name):
-                self.set(name, value)
-
-    def set_from_variable_table(self, variables, overwrite=False):
-        for var in variables:
-            if not var:
-                continue
-            try:
-                name, value = self._get_var_table_name_and_value(
-                    var.name, var.value, var.report_invalid_syntax)
-                if overwrite or not self.contains(name):
-                    self.set(name, value)
-            except DataError as err:
-                var.report_invalid_syntax(err)
-
-    def _get_var_table_name_and_value(self, name, value, error_reporter):
-        self._validate_var_name(name)
-        if is_scalar_var(name) and isinstance(value, string_types):
-            value = [value]
-        else:
-            self._validate_var_is_not_scalar_list(name, value)
-        value = [self._unescape_leading_trailing_spaces(cell) for cell in value]
-        return name, DelayedVariable(value, error_reporter)
-=======
     def set_from_file(self, path_or_variables, args=None, overwrite=False):
         setter = VariableFileSetter(self.store)
         return setter.set(path_or_variables, args, overwrite)
@@ -255,7 +57,6 @@
     def set_from_variable_table(self, variables, overwrite=False):
         setter = VariableTableSetter(self.store)
         setter.set(variables, overwrite)
->>>>>>> 3a7571d2
 
     # TODO: Try to get rid of all/most of the methods below.
     # __iter__ and __len__ may be useful.
@@ -269,107 +70,13 @@
         variables.store.data = self.store.data.copy()
         return variables
 
-<<<<<<< HEAD
-    def has_key(self, variable):
-        try:
-            self[variable]
-        except DataError:
-            return False
-        else:
-            return True
-
-    __contains__ = has_key
-
-    def contains(self, variable, extended=False):
-        if extended:
-            return variable in self
-        return utils.NormalizedDict.has_key(self, variable)
-
-=======
     def update(self, variables):
         # TODO: Fugly!
         self.store.data.update(variables.store.data)
->>>>>>> 3a7571d2
 
     def __iter__(self):
         # TODO: Returns names w/o decoration -- cannot be used w/ __getitem__
         return iter(self.store)
 
-<<<<<<< HEAD
-    def __init__(self, variables):
-        self.variables = variables
-
-    def find(self, name):
-        res = self._extended_var_re.search(name)
-        if res is None:
-            raise ValueError
-        base_name = res.group(1)
-        expression = res.group(2)
-        try:
-            variable = self.variables['${%s}' % base_name]
-        except DataError as err:
-            raise DataError("Resolving variable '%s' failed: %s"
-                            % (name, unicode(err)))
-        try:
-            return eval('_BASE_VAR_' + expression, {'_BASE_VAR_': variable})
-        except:
-            raise DataError("Resolving variable '%s' failed: %s"
-                            % (name, utils.get_error_message()))
-
-
-class DelayedVariable(object):
-
-    def __init__(self, value, error_reporter):
-        self._value = value
-        self._error_reporter = error_reporter
-        self._resolving = False
-
-    def resolve(self, name, variables):
-        try:
-            value = self._resolve(name, variables)
-        except DataError as err:
-            variables.pop(name)
-            self._error_reporter(unicode(err))
-            msg = "Variable '%s' not found." % name
-            _raise_not_found(name, variables, msg)
-        variables[name] = value
-        return value
-
-    def _resolve(self, name, variables):
-        with self._avoid_recursion:
-            if is_list_var(name):
-                return variables.replace_list(self._value)
-            return variables.replace_scalar(self._value[0])
-
-    @property
-    @contextmanager
-    def _avoid_recursion(self):
-        if self._resolving:
-            raise DataError('Recursive variable definition.')
-        self._resolving = True
-        try:
-            yield
-        finally:
-            self._resolving = False
-
-
-def _raise_not_found(name, candidates, msg=None, env_vars=False):
-    """Raise DataError for missing variable name.
-
-    Return recommendations for similar variable names if any are found.
-    """
-    if msg is None:
-        msg = "Variable '%s' not found." % name
-    if env_vars:
-        candidates += ['%%{%s}' % var for var in
-                       utils.get_env_vars()]
-    normalizer = partial(utils.normalize, ignore='$@%&*{}_', caseless=True,
-                         spaceless=True)
-    finder = utils.RecommendationFinder(normalizer)
-    recommendations = finder.find_recommendations(name, candidates)
-    msg = finder.format_recommendations(msg, recommendations)
-    raise DataError(msg)
-=======
     def __len__(self):
-        return len(self.store)
->>>>>>> 3a7571d2
+        return len(self.store)