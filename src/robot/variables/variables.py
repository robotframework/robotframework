#  Copyright 2008-2014 Nokia Solutions and Networks
#
#  Licensed under the Apache License, Version 2.0 (the "License");
#  you may not use this file except in compliance with the License.
#  You may obtain a copy of the License at
#
#      http://www.apache.org/licenses/LICENSE-2.0
#
#  Unless required by applicable law or agreed to in writing, software
#  distributed under the License is distributed on an "AS IS" BASIS,
#  WITHOUT WARRANTIES OR CONDITIONS OF ANY KIND, either express or implied.
#  See the License for the specific language governing permissions and
#  limitations under the License.

from six import string_types, text_type as unicode

import re
import inspect
from functools import partial
from contextlib import contextmanager
try:
    from collections import UserDict
except ImportError:
    from UserDict import UserDict
try:
    from java.lang.System import getProperty as getJavaSystemProperty
    from java.util import Map
except ImportError:
    getJavaSystemProperty = lambda name: None
    class Map: pass

from robot import utils
from robot.errors import DataError
from robot.output import LOGGER

from .isvar import is_var, is_scalar_var, is_list_var
from .variablesplitter import VariableSplitter


class Variables(utils.NormalizedDict):
    """Represents a set of variables including both ${scalars} and @{lists}.

    Contains methods for replacing variables from list, scalars, and strings.
    On top of ${scalar} and @{list} variables these methods handle also
    %{environment} variables.
    """

    def __init__(self, identifiers=('$', '@', '%', '&', '*')):
        utils.NormalizedDict.__init__(self, ignore='_')
        self._identifiers = identifiers
        importer = utils.Importer('variable file').import_class_or_module_by_path
        self._import_variable_file = partial(importer, instantiate_with_args=())

    def __setitem__(self, name, value):
        self._validate_var_name(name)
        utils.NormalizedDict.__setitem__(self, name, value)

    def update(self, dict=None, **kwargs):
        if dict:
            self._validate_var_dict(dict)
            UserDict.update(self, dict)
            for key in dict:
                self._add_key(key)
        if kwargs:
            self.update(kwargs)

    def __getitem__(self, name):
        self._validate_var_name(name)
        try:
            return self._find_variable(name)
        except KeyError:
            try:
                return self._get_number_var(name)
            except ValueError:
                try:
                    return self._get_list_var_as_scalar(name)
                except ValueError:
                    try:
                        return self._get_scalar_var_as_list(name)
                    except ValueError:
                        try:
                            return self._get_extended_var(name)
                        except ValueError:
                            self._raise_non_existing_variable(name)

    def _find_variable(self, name):
        variable = utils.NormalizedDict.__getitem__(self, name)
        return self._solve_delayed(name, variable)

    def _raise_non_existing_variable(self, name, msg=None, env_vars=False):
        _raise_not_found(name, self.keys(), msg, env_vars=env_vars)

    def _solve_delayed(self, name, value):
        if isinstance(value, DelayedVariable):
            return value.resolve(name, self)
        return value

    def resolve_delayed(self):
        # cannot iterate over `self` here because loop changes the state.
        for var in self.keys():
            try:
                self[var]  # getting variable resolves it if needed
            except DataError:
                pass

    def _validate_var_name(self, name):
        if not is_var(name):
            msg = "Variable name '%s' is invalid." % name
            self._raise_non_existing_variable(name, msg=msg)

    def _validate_var_dict(self, dict):
        for name in dict:
            self._validate_var_name(name)

    def _get_list_var_as_scalar(self, name):
        if not is_scalar_var(name):
            raise ValueError
        name = '@'+name[1:]
        try:
            return self._find_variable(name)
        except KeyError:
            return self._get_extended_var(name)

    def _get_scalar_var_as_list(self, name):
        if not is_list_var(name):
            raise ValueError
        name = '$'+name[1:]
        try:
            value = self._find_variable(name)
        except KeyError:
            value = self._get_extended_var(name)
        if not utils.is_list_like(value):
            raise DataError("Using scalar variable '%s' as list variable '@%s' "
                            "requires its value to be list or list-like."
                            % (name, name[1:]))
        return value

    def _get_extended_var(self, name):
<<<<<<< HEAD
        err_pre = "Resolving variable '%s' failed: " % name
        res = self._extended_var_re.search(name)
        if res is None:
            raise ValueError
        base_name = res.group(1)
        expression = res.group(2)
        try:
            variable = self['${%s}' % base_name]
        except DataError as err:
            raise DataError(err_pre + unicode(err))
        try:
            return eval('_BASE_VAR_' + expression, {'_BASE_VAR_': variable})
        except:
            raise DataError(err_pre + utils.get_error_message())
=======
        return ExtendedVariableFinder(self).find(name)
>>>>>>> c0a4f38c

    def _get_number_var(self, name):
        if name[0] != '$':
            raise ValueError
        number = self._normalize(name)[2:-1]
        try:
            return self._get_int_var(number)
        except ValueError:
            return float(number)

    def _get_int_var(self, number):
        bases = {'0b': 2, '0o': 8, '0x': 16}
        if number.startswith(tuple(bases)):
            return int(number[2:], bases[number[:2]])
        return int(number)

    def replace_list(self, items, replace_until=None):
        """Replaces variables from a list of items.

        If an item in a list is a @{list} variable its value is returned.
        Possible variables from other items are replaced using 'replace_scalar'.
        Result is always a list.

        'replace_until' can be used to limit replacing arguments to certain
        index from the beginning. Used with Run Keyword variants that only
        want to resolve some of the arguments in the beginning and pass others
        to called keywords unmodified.
        """
        items = list(items or [])
        if replace_until is not None:
            return self._replace_list_until(items, replace_until)
        return self._replace_list(items)

    def _replace_list_until(self, items, replace_until):
        # @{list} variables can contain more or less arguments than needed.
        # Therefore we need to go through arguments one by one.
        processed = []
        while len(processed) < replace_until and items:
            processed.extend(self._replace_list([items.pop(0)]))
        # If @{list} variable is opened, arguments going further must be
        # escaped to prevent them being un-escaped twice.
        if len(processed) > replace_until:
            processed[replace_until:] = [self._escape(item)
                                         for item in processed[replace_until:]]
        return processed + items

    def _escape(self, item):
        item = utils.escape(item)
        # Escape also special syntax used by Run Kw If and Run Kws.
        if item in ('ELSE', 'ELSE IF', 'AND'):
            item = '\\' + item
        return item

    def _replace_list(self, items):
        results = []
        for item in items:
            listvar = self._replace_variables_inside_possible_list_var(item)
            if listvar:
                results.extend(self[listvar])
            else:
                results.append(self.replace_scalar(item))
        return results

    def _replace_variables_inside_possible_list_var(self, item):
        if not (isinstance(item, string_types) and
                item.startswith('@{') and item.endswith('}')):
            return None
        var = VariableSplitter(item, self._identifiers)
        if var.start != 0 or var.end != len(item):
            return None
        return '@{%s}' % var.get_replaced_base(self)

    def replace_scalar(self, item):
        """Replaces variables from a scalar item.

        If the item is not a string it is returned as is. If it is a ${scalar}
        variable its value is returned. Otherwise variables are replaced with
        'replace_string'. Result may be any object.
        """
        if self._cannot_have_variables(item):
            return utils.unescape(item)
        var = VariableSplitter(item, self._identifiers)
        if var.identifier and var.base and var.start == 0 and var.end == len(item):
            return self._get_variable(var)
        return self.replace_string(item, var)

    def _cannot_have_variables(self, item):
        return not (isinstance(item, string_types) and '{' in item)

    def replace_string(self, string, splitter=None, ignore_errors=False):
        """Replaces variables from a string. Result is always a string."""
        if self._cannot_have_variables(string):
            return utils.unescape(string)
        result = []
        if splitter is None:
            splitter = VariableSplitter(string, self._identifiers)
        while True:
            if splitter.identifier is None:
                result.append(utils.unescape(string))
                break
            result.append(utils.unescape(string[:splitter.start]))
            try:
                value = self._get_variable(splitter)
            except DataError:
                if not ignore_errors:
                    raise
                value = string[splitter.start:splitter.end]
            if not isinstance(value, unicode):
                value = utils.unic(value)
            result.append(value)
            string = string[splitter.end:]
            splitter = VariableSplitter(string, self._identifiers)
        result = ''.join(result)
        return result

    def _get_variable(self, var):
        """'var' is an instance of a VariableSplitter"""
        # 1) Handle reserved syntax
        if var.identifier not in '$@%':
            value = '%s{%s}' % (var.identifier, var.base)
            LOGGER.warn("Syntax '%s' is reserved for future use. Please "
                        "escape it like '\\%s'." % (value, value))
            return value

        # 2) Handle environment variables and Java system properties
        elif var.identifier == '%':
            name = var.get_replaced_base(self).strip()
            if not name:
                return '%%{%s}' % var.base
            value = utils.get_env_var(name)
            if value is not None:
                return value
            value = getJavaSystemProperty(name)
            if value is not None:
                return value
            msg = "Environment variable '%%{%s}' not found." % name
            self._raise_non_existing_variable('%%{%s}' % name, msg,
                                              env_vars=True)

        # 3) Handle ${scalar} variables and @{list} variables without index
        elif var.index is None:
            name = '%s{%s}' % (var.identifier, var.get_replaced_base(self))
            return self[name]

        # 4) Handle items from list variables e.g. @{var}[1]
        else:
            try:
                index = int(self.replace_string(var.index))
                name = '@{%s}' % var.get_replaced_base(self)
                return self[name][index]
            except (ValueError, DataError, IndexError):
                msg = ("Variable '@{%s}[%s]' not found."
                       % (var.base, var.index))
                self._raise_non_existing_variable(var.base, msg)


    def set_from_file(self, path, args=None, overwrite=False):
        LOGGER.info("Importing variable file '%s' with args %s" % (path, args))
        var_file = self._import_variable_file(path)
        try:
            variables = self._get_variables_from_var_file(var_file, args)
            self._set_from_file(variables, overwrite)
        except:
            amsg = 'with arguments %s ' % utils.seq2str2(args) if args else ''
            raise DataError("Processing variable file '%s' %sfailed: %s"
                            % (path, amsg, utils.get_error_message()))
        return variables

    # This can be used with variables got from set_from_file directly to
    # prevent importing same file multiple times
    def _set_from_file(self, variables, overwrite=False):
        list_prefix = 'LIST__'
        for name, value in variables:
            if name.startswith(list_prefix):
                name = '@{%s}' % name[len(list_prefix):]
                try:
                    if isinstance(value, string_types):
                        raise TypeError
                    value = list(value)
                except TypeError:
                    raise DataError("List variable '%s' cannot get a non-list "
                                    "value '%s'" % (name, utils.unic(value)))
            else:
                name = '${%s}' % name
            if overwrite or not self.contains(name):
                self.set(name, value)

    def set_from_variable_table(self, variables, overwrite=False):
        for var in variables:
            if not var:
                continue
            try:
                name, value = self._get_var_table_name_and_value(
                    var.name, var.value, var.report_invalid_syntax)
                if overwrite or not self.contains(name):
                    self.set(name, value)
            except DataError as err:
                var.report_invalid_syntax(err)

    def _get_var_table_name_and_value(self, name, value, error_reporter):
        self._validate_var_name(name)
        if is_scalar_var(name) and isinstance(value, string_types):
            value = [value]
        else:
            self._validate_var_is_not_scalar_list(name, value)
        value = [self._unescape_leading_trailing_spaces(cell) for cell in value]
        return name, DelayedVariable(value, error_reporter)

    def _unescape_leading_trailing_spaces(self, item):
        if item.endswith(' \\'):
            item = item[:-1]
        if item.startswith('\\ '):
            item = item[1:]
        return item

    def _validate_var_is_not_scalar_list(self, name, value):
        if is_scalar_var(name) and len(value) > 1:
            raise DataError("Creating a scalar variable with a list value in "
                            "the Variable table is no longer possible. "
                            "Create a list variable '@%s' and use it as a "
                            "scalar variable '%s' instead." % (name[1:], name))

    def _get_variables_from_var_file(self, var_file, args):
        variables = self._get_dynamical_variables(var_file, args or ())
        if variables is not None:
            return variables
        names = self._get_static_variable_names(var_file)
        return self._get_static_variables(var_file, names)

    def _get_dynamical_variables(self, var_file, args):
        get_variables = getattr(var_file, 'get_variables', None)
        if not get_variables:
            get_variables = getattr(var_file, 'getVariables', None)
        if not get_variables:
            return None
        variables = get_variables(*args)
        if utils.is_dict_like(variables):
            return variables.items()
        if isinstance(variables, Map):
            return [(entry.key, entry.value) for entry in variables.entrySet()]
        raise DataError("Expected mapping but %s returned %s."
                        % (get_variables.__name__, type(variables).__name__))

    def _get_static_variable_names(self, var_file):
        names = [attr for attr in dir(var_file) if not attr.startswith('_')]
        if hasattr(var_file, '__all__'):
            names = [name for name in names if name in var_file.__all__]
        return names

    def _get_static_variables(self, var_file, names):
        variables = [(name, getattr(var_file, name)) for name in names]
        if not inspect.ismodule(var_file):
            variables = [var for var in variables if not callable(var[1])]
        return variables

    def has_key(self, variable):
        try:
            self[variable]
        except DataError:
            return False
        else:
            return True

    __contains__ = has_key

    def contains(self, variable, extended=False):
        if extended:
            return variable in self
        return utils.NormalizedDict.has_key(self, variable)


class ExtendedVariableFinder(object):
    _extended_var_re = re.compile(r'''
    ^\${         # start of the string and "${"
    (.+?)        # base name (group 1)
    ([^\s\w].+)  # extended part (group 2)
    }$           # "}" and end of the string
    ''', re.UNICODE|re.VERBOSE)

    def __init__(self, variables):
        self.variables = variables

    def find(self, name):
        res = self._extended_var_re.search(name)
        if res is None:
            raise ValueError
        base_name = res.group(1)
        expression = res.group(2)
        try:
            variable = self.variables['${%s}' % base_name]
        except DataError, err:
            raise DataError("Resolving variable '%s' failed: %s"
                            % (name, unicode(err)))
        try:
            return eval('_BASE_VAR_' + expression, {'_BASE_VAR_': variable})
        except:
            raise DataError("Resolving variable '%s' failed: %s"
                            % (name, utils.get_error_message()))


class DelayedVariable(object):

    def __init__(self, value, error_reporter):
        self._value = value
        self._error_reporter = error_reporter
        self._resolving = False

    def resolve(self, name, variables):
        try:
            value = self._resolve(name, variables)
        except DataError as err:
            variables.pop(name)
            self._error_reporter(unicode(err))
            msg = "Variable '%s' not found." % name
            _raise_not_found(name, variables, msg)
        variables[name] = value
        return value

    def _resolve(self, name, variables):
        with self._avoid_recursion:
            if is_list_var(name):
                return variables.replace_list(self._value)
            return variables.replace_scalar(self._value[0])

    @property
    @contextmanager
    def _avoid_recursion(self):
        if self._resolving:
            raise DataError('Recursive variable definition.')
        self._resolving = True
        try:
            yield
        finally:
            self._resolving = False


def _raise_not_found(name, candidates, msg=None, env_vars=False):
    """Raise DataError for missing variable name.

    Return recommendations for similar variable names if any are found.
    """
    if msg is None:
        msg = "Variable '%s' not found." % name
    if env_vars:
        candidates += ['%%{%s}' % var for var in
                       utils.get_env_vars()]
    normalizer = partial(utils.normalize, ignore='$@%&*{}_', caseless=True,
                         spaceless=True)
    finder = utils.RecommendationFinder(normalizer)
    recommendations = finder.find_recommendations(name, candidates)
    msg = finder.format_recommendations(msg, recommendations)
    raise DataError(msg)<|MERGE_RESOLUTION|>--- conflicted
+++ resolved
@@ -136,24 +136,7 @@
         return value
 
     def _get_extended_var(self, name):
-<<<<<<< HEAD
-        err_pre = "Resolving variable '%s' failed: " % name
-        res = self._extended_var_re.search(name)
-        if res is None:
-            raise ValueError
-        base_name = res.group(1)
-        expression = res.group(2)
-        try:
-            variable = self['${%s}' % base_name]
-        except DataError as err:
-            raise DataError(err_pre + unicode(err))
-        try:
-            return eval('_BASE_VAR_' + expression, {'_BASE_VAR_': variable})
-        except:
-            raise DataError(err_pre + utils.get_error_message())
-=======
         return ExtendedVariableFinder(self).find(name)
->>>>>>> c0a4f38c
 
     def _get_number_var(self, name):
         if name[0] != '$':
@@ -444,7 +427,7 @@
         expression = res.group(2)
         try:
             variable = self.variables['${%s}' % base_name]
-        except DataError, err:
+        except DataError as err:
             raise DataError("Resolving variable '%s' failed: %s"
                             % (name, unicode(err)))
         try:
