#  Copyright 2008-2015 Nokia Networks
#  Copyright 2016-     Robot Framework Foundation
#
#  Licensed under the Apache License, Version 2.0 (the "License");
#  you may not use this file except in compliance with the License.
#  You may obtain a copy of the License at
#
#      http://www.apache.org/licenses/LICENSE-2.0
#
#  Unless required by applicable law or agreed to in writing, software
#  distributed under the License is distributed on an "AS IS" BASIS,
#  WITHOUT WARRANTIES OR CONDITIONS OF ANY KIND, either express or implied.
#  See the License for the specific language governing permissions and
#  limitations under the License.

import getopt
import glob
import os
import re
import shlex
import string
import sys
import warnings
from pathlib import Path
from string import Template

from robot.errors import DataError, FrameworkError, Information
from robot.version import get_full_version

from .encoding import console_decode, system_decode
from .filereader import FileReader
from .misc import plural_or_not as s
from .robottypes import is_falsy


def cmdline2list(args, escaping=False):
    if isinstance(args, Path):
        return [str(args)]
    lexer = shlex.shlex(args, posix=True)
    if is_falsy(escaping):
        lexer.escape = ""
    lexer.escapedquotes = "\"'"
    lexer.commenters = ""
    lexer.whitespace_split = True
    try:
        return list(lexer)
    except ValueError as err:
        raise ValueError(f"Parsing '{args}' failed: {err}")


class ArgumentParser:
    _opt_line_re = re.compile(
        r"""
        ^\s{1,4}      # 1-4 spaces in the beginning of the line
        ((-\S\s)*)    # all possible short options incl. spaces (group 1)
        --(\S{2,})    # required long option (group 3)
        (\s\S+)?      # optional value (group 4)
        (\s\*)?       # optional '*' telling option allowed multiple times (group 5)
        """,
        re.VERBOSE,
    )

    def __init__(
        self,
        usage,
        name=None,
        version=None,
        arg_limits=None,
        validator=None,
        env_options=None,
        auto_help=True,
        auto_version=True,
        auto_pythonpath="DEPRECATED",
        auto_argumentfile=True,
    ):
        """Available options and tool name are read from the usage.

        Tool name is got from the first row of the usage. It is either the
        whole row or anything before first ' -- '.
        """
        if not usage:
            raise FrameworkError("Usage cannot be empty")
        self.name = name or usage.splitlines()[0].split(" -- ")[0].strip()
        self.version = version or get_full_version()
        self._usage = usage
        self._arg_limit_validator = ArgLimitValidator(arg_limits)
        self._validator = validator
        self._auto_help = auto_help
        self._auto_version = auto_version
        if auto_pythonpath == "DEPRECATED":
            auto_pythonpath = False
        else:
            warnings.warn(
                "ArgumentParser option 'auto_pythonpath' is deprecated "
                "since Robot Framework 5.0.",
            )
        self._auto_pythonpath = auto_pythonpath
        self._auto_argumentfile = auto_argumentfile
        self._env_options = env_options
        self._short_opts = ""
        self._long_opts = []
        self._multi_opts = []
        self._flag_opts = []
        self._short_to_long = {}
        self._expected_args = ()
        self._create_options(usage)

    def parse_args(self, args):
        """Parse given arguments and return options and positional arguments.

        Arguments must be given as a list and are typically sys.argv[1:].

        Options are returned as a dictionary where long options are keys. Value
        is a string for those options that can be given only one time (if they
        are given multiple times the last value is used) or None if the option
        is not used at all. Value for options that can be given multiple times
        (denoted with '*' in the usage) is a list which contains all the given
        values and is empty if options are not used. Options not taken
        arguments have value False when they are not set and True otherwise.

        Positional arguments are returned as a list in the order they are given.

        If 'check_args' is True, this method will automatically check that
        correct number of arguments, as parsed from the usage line, are given.
        If the last argument in the usage line ends with the character 's',
        the maximum number of arguments is infinite.

        Possible errors in processing arguments are reported using DataError.

        Some options have a special meaning and are handled automatically
        if defined in the usage and given from the command line:

        --argumentfile can be used to automatically read arguments from
        a specified file. When --argumentfile is used, the parser always
        allows using it multiple times. Adding '*' to denote that is thus
        recommend. A special value 'stdin' can be used to read arguments from
        stdin instead of a file.

        --pythonpath can be used to add extra path(s) to sys.path.
        This functionality was deprecated in Robot Framework 5.0.

        --help and --version automatically generate help and version messages.
        Version is generated based on the tool name and version -- see __init__
        for information how to set them. Help contains the whole usage given to
        __init__. Possible <VERSION> text in the usage is replaced with the
        given version. Both help and version are wrapped to Information
        exception.
        """
        args = self._get_env_options() + list(args)
        args = [system_decode(a) for a in args]
        if self._auto_argumentfile:
            args = self._process_possible_argfile(args)
        opts, args = self._parse_args(args)
        if self._auto_argumentfile and opts.get("argumentfile"):
            raise DataError(
                "Using '--argumentfile' option in shortened format "
                "like '--argumentf' is not supported."
            )
        opts, args = self._handle_special_options(opts, args)
        self._arg_limit_validator(args)
        if self._validator:
            opts, args = self._validator(opts, args)
        return opts, args

    def _get_env_options(self):
        if self._env_options:
            options = os.getenv(self._env_options)
            if options:
                return cmdline2list(options)
        return []

    def _handle_special_options(self, opts, args):
        if self._auto_help and opts.get("help"):
            self._raise_help()
        if self._auto_version and opts.get("version"):
            self._raise_version()
        if self._auto_pythonpath and opts.get("pythonpath"):
            sys.path = self._get_pythonpath(opts["pythonpath"]) + sys.path
        for auto, opt in [
            (self._auto_help, "help"),
            (self._auto_version, "version"),
            (self._auto_pythonpath, "pythonpath"),
            (self._auto_argumentfile, "argumentfile"),
        ]:
            if auto and opt in opts:
                opts.pop(opt)
        return opts, args

    def _parse_args(self, args):
        args = [self._normalize_long_option(a) for a in args]
        try:
            opts, args = getopt.getopt(args, self._short_opts, self._long_opts)
        except getopt.GetoptError as err:
            raise DataError(err.msg)
        return self._process_opts(opts), self._glob_args(args)

    def _normalize_long_option(self, opt):
        if not opt.startswith("--"):
            return opt
        if "=" not in opt:
            return f"--{opt.lower().replace('-', '')}"
        opt, value = opt.split("=", 1)
        return f"--{opt.lower().replace('-', '')}={value}"

    def _process_possible_argfile(self, args):
        options = ["--argumentfile"]
        for short_opt, long_opt in self._short_to_long.items():
            if long_opt == "argumentfile":
                options.append("-" + short_opt)
        return ArgFileParser(options).process(args)

    def _process_opts(self, opt_tuple):
        opts = self._get_default_opts()
        for name, value in opt_tuple:
            name = self._get_name(name)
            if name in self._multi_opts:
                opts[name].append(value)
            elif name in self._flag_opts:
                opts[name] = True
            elif name.startswith("no") and name[2:] in self._flag_opts:
                opts[name[2:]] = False
            else:
                opts[name] = value
        return opts

    def _get_default_opts(self):
        defaults = {}
        for opt in self._long_opts:
            opt = opt.rstrip("=")
            if opt.startswith("no") and opt[2:] in self._flag_opts:
                continue
            defaults[opt] = [] if opt in self._multi_opts else None
        return defaults

    def _glob_args(self, args):
        temp = []
        for path in args:
            paths = sorted(glob.glob(path))
            if paths:
                temp.extend(paths)
            else:
                temp.append(path)
        return temp

    def _get_name(self, name):
        name = name.lstrip("-")
        try:
            return self._short_to_long[name]
        except KeyError:
            return name

    def _create_options(self, usage):
        for line in usage.splitlines():
            res = self._opt_line_re.match(line)
            if res:
                self._create_option(
                    short_opts=[o[1] for o in res.group(1).split()],
                    long_opt=res.group(3).lower().replace("-", ""),
                    takes_arg=bool(res.group(4)),
                    is_multi=bool(res.group(5)),
                )

    def _create_option(self, short_opts, long_opt, takes_arg, is_multi):
        self._verify_long_not_already_used(long_opt, not takes_arg)
        for sopt in short_opts:
            if sopt in self._short_to_long:
                self._raise_option_multiple_times_in_usage("-" + sopt)
            self._short_to_long[sopt] = long_opt
        if is_multi:
            self._multi_opts.append(long_opt)
        if takes_arg:
            long_opt += "="
            short_opts = [sopt + ":" for sopt in short_opts]
        else:
            if long_opt.startswith("no"):
                long_opt = long_opt[2:]
            self._long_opts.append("no" + long_opt)
            self._flag_opts.append(long_opt)
        self._long_opts.append(long_opt)
        self._short_opts += "".join(short_opts)

    def _verify_long_not_already_used(self, opt, flag=False):
        if flag:
            if opt.startswith("no"):
                opt = opt[2:]
            self._verify_long_not_already_used(opt)
            self._verify_long_not_already_used("no" + opt)
        elif opt in [o.rstrip("=") for o in self._long_opts]:
            self._raise_option_multiple_times_in_usage("--" + opt)

    def _get_pythonpath(self, paths):
        if isinstance(paths, str):
            paths = [paths]
        temp = []
        for path in self._split_pythonpath(paths):
            temp.extend(glob.glob(path))
        return [os.path.abspath(path) for path in temp if path]

    def _split_pythonpath(self, paths):
        # paths may already contain ':' as separator
        tokens = ":".join(paths).split(":")
        if os.sep == "/":
            return tokens
        # Fix paths split like 'c:\temp' -> 'c', '\temp'
        ret = []
        drive = ""
        for item in tokens:
            item = item.replace("/", "\\")
            if drive and item.startswith("\\"):
                ret.append(f"{drive}:{item}")
                drive = ""
                continue
            if drive:
                ret.append(drive)
                drive = ""
            if len(item) == 1 and item in string.ascii_letters:
                drive = item
            else:
                ret.append(item)
        if drive:
            ret.append(drive)
        return ret

    def _raise_help(self):
        usage = self._usage
        if self.version:
            usage = usage.replace("<VERSION>", self.version)
        raise Information(usage)

    def _raise_version(self):
        raise Information(f"{self.name} {self.version}")

    def _raise_option_multiple_times_in_usage(self, opt):
        raise FrameworkError(f"Option '{opt}' multiple times in usage")


class ArgLimitValidator:

    def __init__(self, arg_limits):
        self._min_args, self._max_args = self._parse_arg_limits(arg_limits)

    def _parse_arg_limits(self, arg_limits):
        if arg_limits is None:
            return 0, sys.maxsize
        if isinstance(arg_limits, int):
            return arg_limits, arg_limits
        if len(arg_limits) == 1:
            return arg_limits[0], sys.maxsize
        return arg_limits[0], arg_limits[1]

    def __call__(self, args):
        if not (self._min_args <= len(args) <= self._max_args):
            self._raise_invalid_args(self._min_args, self._max_args, len(args))

    def _raise_invalid_args(self, min_args, max_args, arg_count):
        if min_args == max_args:
            expectation = f"Expected {min_args} argument{s(min_args)}"
        elif max_args != sys.maxsize:
            expectation = f"Expected {min_args} to {max_args} arguments"
        else:
            expectation = f"Expected at least {min_args} argument{s(min_args)}"
        raise DataError(f"{expectation}, got {arg_count}.")


class ArgFileParser:
<<<<<<< HEAD
    
=======
>>>>>>> 448fb072
    def __init__(self, options):
        self._options = options

    def process(self, args):
        while True:
            path, replace = self._get_index(args)
            if not path:
                break
            args[replace] = self._get_args(path)
        return args

    def _get_index(self, args):
        for opt in self._options:
            start = opt + "=" if opt.startswith("--") else opt
            for index, arg in enumerate(args):
                normalized_arg = (
                    "--" + arg.lower().replace("-", "") if opt.startswith("--") else arg
                )
                # Handles `--argumentfile foo` and `-A foo`
                if normalized_arg == opt and index + 1 < len(args):
                    return args[index + 1], slice(index, index + 2)
                # Handles `--argumentfile=foo` and `-Afoo`
                if normalized_arg.startswith(start):
                    return arg[len(start) :], slice(index, index + 1)
        return None, -1

    def _get_args(self, path):
        if path.upper() != "STDIN":
            content = self._read_from_file(path)
        else:
            content = self._read_from_stdin()
        return self._process_file(content)

    def _read_from_file(self, path):
        try:
            with FileReader(path) as reader:
                return reader.read()
        except (IOError, UnicodeError) as err:
            raise DataError(f"Opening argument file '{path}' failed: {err}")

    def _read_from_stdin(self):
        return console_decode(sys.__stdin__.read())

    def _process_file(self, content):
        args = []
        lines = content.splitlines()
        
        # Extract pragma handling to dedicated function
        expand_vars = self._parse_expandvars_pragma(lines)
        
        for line in lines:
            line = line.strip()
            if line.startswith("-"):
<<<<<<< HEAD
                args.extend(self._split_option(line, expand_vars))
            elif line and not line.startswith("#"):
                args.append(self._expand_vars(line) if expand_vars else line)
=======
                args.extend(self._split_option(line))
            elif line and not line.startswith("#"):
                args.append(line)
>>>>>>> 448fb072
        return args
    
    def _parse_expandvars_pragma(self, lines):
        # 
        #
        # design resume:
        # - must be on the first line
        # - default is off (False)
        # - values 'false', 'no', 'off' are considered False
        # - empty values are considered False
        # - all other values are considered True
        if not lines:
            return False
        
        first_line = lines[0].strip().lower()
        if not first_line.startswith('# expandvars:'):
            return False
        
        pragma_value = first_line.split(':', 1)[1].strip().lower()
        
        if not pragma_value:
            return False
        
        if pragma_value in ('false', 'no', 'off'):
            return False
        
        return True

    def _split_option(self, line, expand_vars=False):
        separator = self._get_option_separator(line)
        if not separator:
            return [line]
        option, value = line.split(separator, 1)
        if separator == " ":
            value = value.strip()
        if expand_vars:
            value = self._expand_vars(value)
        return [option, value]

    def _expand_vars(self, value):
        # Handle escaping with Template.safe_substitute 
        # (fail gracefully without raising errors for missing variable
        return Template(value).safe_substitute(os.environ)

    def _get_option_separator(self, line):
        if " " not in line and "=" not in line:
            return None
        if "=" not in line:
            return " "
        if " " not in line:
            return "="
        return " " if line.index(" ") < line.index("=") else "="<|MERGE_RESOLUTION|>--- conflicted
+++ resolved
@@ -362,11 +362,8 @@
         raise DataError(f"{expectation}, got {arg_count}.")
 
 
-class ArgFileParser:
-<<<<<<< HEAD
-    
-=======
->>>>>>> 448fb072
+class ArgFileParser:    
+
     def __init__(self, options):
         self._options = options
 
@@ -420,15 +417,9 @@
         for line in lines:
             line = line.strip()
             if line.startswith("-"):
-<<<<<<< HEAD
                 args.extend(self._split_option(line, expand_vars))
             elif line and not line.startswith("#"):
                 args.append(self._expand_vars(line) if expand_vars else line)
-=======
-                args.extend(self._split_option(line))
-            elif line and not line.startswith("#"):
-                args.append(line)
->>>>>>> 448fb072
         return args
     
     def _parse_expandvars_pragma(self, lines):
