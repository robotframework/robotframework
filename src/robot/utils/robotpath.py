#  Copyright 2008-2015 Nokia Solutions and Networks
#
#  Licensed under the Apache License, Version 2.0 (the "License");
#  you may not use this file except in compliance with the License.
#  You may obtain a copy of the License at
#
#      http://www.apache.org/licenses/LICENSE-2.0
#
#  Unless required by applicable law or agreed to in writing, software
#  distributed under the License is distributed on an "AS IS" BASIS,
#  WITHOUT WARRANTIES OR CONDITIONS OF ANY KIND, either express or implied.
#  See the License for the specific language governing permissions and
#  limitations under the License.

from six import PY3, text_type as unicode

import os
import os.path
import sys
from six.moves.urllib.request import pathname2url

from robot.errors import DataError

from .encoding import decode_from_system
from .platform import WINDOWS


if WINDOWS:
    CASE_INSENSITIVE_FILESYSTEM = True
else:
    try:
        CASE_INSENSITIVE_FILESYSTEM = os.listdir('/tmp') == os.listdir('/TMP')
    except OSError:
        CASE_INSENSITIVE_FILESYSTEM = False


def normpath(path, case_normalize=False):
    """Replacement for os.path.normpath with some enhancements.

    1. Non-Unicode paths are converted to Unicode using file system encoding.
    2. Optionally lower-case paths on case-insensitive file systems.
       That includes Windows and also OSX in default configuration.
    3. Turn ``c:`` into ``c:\\`` on Windows instead of keeping it as ``c:``.
    """
    if not isinstance(path, unicode):
        path = decode_from_system(path)
    path = os.path.normpath(path)
    if not isinstance(path, unicode):
        # http://bugs.jython.org/issue2274
        path = unicode(path)
    if case_normalize and CASE_INSENSITIVE_FILESYSTEM:
        path = path.lower()
    if WINDOWS and len(path) == 2 and path[1] == ':':
        return path + '\\'
    return path


def abspath(path, case_normalize=False):
    """Replacement for os.path.abspath with some enhancements and bug fixes.

    1. Non-Unicode paths are converted to Unicode using file system encoding.
    2. Optionally lower-case paths on case-insensitive file systems.
       That includes Windows and also OSX in default configuration.
    3. Turn ``c:`` into ``c:\\`` on Windows instead of ``c:\\current\\path``.
    4. Handle non-ASCII characters on working directory with Python < 2.6.5:
       http://bugs.python.org/issue3426
    """
<<<<<<< HEAD
    if not isinstance(path, unicode):
        path = decode_from_system(path)
    if os.sep == '\\' and len(path) == 2 and path[1] == ':':
        return path + '\\'
    if not os.path.isabs(path):
        path = os.path.join(os.getcwd() if PY3 else os.getcwdu(), path)
    return os.path.normpath(path)
=======
    path = normpath(path, case_normalize)
    if os.path.isabs(path):
        return path
    return normpath(os.path.join(os.getcwdu(), path), case_normalize)
>>>>>>> 3a7571d2


# TODO: Investigate could this be replaced with os.path.relpath in RF 2.9.
def get_link_path(target, base):
    """Returns a relative path to a target from a base.

    If base is an existing file, then its parent directory is considered.
    Otherwise, base is assumed to be a directory.

    Rationale: os.path.relpath is not available before Python 2.6
    """
    path =  _get_pathname(target, base)
    # Windows Python 3 pathname2url doesn't accept bytes
    url = pathname2url(path if PY3 else path.encode('UTF-8'))
    if os.path.isabs(path):
        url = 'file:' + url
    # At least Jython seems to use 'C|/Path' and not 'C:/Path'
    if os.sep == '\\' and '|/' in url:
        url = url.replace('|/', ':/', 1)
    return url.replace('%5C', '/').replace('%3A', ':').replace('|', ':')

def _get_pathname(target, base):
    target = abspath(target)
    base = abspath(base)
    if os.path.isfile(base):
        base = os.path.dirname(base)
    if base == target:
        return os.path.basename(target)
    base_drive, base_path = os.path.splitdrive(base)
    # if in Windows and base and link on different drives
    if os.path.splitdrive(target)[0] != base_drive:
        return target
    common_len = len(_common_path(base, target))
    if base_path == os.sep:
        return target[common_len:]
    if common_len == len(base_drive) + len(os.sep):
        common_len -= len(os.sep)
    dirs_up = os.sep.join([os.pardir] * base[common_len:].count(os.sep))
    return os.path.join(dirs_up, target[common_len + len(os.sep):])

def _common_path(p1, p2):
    """Returns the longest path common to p1 and p2.

    Rationale: as os.path.commonprefix is character based, it doesn't consider
    path separators as such, so it may return invalid paths:
    commonprefix(('/foo/bar/', '/foo/baz.txt')) -> '/foo/ba' (instead of /foo)
    """
    while p1 and p2:
        if p1 == p2:
            return p1
        if len(p1) > len(p2):
            p1 = os.path.dirname(p1)
        else:
            p2 = os.path.dirname(p2)
    return ''


def find_file(path, basedir='.', file_type=None):
    path = os.path.normpath(path.replace('/', os.sep))
    for base in [basedir] + sys.path:
        if not (base and os.path.isdir(base)):
            continue
        if not isinstance(base, unicode):
            base = decode_from_system(base)
        ret = os.path.abspath(os.path.join(base, path))
        if os.path.isfile(ret):
            return ret
        if os.path.isdir(ret) and os.path.isfile(os.path.join(ret, '__init__.py')):
            return ret
    default = file_type or 'File'
    file_type = {'Library': 'Test library',
                 'Variables': 'Variable file',
                 'Resource': 'Resource file'}.get(file_type, default)
    raise DataError("%s '%s' does not exist." % (file_type, path))<|MERGE_RESOLUTION|>--- conflicted
+++ resolved
@@ -65,20 +65,11 @@
     4. Handle non-ASCII characters on working directory with Python < 2.6.5:
        http://bugs.python.org/issue3426
     """
-<<<<<<< HEAD
-    if not isinstance(path, unicode):
-        path = decode_from_system(path)
-    if os.sep == '\\' and len(path) == 2 and path[1] == ':':
-        return path + '\\'
-    if not os.path.isabs(path):
-        path = os.path.join(os.getcwd() if PY3 else os.getcwdu(), path)
-    return os.path.normpath(path)
-=======
     path = normpath(path, case_normalize)
     if os.path.isabs(path):
         return path
-    return normpath(os.path.join(os.getcwdu(), path), case_normalize)
->>>>>>> 3a7571d2
+    return normpath(os.path.join(os.getcwd() if PY3 else os.getcwdu(), path),
+                    case_normalize)
 
 
 # TODO: Investigate could this be replaced with os.path.relpath in RF 2.9.
