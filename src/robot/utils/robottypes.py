#  Copyright 2008-2015 Nokia Networks
#  Copyright 2016-     Robot Framework Foundation
#
#  Licensed under the Apache License, Version 2.0 (the "License");
#  you may not use this file except in compliance with the License.
#  You may obtain a copy of the License at
#
#      http://www.apache.org/licenses/LICENSE-2.0
#
#  Unless required by applicable law or agreed to in writing, software
#  distributed under the License is distributed on an "AS IS" BASIS,
#  WITHOUT WARRANTIES OR CONDITIONS OF ANY KIND, either express or implied.
#  See the License for the specific language governing permissions and
#  limitations under the License.

from .platform import PY2


if PY2:
    from .robottypes2 import (is_bytes, is_dict_like, is_integer, is_list_like,
<<<<<<< HEAD
                              is_number, is_string, is_unicode, type_name,
                              Mapping, MutableMapping, is_iterable)
=======
                              is_number, is_pathlike, is_string, is_unicode,
                              type_name, Mapping, MutableMapping)
>>>>>>> 856afa6e
    unicode = unicode

else:
    from .robottypes3 import (is_bytes, is_dict_like, is_integer, is_list_like,
<<<<<<< HEAD
                              is_number, is_string, is_unicode, type_name,
                              Mapping, MutableMapping, is_iterable)
=======
                              is_number, is_pathlike, is_string, is_unicode,
                              type_name, Mapping, MutableMapping)
>>>>>>> 856afa6e
    unicode = str


TRUE_STRINGS = {'TRUE', 'YES', 'ON', '1'}
FALSE_STRINGS = {'FALSE', 'NO', 'OFF', '0', 'NONE', ''}


def is_truthy(item):
    """Returns `True` or `False` depending is the item considered true or not.

    Validation rules:

    - If the value is a string, it is considered false if it is `'FALSE'`,
      `'NO'`, `'OFF'`, `'0'`, `'NONE'` or `''`, case-insensitively.
      Considering `'NONE'` false is new in RF 3.0.3 and considering `'OFF'`
      and `'0'` false is new in RF 3.1.
    - Other strings are considered true.
    - Other values are handled by using the standard `bool()` function.

    Designed to be used also by external test libraries that want to handle
    Boolean values similarly as Robot Framework itself. See also
    :func:`is_falsy`.
    """
    if is_string(item):
        return item.upper() not in FALSE_STRINGS
    return bool(item)


def is_falsy(item):
    """Opposite of :func:`is_truthy`."""
    return not is_truthy(item)<|MERGE_RESOLUTION|>--- conflicted
+++ resolved
@@ -17,25 +17,15 @@
 
 
 if PY2:
-    from .robottypes2 import (is_bytes, is_dict_like, is_integer, is_list_like,
-<<<<<<< HEAD
-                              is_number, is_string, is_unicode, type_name,
-                              Mapping, MutableMapping, is_iterable)
-=======
-                              is_number, is_pathlike, is_string, is_unicode,
-                              type_name, Mapping, MutableMapping)
->>>>>>> 856afa6e
+    from .robottypes2 import (is_bytes, is_dict_like, is_integer, is_iterable,
+                              is_list_like, is_number, is_pathlike, is_string,
+                              is_unicode, type_name, Mapping, MutableMapping)
     unicode = unicode
 
 else:
-    from .robottypes3 import (is_bytes, is_dict_like, is_integer, is_list_like,
-<<<<<<< HEAD
-                              is_number, is_string, is_unicode, type_name,
-                              Mapping, MutableMapping, is_iterable)
-=======
-                              is_number, is_pathlike, is_string, is_unicode,
-                              type_name, Mapping, MutableMapping)
->>>>>>> 856afa6e
+    from .robottypes3 import (is_bytes, is_dict_like, is_integer, is_iterable,
+                              is_list_like, is_number, is_pathlike, is_string,
+                              is_unicode, type_name, Mapping, MutableMapping)
     unicode = str
 
 
