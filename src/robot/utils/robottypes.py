--- conflicted
+++ resolved
@@ -18,22 +18,14 @@
 
 if PY2:
     from .robottypes2 import (is_bytes, is_dict_like, is_integer, is_list_like,
-<<<<<<< HEAD
-                              is_number, is_string, is_unicode, type_name, is_iterable)
-=======
                               is_number, is_string, is_unicode, type_name,
-                              Mapping, MutableMapping)
->>>>>>> 1b569c40
+                              Mapping, MutableMapping, is_iterable)
     unicode = unicode
 
 else:
     from .robottypes3 import (is_bytes, is_dict_like, is_integer, is_list_like,
-<<<<<<< HEAD
-                              is_number, is_string, is_unicode, type_name, is_iterable)
-=======
                               is_number, is_string, is_unicode, type_name,
-                              Mapping, MutableMapping)
->>>>>>> 1b569c40
+                              Mapping, MutableMapping, is_iterable)
     unicode = str
 
 
