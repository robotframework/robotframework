--- conflicted
+++ resolved
@@ -14,21 +14,8 @@
 
 import re
 import sys
-<<<<<<< HEAD
-try:
-    from collections import UserDict
-except ImportError:
-    from UserDict import UserDict
-try:
-    from collections import Mapping
-except ImportError:  # Pre Python 2.6 support
-    mappings = (dict, UserDict)
-else:
-    mappings = (Mapping, UserDict)
-=======
 from collections import Mapping
-from UserDict import UserDict
->>>>>>> 3a7571d2
+from six.moves import UserDict
 
 
 _WHITESPACE_REGEXP = re.compile('\s+')
@@ -165,6 +152,7 @@
         return UserDict.__cmp__(self, other)
 
     def __eq__(self, other):
-        if not isinstance(other, NormalizedDict) and isinstance(other, mappings):
+        if (isinstance(other, (Mapping, UserDict)) and
+                not isinstance(other, NormalizedDict)):
             other = NormalizedDict(other).data
         return self.data == other