#  Copyright 2008-2015 Nokia Networks
#  Copyright 2016-     Robot Framework Foundation
#
#  Licensed under the Apache License, Version 2.0 (the "License");
#  you may not use this file except in compliance with the License.
#  You may obtain a copy of the License at
#
#      http://www.apache.org/licenses/LICENSE-2.0
#
#  Unless required by applicable law or agreed to in writing, software
#  distributed under the License is distributed on an "AS IS" BASIS,
#  WITHOUT WARRANTIES OR CONDITIONS OF ANY KIND, either express or implied.
#  See the License for the specific language governing permissions and
#  limitations under the License.

"""Various generic utility functions and classes.

Utilities are mainly for internal usage, but external libraries and tools
may find some of them useful. Utilities are generally stable, but absolute
backwards compatibility between major versions is not guaranteed.

All utilities are exposed via the :mod:`robot.utils` package, and should be
used either like::

    from robot import utils

    assert utils.Matcher('H?llo').match('Hillo')

or::

    from robot.utils import Matcher

    assert Matcher('H?llo').match('Hillo')
"""

from .application import Application
from .argumentparser import ArgumentParser, cmdline2list
from .compat import StringIO, isatty, py2to3, with_metaclass
from .compress import compress_text
from .connectioncache import ConnectionCache
from .dotdict import DotDict
from .encoding import (CONSOLE_ENCODING, SYSTEM_ENCODING, console_decode,
                       console_encode, system_decode, system_encode)
from .error import ErrorDetails, get_error_details, get_error_message
from .escaping import escape, split_from_equals, unescape
from .etreewrapper import ET, ETSource
from .filereader import FileReader
from .frange import frange
from .importer import Importer
from .markuputils import attribute_escape, html_escape, html_format, xml_escape
from .markupwriters import HtmlWriter, NullMarkupWriter, XmlWriter
from .match import Matcher, MultiMatcher, eq
from .misc import plural_or_not, printable_name, roundup, seq2str, seq2str2
from .normalizing import NormalizedDict, lower, normalize, normalize_whitespace
from .platform import (IRONPYTHON, JAVA_VERSION, JYTHON, PY2, PY3, PY_VERSION,
                       PYPY, RERAISED_EXCEPTIONS, UNIXY, WINDOWS)
from .recommendations import RecommendationFinder
from .robotenv import del_env_var, get_env_var, get_env_vars, set_env_var
from .robotinspect import is_java_init, is_java_method
from .robotio import (binary_file_writer, create_destination_directory,
                      file_writer)
from .robotpath import abspath, find_file, get_link_path, normpath
from .robottime import (elapsed_time_to_string, format_time, get_elapsed_time,
                        get_time, get_timestamp, parse_time, secs_to_timestamp,
                        secs_to_timestr, timestamp_to_secs, timestr_to_secs)
from .robottypes import (FALSE_STRINGS, TRUE_STRINGS, Mapping, MutableMapping,
                         is_bytes, is_dict_like, is_falsy, is_integer,
<<<<<<< HEAD
                         is_list_like, is_number, is_sequence, is_string,
                         is_subscriptable, is_truthy, is_unicode, type_name,
                         unicode)
from .setter import SetterAwareType, setter
=======
                         is_list_like, is_number, is_pathlike, is_string,
                         is_truthy, is_unicode, type_name, unicode)
from .setter import setter, SetterAwareType
>>>>>>> 3db6aa17
from .sortable import Sortable
from .text import (cut_long_message, format_assign_message, get_console_length,
                   getdoc, getshortdoc, pad_console_length, rstrip,
                   split_args_from_name_or_path, split_tags_from_doc)
from .unic import prepr, unic


def read_rest_data(rstfile):
    from .restreader import read_rest_data
    return read_rest_data(rstfile)<|MERGE_RESOLUTION|>--- conflicted
+++ resolved
@@ -33,52 +33,48 @@
     assert Matcher('H?llo').match('Hillo')
 """
 
+from .argumentparser import ArgumentParser, cmdline2list
 from .application import Application
-from .argumentparser import ArgumentParser, cmdline2list
-from .compat import StringIO, isatty, py2to3, with_metaclass
+from .compat import isatty, py2to3, StringIO, with_metaclass
 from .compress import compress_text
 from .connectioncache import ConnectionCache
 from .dotdict import DotDict
 from .encoding import (CONSOLE_ENCODING, SYSTEM_ENCODING, console_decode,
                        console_encode, system_decode, system_encode)
-from .error import ErrorDetails, get_error_details, get_error_message
-from .escaping import escape, split_from_equals, unescape
+from .error import (get_error_message, get_error_details, ErrorDetails)
+from .escaping import escape, unescape, split_from_equals
 from .etreewrapper import ET, ETSource
 from .filereader import FileReader
 from .frange import frange
+from .markuputils import html_format, html_escape, xml_escape, attribute_escape
+from .markupwriters import HtmlWriter, XmlWriter, NullMarkupWriter
 from .importer import Importer
-from .markuputils import attribute_escape, html_escape, html_format, xml_escape
-from .markupwriters import HtmlWriter, NullMarkupWriter, XmlWriter
-from .match import Matcher, MultiMatcher, eq
-from .misc import plural_or_not, printable_name, roundup, seq2str, seq2str2
-from .normalizing import NormalizedDict, lower, normalize, normalize_whitespace
-from .platform import (IRONPYTHON, JAVA_VERSION, JYTHON, PY2, PY3, PY_VERSION,
-                       PYPY, RERAISED_EXCEPTIONS, UNIXY, WINDOWS)
+from .match import eq, Matcher, MultiMatcher
+from .misc import (plural_or_not, printable_name, roundup, seq2str,
+                   seq2str2)
+from .normalizing import lower, normalize, normalize_whitespace, NormalizedDict
+from .platform import (IRONPYTHON, JAVA_VERSION, JYTHON, PY_VERSION,
+                       PY2, PY3, PYPY, UNIXY, WINDOWS, RERAISED_EXCEPTIONS)
 from .recommendations import RecommendationFinder
-from .robotenv import del_env_var, get_env_var, get_env_vars, set_env_var
+from .robotenv import get_env_var, set_env_var, del_env_var, get_env_vars
 from .robotinspect import is_java_init, is_java_method
 from .robotio import (binary_file_writer, create_destination_directory,
                       file_writer)
 from .robotpath import abspath, find_file, get_link_path, normpath
 from .robottime import (elapsed_time_to_string, format_time, get_elapsed_time,
-                        get_time, get_timestamp, parse_time, secs_to_timestamp,
-                        secs_to_timestr, timestamp_to_secs, timestr_to_secs)
-from .robottypes import (FALSE_STRINGS, TRUE_STRINGS, Mapping, MutableMapping,
+                        get_time, get_timestamp, secs_to_timestamp,
+                        secs_to_timestr, timestamp_to_secs, timestr_to_secs,
+                        parse_time)
+from .robottypes import (FALSE_STRINGS, Mapping, MutableMapping, TRUE_STRINGS,
                          is_bytes, is_dict_like, is_falsy, is_integer,
-<<<<<<< HEAD
-                         is_list_like, is_number, is_sequence, is_string,
-                         is_subscriptable, is_truthy, is_unicode, type_name,
-                         unicode)
-from .setter import SetterAwareType, setter
-=======
-                         is_list_like, is_number, is_pathlike, is_string,
-                         is_truthy, is_unicode, type_name, unicode)
+                         is_list_like, is_number, is_pathlike, is_sequence,
+                         is_string, is_subscriptable, is_truthy, is_unicode,
+                         type_name, unicode)
 from .setter import setter, SetterAwareType
->>>>>>> 3db6aa17
 from .sortable import Sortable
-from .text import (cut_long_message, format_assign_message, get_console_length,
-                   getdoc, getshortdoc, pad_console_length, rstrip,
-                   split_args_from_name_or_path, split_tags_from_doc)
+from .text import (cut_long_message, format_assign_message,
+                   get_console_length, getdoc, getshortdoc, pad_console_length,
+                   rstrip, split_tags_from_doc, split_args_from_name_or_path)
 from .unic import prepr, unic
 
 
