#  Copyright 2008-2015 Nokia Networks
#  Copyright 2016-     Robot Framework Foundation
#
#  Licensed under the Apache License, Version 2.0 (the "License");
#  you may not use this file except in compliance with the License.
#  You may obtain a copy of the License at
#
#      http://www.apache.org/licenses/LICENSE-2.0
#
#  Unless required by applicable law or agreed to in writing, software
#  distributed under the License is distributed on an "AS IS" BASIS,
#  WITHOUT WARRANTIES OR CONDITIONS OF ANY KIND, either express or implied.
#  See the License for the specific language governing permissions and
#  limitations under the License.

import re
import time

from .normalizing import normalize
from .misc import plural_or_not
from .robottypes import is_number, is_string


_timer_re = re.compile(r'^([+-])?(\d+:)?(\d+):(\d+)(\.\d+)?$')


def _get_timetuple(epoch_secs=None):
    if epoch_secs is None:  # can also be 0 (at least in unit tests)
        epoch_secs = time.time()
    secs, millis = _float_secs_to_secs_and_millis(epoch_secs)
    timetuple = time.localtime(secs)[:6]  # from year to secs
    return timetuple + (millis,)


def _float_secs_to_secs_and_millis(secs):
    isecs = int(secs)
    millis = round((secs - isecs) * 1000)
    return (isecs, millis) if millis < 1000 else (isecs+1, 0)


def timestr_to_secs(timestr, round_to=3, accept_plain_values=True):
    """Parses time like '1h 10s', '01:00:10' or '42' and returns seconds."""
    if is_string(timestr) or is_number(timestr):
        if accept_plain_values:
            converters = [_number_to_secs, _timer_to_secs, _time_string_to_secs]
        else:
            converters = [_timer_to_secs, _time_string_to_secs]
        for converter in converters:
            secs = converter(timestr)
            if secs is not None:
                return secs if round_to is None else round(secs, round_to)
    raise ValueError("Invalid time string '%s'." % timestr)


def _number_to_secs(number):
    try:
        return float(number)
    except ValueError:
        return None


def _timer_to_secs(number):
    match = _timer_re.match(number)
    if not match:
        return None
    prefix, hours, minutes, seconds, millis = match.groups()
    seconds = float(minutes) * 60 + float(seconds)
    if hours:
        seconds += float(hours[:-1]) * 60 * 60
    if millis:
        seconds += float(millis[1:]) / 10**len(millis[1:])
    if prefix == '-':
        seconds *= -1
    return seconds


def _time_string_to_secs(timestr):
    timestr = _normalize_timestr(timestr)
    if not timestr:
        return None
    millis = secs = mins = hours = days = 0
    if timestr[0] == '-':
        sign = -1
        timestr = timestr[1:]
    else:
        sign = 1
    temp = []
    for c in timestr:
        try:
            if   c == 'x': millis = float(''.join(temp)); temp = []
            elif c == 's': secs   = float(''.join(temp)); temp = []
            elif c == 'm': mins   = float(''.join(temp)); temp = []
            elif c == 'h': hours  = float(''.join(temp)); temp = []
            elif c == 'd': days   = float(''.join(temp)); temp = []
            else: temp.append(c)
        except ValueError:
            return None
    if temp:
        return None
    return sign * (millis/1000 + secs + mins*60 + hours*60*60 + days*60*60*24)


def _normalize_timestr(timestr):
    timestr = normalize(timestr)
    for specifier, aliases in [('x', ['millisecond', 'millisec', 'millis',
                                      'msec', 'ms']),
                               ('s', ['second', 'sec']),
                               ('m', ['minute', 'min']),
                               ('h', ['hour']),
                               ('d', ['day'])]:
        plural_aliases = [a+'s' for a in aliases if not a.endswith('s')]
        for alias in plural_aliases + aliases:
            if alias in timestr:
                timestr = timestr.replace(alias, specifier)
    return timestr


def secs_to_timestr(secs, compact=False):
    """Converts time in seconds to a string representation.

    Returned string is in format like
    '1 day 2 hours 3 minutes 4 seconds 5 milliseconds' with following rules:

    - Time parts having zero value are not included (e.g. '3 minutes 4 seconds'
      instead of '0 days 0 hours 3 minutes 4 seconds')
    - Hour part has a maximun of 23 and minutes and seconds both have 59
      (e.g. '1 minute 40 seconds' instead of '100 seconds')

    If compact has value 'True', short suffixes are used.
    (e.g. 1d 2h 3min 4s 5ms)
    """
    return _SecsToTimestrHelper(secs, compact).get_value()


class _SecsToTimestrHelper:

    def __init__(self, float_secs, compact):
        self._compact = compact
        self._ret = []
        self._sign, millis, secs, mins, hours, days \
                = self._secs_to_components(float_secs)
        self._add_item(days, 'd', 'day')
        self._add_item(hours, 'h', 'hour')
        self._add_item(mins, 'min', 'minute')
        self._add_item(secs, 's', 'second')
        self._add_item(millis, 'ms', 'millisecond')

    def get_value(self):
        if len(self._ret) > 0:
            return self._sign + ' '.join(self._ret)
        return '0s' if self._compact else '0 seconds'

    def _add_item(self, value, compact_suffix, long_suffix):
        if value == 0:
            return
        if self._compact:
            suffix = compact_suffix
        else:
            suffix = ' %s%s' % (long_suffix, plural_or_not(value))
        self._ret.append('%d%s' % (value, suffix))

    def _secs_to_components(self, float_secs):
        if float_secs < 0:
            sign = '- '
            float_secs = abs(float_secs)
        else:
            sign = ''
        int_secs, millis = _float_secs_to_secs_and_millis(float_secs)
        secs = int_secs % 60
        mins = int_secs // 60 % 60
        hours = int_secs // (60 * 60) % 24
        days = int_secs // (60 * 60 * 24)
        return sign, millis, secs, mins, hours, days


def format_time(timetuple_or_epochsecs, daysep='', daytimesep=' ', timesep=':',
                millissep=None):
    """Returns a timestamp formatted from given time using separators.

    Time can be given either as a timetuple or seconds after epoch.

    Timetuple is (year, month, day, hour, min, sec[, millis]), where parts must
    be integers and millis is required only when millissep is not None.
    Notice that this is not 100% compatible with standard Python timetuples
    which do not have millis.

    Seconds after epoch can be either an integer or a float.
    """
    if is_number(timetuple_or_epochsecs):
        timetuple = _get_timetuple(timetuple_or_epochsecs)
    else:
        timetuple = timetuple_or_epochsecs
    daytimeparts = ['%02d' % t for t in timetuple[:6]]
    day = daysep.join(daytimeparts[:3])
    time_ = timesep.join(daytimeparts[3:6])
    millis = millissep and '%s%03d' % (millissep, timetuple[6]) or ''
    return day + daytimesep + time_ + millis


def get_time(format='timestamp', time_=None):
    """Return the given or current time in requested format.

    If time is not given, current time is used. How time is returned is
    determined based on the given 'format' string as follows. Note that all
    checks are case-insensitive.

    - If 'format' contains word 'epoch' the time is returned in seconds after
      the unix epoch.
    - If 'format' contains any of the words 'year', 'month', 'day', 'hour',
      'min' or 'sec' only selected parts are returned. The order of the returned
      parts is always the one in previous sentence and order of words in
      'format' is not significant. Parts are returned as zero padded strings
      (e.g. May -> '05').
    - Otherwise (and by default) the time is returned as a timestamp string in
      format '2006-02-24 15:08:31'
    """
    time_ = int(time_ or time.time())
    format = format.lower()
    # 1) Return time in seconds since epoc
    if 'epoch' in format:
        return time_
    timetuple = time.localtime(time_)
    parts = []
    for i, match in enumerate('year month day hour min sec'.split()):
        if match in format:
            parts.append('%.2d' % timetuple[i])
    # 2) Return time as timestamp
    if not parts:
        return format_time(timetuple, daysep='-')
    # Return requested parts of the time
    elif len(parts) == 1:
        return parts[0]
    else:
        return parts


def parse_time(timestr):
    """Parses the time string and returns its value as seconds since epoch.

    Time can be given in five different formats:

    1) Numbers are interpreted as time since epoch directly. It is possible to
       use also ints and floats, not only strings containing numbers.
    2) Valid timestamp ('YYYY-MM-DD hh:mm:ss' and 'YYYYMMDD hhmmss').
    3) 'NOW' (case-insensitive) is the current local time.
    4) 'UTC' (case-insensitive) is the current time in UTC.
    5) Format 'NOW - 1 day' or 'UTC + 1 hour 30 min' is the current local/UTC
       time plus/minus the time specified with the time string.

    Seconds are rounded down to avoid getting times in the future.
    """
    for method in [_parse_time_epoch,
                   _parse_time_timestamp,
                   _parse_time_now_and_utc]:
        seconds = method(timestr)
        if seconds is not None:
            return int(seconds)
    raise ValueError("Invalid time format '%s'." % timestr)


def _parse_time_epoch(timestr):
    try:
        ret = float(timestr)
    except ValueError:
        return None
    if ret < 0:
        raise ValueError("Epoch time must be positive (got %s)." % timestr)
    return ret


def _parse_time_timestamp(timestr):
    try:
        return timestamp_to_secs(timestr, (' ', ':', '-', '.'))
    except ValueError:
        return None


def _parse_time_now_and_utc(timestr):
    timestr = timestr.replace(' ', '').lower()
    base = _parse_time_now_and_utc_base(timestr[:3])
    if base is not None:
        extra = _parse_time_now_and_utc_extra(timestr[3:])
        if extra is not None:
            return base + extra + _get_dst_difference(base, base + extra)
    return None


def _parse_time_now_and_utc_base(base):
    now = time.time()
    if base == 'now':
        return now
    if base == 'utc':
        zone = time.altzone if time.localtime().tm_isdst else time.timezone
        return now + zone
    return None


def _parse_time_now_and_utc_extra(extra):
    if not extra:
        return 0
    if extra[0] not in ['+', '-']:
        return None
    return (1 if extra[0] == '+' else -1) * timestr_to_secs(extra[1:])


def _get_dst_difference(time1, time2):
    time1_is_dst = time.localtime(time1).tm_isdst
    time2_is_dst = time.localtime(time2).tm_isdst
    if time1_is_dst is time2_is_dst:
        return 0
    difference = time.timezone - time.altzone
    return difference if time1_is_dst else -difference


def get_timestamp(daysep='', daytimesep=' ', timesep=':', millissep='.'):
    return TIMESTAMP_CACHE.get_timestamp(daysep, daytimesep, timesep, millissep)


def timestamp_to_secs(timestamp, seps=None):
    try:
        secs = _timestamp_to_millis(timestamp, seps) / 1000.0
    except (ValueError, OverflowError):
        raise ValueError("Invalid timestamp '%s'." % timestamp)
    else:
        return round(secs, 3)


def secs_to_timestamp(secs, seps=None, millis=False):
    if not seps:
        seps = ('', ' ', ':', '.' if millis else None)
    ttuple = time.localtime(secs)[:6]
    if millis:
        millis = (secs - int(secs)) * 1000
        ttuple = ttuple + (round(millis),)
    return format_time(ttuple, *seps)


def get_elapsed_time(start_time, end_time):
    """Returns the time between given timestamps in milliseconds."""
    if start_time == end_time or not (start_time and end_time):
        return 0
    if start_time[:-4] == end_time[:-4]:
        return int(end_time[-3:]) - int(start_time[-3:])
    start_millis = _timestamp_to_millis(start_time)
    end_millis = _timestamp_to_millis(end_time)
    # start/end_millis can be long but we want to return int when possible
    return int(end_millis - start_millis)


def elapsed_time_to_string(elapsed, include_millis=True):
    """Converts elapsed time in milliseconds to format 'hh:mm:ss.mil'.

    If `include_millis` is True, '.mil' part is omitted.
    """
    prefix = ''
    if elapsed < 0:
        prefix = '-'
        elapsed = abs(elapsed)
    if include_millis:
        return prefix + _elapsed_time_to_string(elapsed)
    return prefix + _elapsed_time_to_string_without_millis(elapsed)


def _elapsed_time_to_string(elapsed):
    secs, millis = divmod(round(elapsed), 1000)
    mins, secs = divmod(secs, 60)
    hours, mins = divmod(mins, 60)
    return '%02d:%02d:%02d.%03d' % (hours, mins, secs, millis)


def _elapsed_time_to_string_without_millis(elapsed):
    secs = round(elapsed, ndigits=-3) // 1000
    mins, secs = divmod(secs, 60)
    hours, mins = divmod(mins, 60)
    return '%02d:%02d:%02d' % (hours, mins, secs)


def _timestamp_to_millis(timestamp, seps=None):
    if seps:
        timestamp = _normalize_timestamp(timestamp, seps)
    Y, M, D, h, m, s, millis = _split_timestamp(timestamp)
    secs = time.mktime((Y, M, D, h, m, s, 0, 0, -1))
<<<<<<< HEAD
    return roundup(1000*secs + millis)
=======
    return round(1000*secs + millis)
>>>>>>> 8c08fe7c


def _normalize_timestamp(ts, seps):
    for sep in seps:
        if sep in ts:
            ts = ts.replace(sep, '')
    ts = ts.ljust(17, '0')
    return f'{ts[:8]} {ts[8:10]}:{ts[10:12]}:{ts[12:14]}.{ts[14:17]}'


def _split_timestamp(timestamp):
    years = int(timestamp[:4])
    mons = int(timestamp[4:6])
    days = int(timestamp[6:8])
    hours = int(timestamp[9:11])
    mins = int(timestamp[12:14])
    secs = int(timestamp[15:17])
    millis = int(timestamp[18:21])
    return years, mons, days, hours, mins, secs, millis


class TimestampCache:

    def __init__(self):
        self._previous_secs = None
        self._previous_separators = None
        self._previous_timestamp = None

    def get_timestamp(self, daysep='', daytimesep=' ', timesep=':', millissep='.'):
        epoch = self._get_epoch()
        secs, millis = _float_secs_to_secs_and_millis(epoch)
        if self._use_cache(secs, daysep, daytimesep, timesep):
            return self._cached_timestamp(millis, millissep)
        timestamp = format_time(epoch, daysep, daytimesep, timesep, millissep)
        self._cache_timestamp(secs, timestamp, daysep, daytimesep, timesep, millissep)
        return timestamp

    # Seam for mocking
    def _get_epoch(self):
        return time.time()

    def _use_cache(self, secs, *separators):
        return self._previous_timestamp \
            and self._previous_secs == secs \
            and self._previous_separators == separators

    def _cached_timestamp(self, millis, millissep):
        if millissep:
            return self._previous_timestamp + millissep + format(millis, '03d')
        return self._previous_timestamp

    def _cache_timestamp(self, secs, timestamp, daysep, daytimesep, timesep, millissep):
        self._previous_secs = secs
        self._previous_separators = (daysep, daytimesep, timesep)
        self._previous_timestamp = timestamp[:-4] if millissep else timestamp


TIMESTAMP_CACHE = TimestampCache()<|MERGE_RESOLUTION|>--- conflicted
+++ resolved
@@ -380,11 +380,7 @@
         timestamp = _normalize_timestamp(timestamp, seps)
     Y, M, D, h, m, s, millis = _split_timestamp(timestamp)
     secs = time.mktime((Y, M, D, h, m, s, 0, 0, -1))
-<<<<<<< HEAD
-    return roundup(1000*secs + millis)
-=======
     return round(1000*secs + millis)
->>>>>>> 8c08fe7c
 
 
 def _normalize_timestamp(ts, seps):
