--- conflicted
+++ resolved
@@ -12,13 +12,8 @@
 #  See the License for the specific language governing permissions and
 #  limitations under the License.
 
-<<<<<<< HEAD
 from six import PY3, text_type as unicode
 
-import sys
-
-=======
->>>>>>> 3a7571d2
 from .encodingsniffer import get_output_encoding, get_system_encoding
 from .unic import unic
 from .platform import JYTHON, IRONPYTHON
@@ -33,9 +28,9 @@
 
     By default returns Unicode strings as-is. `force` argument can be used
     on IronPython where all strings are `unicode` and caller knows decoding
-    is needed.
+    is needed. On Python 3 `force` is ignored.
     """
-    if isinstance(string, unicode) and not force:
+    if isinstance(string, unicode) and (not force or PY3):
         return string
     return unic(string, OUTPUT_ENCODING)
 
@@ -43,17 +38,14 @@
 def encode_output(string, errors='replace'):
     """Encodes Unicode to bytes in console encoding."""
     # http://ironpython.codeplex.com/workitem/29487
-<<<<<<< HEAD
-    if PY3 or sys.platform == 'cli':
-=======
-    if IRONPYTHON:
->>>>>>> 3a7571d2
+    if PY3 or IRONPYTHON:
         return string
     return string.encode(OUTPUT_ENCODING, errors)
 
 
-# Jython and IronPython handle communication with system APIs using Unicode.
-if JYTHON or IRONPYTHON:
+# Python 3, Jython and IronPython
+# handle communication with system APIs using Unicode.
+if PY3 or JYTHON or IRONPYTHON:
 
     def decode_from_system(string):
         return string if isinstance(string, unicode) else unic(string)
@@ -61,15 +53,6 @@
     def encode_to_system(string, errors='replace'):
         return string if isinstance(string, unicode) else unic(string)
 
-<<<<<<< HEAD
-    Non-Unicode strings are first converted to Unicode.
-    """
-    if not isinstance(string, unicode):
-        string = unicode(string)
-    if PY3:
-        return string
-    return string.encode(SYSTEM_ENCODING, errors)
-=======
 else:
 
     def decode_from_system(string):
@@ -83,5 +66,4 @@
         """
         if not isinstance(string, unicode):
             string = unic(string)
-        return string.encode(SYSTEM_ENCODING, errors)
->>>>>>> 3a7571d2
+        return string.encode(SYSTEM_ENCODING, errors)