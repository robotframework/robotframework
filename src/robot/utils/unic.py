#  Copyright 2008-2015 Nokia Solutions and Networks
#
#  Licensed under the Apache License, Version 2.0 (the "License");
#  you may not use this file except in compliance with the License.
#  You may obtain a copy of the License at
#
#      http://www.apache.org/licenses/LICENSE-2.0
#
#  Unless required by applicable law or agreed to in writing, software
#  distributed under the License is distributed on an "AS IS" BASIS,
#  WITHOUT WARRANTIES OR CONDITIONS OF ANY KIND, either express or implied.
#  See the License for the specific language governing permissions and
#  limitations under the License.

<<<<<<< HEAD
from six import PY3, text_type as unicode

import sys
=======
from pprint import PrettyPrinter
>>>>>>> 3a7571d2

from .dotdict import DotDict
from .platform import IRONPYTHON, JYTHON


def unic(item, *args):
    # Based on a recipe from http://code.activestate.com/recipes/466341
    try:
        return unicode(item, *args)
    except UnicodeError:
        try:
            return u''.join(c if ord(c) < 128 else c.encode('string_escape')
                            for c in str(item))
        except:
            return _unrepresentable_object(item)
    except:
        return _unrepresentable_object(item)

if PY3:
    def _unic(item, *args):
        if isinstance(item, str):
            return item
        if isinstance(item, (bytes, bytearray)) and not args:
            #TODO: Somehow nicer(?)
            # First map byte values to unicode:
            item = item.decode('latin')
            # Then PY3 string_escape (==> bytes):
            item = item.encode('unicode_escape')
            # Finally to unicode again:
            return item.decode('ascii')
        try:
            return str(item, *args)
        except:
            return _unrepresentable_object(item)


# JVM and .NET seem to handle Unicode normalization automatically. Importing
# unicodedata on Jython also takes some time so it's better to avoid it.
if not (JYTHON or IRONPYTHON):

    from unicodedata import normalize
    _unic = unic

    def unic(item, *args):
        return normalize('NFC', _unic(item, *args))


def prepr(item, width=400):
    return unic(PrettyRepr(width=width).pformat(item))


class PrettyRepr(PrettyPrinter):

    def format(self, object, context, maxlevels, level):
        if isinstance(object, unicode):
            return repr(object).lstrip('u'), True, False
        if isinstance(object, str):
            return 'b' + repr(object), True, False
        try:
            return PrettyPrinter.format(self, object, context, maxlevels, level)
        except:
            return _unrepresentable_object(object), True, False


def _unrepresentable_object(item):
    from .error import get_error_message
    return u"<Unrepresentable object %s. Error: %s>" \
           % (item.__class__.__name__, get_error_message())<|MERGE_RESOLUTION|>--- conflicted
+++ resolved
@@ -12,13 +12,9 @@
 #  See the License for the specific language governing permissions and
 #  limitations under the License.
 
-<<<<<<< HEAD
-from six import PY3, text_type as unicode
+from six import PY2, PY3, text_type as unicode
 
-import sys
-=======
 from pprint import PrettyPrinter
->>>>>>> 3a7571d2
 
 from .dotdict import DotDict
 from .platform import IRONPYTHON, JYTHON
@@ -73,10 +69,11 @@
 class PrettyRepr(PrettyPrinter):
 
     def format(self, object, context, maxlevels, level):
-        if isinstance(object, unicode):
-            return repr(object).lstrip('u'), True, False
-        if isinstance(object, str):
-            return 'b' + repr(object), True, False
+        if PY2:
+            if isinstance(object, unicode):
+                return repr(object).lstrip('u'), True, False
+            if isinstance(object, str):
+                return 'b' + repr(object), True, False
         try:
             return PrettyPrinter.format(self, object, context, maxlevels, level)
         except:
