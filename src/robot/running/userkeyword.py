--- conflicted
+++ resolved
@@ -12,11 +12,8 @@
 #  See the License for the specific language governing permissions and
 #  limitations under the License.
 
-<<<<<<< HEAD
 from six import text_type as unicode
 
-=======
->>>>>>> 3a7571d2
 import os
 
 from robot.errors import (DataError, ExecutionFailed, ExecutionPassed,
@@ -41,11 +38,7 @@
         self.handlers = HandlerStore(self.name)
         for kw in user_keywords:
             try:
-<<<<<<< HEAD
-                handler = self._create_handler(kw)
-=======
                 handler, embedded = self._create_handler(kw)
->>>>>>> 3a7571d2
             except DataError as err:
                 LOGGER.error("Creating user keyword '%s' failed: %s"
                              % (kw.name, unicode(err)))
@@ -67,50 +60,6 @@
             return None
         return os.path.splitext(os.path.basename(path))[0]
 
-<<<<<<< HEAD
-    def has_handler(self, name):
-        if BaseLibrary.has_handler(self, name):
-            return True
-        for template in self.embedded_arg_handlers:
-            try:
-                EmbeddedArgs(name, template)
-            except TypeError:
-                pass
-            else:
-                return True
-        return False
-
-    def get_handler(self, name):
-        try:
-            return BaseLibrary.get_handler(self, name)
-        except DataError as error:
-            found = self._get_embedded_arg_handlers(name)
-            if not found:
-                raise error
-            if len(found) == 1:
-                return found[0]
-            self._raise_multiple_matching_keywords_found(name, found)
-
-    def _get_embedded_arg_handlers(self, name):
-        found = []
-        for template in self.embedded_arg_handlers:
-            try:
-                found.append(EmbeddedArgs(name, template))
-            except TypeError:
-                pass
-        return found
-
-    def _raise_multiple_matching_keywords_found(self, name, found):
-        names = utils.seq2str([f.orig_name for f in found])
-        if self.name is None:
-            where = "Test case file"
-        else:
-            where = "Resource file '%s'" % self.name
-        raise DataError("%s contains multiple keywords matching name '%s'\n"
-                        "Found: %s" % (where, name, names))
-
-=======
->>>>>>> 3a7571d2
 
 class UserKeywordHandler(object):
     type = 'user'
