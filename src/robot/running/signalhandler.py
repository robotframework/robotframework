--- conflicted
+++ resolved
@@ -77,17 +77,9 @@
     def _register_signal_handler(self, signum):
         try:
             signal.signal(signum, self)
-<<<<<<< HEAD
         except (ValueError, IllegalArgumentException) as err:
-            # ValueError occurs e.g. if Robot doesn't run on main thread.
-            # IllegalArgumentException is http://bugs.jython.org/issue1729
-            if currentThread().getName() == 'MainThread':
-                self._warn_about_registeration_error(signum, err)
-=======
-        except (ValueError, IllegalArgumentException), err:
             # IllegalArgumentException due to http://bugs.jython.org/issue1729
             self._warn_about_registeration_error(signum, err)
->>>>>>> c0a4f38c
 
     def _warn_about_registeration_error(self, signum, err):
         name, ctrlc = {signal.SIGINT: ('INT', 'or with Ctrl-C '),
