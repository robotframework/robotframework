--- conflicted
+++ resolved
@@ -186,13 +186,7 @@
         kw = Keyword(name, data.args, type=kw_type)
         try:
             kw.run(self._context)
-<<<<<<< HEAD
         except ExecutionFailed as err:
-            if err.timeout:
-                self._context.timeout_occurred = True
-=======
-        except ExecutionFailed, err:
->>>>>>> a5d46939
             return err
 
 
