#  Copyright 2008-2013 Nokia Siemens Networks Oyj
#
#  Licensed under the Apache License, Version 2.0 (the "License");
#  you may not use this file except in compliance with the License.
#  You may obtain a copy of the License at
#
#      http://www.apache.org/licenses/LICENSE-2.0
#
#  Unless required by applicable law or agreed to in writing, software
#  distributed under the License is distributed on an "AS IS" BASIS,
#  WITHOUT WARRANTIES OR CONDITIONS OF ANY KIND, either express or implied.
#  See the License for the specific language governing permissions and
#  limitations under the License.

from __future__ import with_statement
import inspect
import os
import sys

from robot.errors import DataError
from robot.output import LOGGER
from robot.utils import (getdoc, get_error_details, Importer,
                         is_java_init, is_java_method, normalize,
                         NormalizedDict, seq2str2, unic)

from .baselibrary import BaseLibrary
from .dynamicmethods import (GetKeywordArguments, GetKeywordDocumentation,
                             GetKeywordNames, RunKeyword)
from .handlers import Handler, InitHandler, DynamicHandler
from .outputcapture import OutputCapturer

if sys.platform.startswith('java'):
    from java.lang import Object
else:
    Object = None


def TestLibrary(name, args=None, variables=None, create_handlers=True):
    with OutputCapturer(library_import=True):
        importer = Importer('test library')
        libcode = importer.import_class_or_module(name)
    libclass = _get_lib_class(libcode)
    lib = libclass(libcode, name, args or [], variables)
    if create_handlers:
        lib.create_handlers()
    return lib


def _get_lib_class(libcode):
    if inspect.ismodule(libcode):
        return _ModuleLibrary
    if GetKeywordNames(libcode):
        if RunKeyword(libcode):
            return _DynamicLibrary
        else:
            return _HybridLibrary
    return _ClassLibrary


class _BaseTestLibrary(BaseLibrary):
    _log_success = LOGGER.debug
    _log_failure = LOGGER.info
    _log_failure_details = LOGGER.debug

    def __init__(self, libcode, name, args, variables):
        if os.path.exists(name):
            name = os.path.splitext(os.path.basename(os.path.abspath(name)))[0]
        self.version = self._get_version(libcode)
        self.name = name
        self.orig_name = name # Stores original name also after copying
        self.positional_args = []
        self.named_args = {}
        self._instance_cache = []
        self._libinst = None
        if libcode is not None:
            self._doc = getdoc(libcode)
            self.doc_format = self._get_doc_format(libcode)
            self.scope = self._get_scope(libcode)
            self._libcode = libcode
            self.init = self._create_init_handler(libcode)
            self.positional_args, self.named_args \
                = self.init.resolve_arguments(args, variables)

    @property
    def doc(self):
        return self._doc

    def create_handlers(self):
        if self._libcode:
            self._libinst = self.get_instance()
            self.handlers = self._create_handlers(self._libinst)
            self.init_scope_handling()

    def start_suite(self):
        pass

    def end_suite(self):
        pass

    def start_test(self):
        pass

    def end_test(self):
        pass

    def _get_version(self, libcode):
        return self._get_attr(libcode, 'ROBOT_LIBRARY_VERSION') \
            or self._get_attr(libcode, '__version__')

    def _get_attr(self, object, attr, default='', upper=False):
        value = unic(getattr(object, attr, default))
        if upper:
            value = normalize(value, ignore='_').upper()
        return value

    def _get_doc_format(self, libcode):
        return self._get_attr(libcode, 'ROBOT_LIBRARY_DOC_FORMAT', upper=True)

    def _get_scope(self, libcode):
        scope = self._get_attr(libcode, 'ROBOT_LIBRARY_SCOPE', upper=True)
        return scope if scope in ['GLOBAL','TESTSUITE'] else 'TESTCASE'

    def _create_init_handler(self, libcode):
        return InitHandler(self, self._resolve_init_method(libcode))

    def _resolve_init_method(self, libcode):
        init_method = getattr(libcode, '__init__', None)
        return init_method if self._valid_init(init_method) else lambda: None

<<<<<<< HEAD
    def _valid_init(self, init_method):
        # Python 3 has no unbound methods, they are just functions,
        # so both tests are needed for compatibility:
        if inspect.isfunction(init_method) or inspect.ismethod(init_method):
            return True
        if utils.is_jython and isinstance(init_method, PyReflectedConstructor):
            return True
        return False
=======
    def _valid_init(self, method):
        return inspect.ismethod(method) or is_java_init(method)
>>>>>>> dfc921fb

    def init_scope_handling(self):
        if self.scope == 'GLOBAL':
            return
        self._libinst = None
        self.start_suite = self._caching_start
        self.end_suite = self._restoring_end
        if self.scope == 'TESTCASE':
            self.start_test = self._caching_start
            self.end_test = self._restoring_end

    def _caching_start(self):
        self._instance_cache.append(self._libinst)
        self._libinst = None

    def _restoring_end(self):
        self._libinst = self._instance_cache.pop()

    def get_instance(self):
        if self._libinst is None:
            self._libinst = self._get_instance()
        return self._libinst

    def _get_instance(self):
        with OutputCapturer(library_import=True):
            try:
                return self._libcode(*self.positional_args, **self.named_args)
            except:
                self._raise_creating_instance_failed()

    def _create_handlers(self, libcode):
        handlers = NormalizedDict(ignore='_')
        for name in self._get_handler_names(libcode):
            method = self._try_to_get_handler_method(libcode, name)
            if method:
                handler = self._try_to_create_handler(name, method)
                if handler:
                    handlers[name] = handler
                    self._log_success("Created keyword '%s'" % handler.name)
        return handlers

    def _get_handler_names(self, libcode):
        return [name for name in dir(libcode)
                if not name.startswith(('_', 'ROBOT_LIBRARY_'))]

    def _try_to_get_handler_method(self, libcode, name):
        try:
            return self._get_handler_method(libcode, name)
        except:
            self._report_adding_keyword_failed(name)

    def _report_adding_keyword_failed(self, name):
        msg, details = get_error_details()
        self._log_failure("Adding keyword '%s' to library '%s' failed: %s"
                          % (name, self.name, msg))
        if details:
            self._log_failure_details('Details:\n%s' % details)

    def _get_handler_method(self, libcode, name):
        method = getattr(libcode, name)
        if not inspect.isroutine(method):
            raise DataError('Not a method or function')
        return method

    def _try_to_create_handler(self, name, method):
        try:
            return self._create_handler(name, method)
        except:
            self._report_adding_keyword_failed(name)

    def _create_handler(self, handler_name, handler_method):
        return Handler(self, handler_name, handler_method)

    def _raise_creating_instance_failed(self):
        msg, details = get_error_details()
        if self.positional_args or self.named_args:
            args = self.positional_args \
                + ['%s=%s' % item for item in self.named_args.items()]
            args_text = 'arguments %s' % seq2str2(args)
        else:
            args_text = 'no arguments'
        raise DataError("Initializing test library '%s' with %s failed: %s\n%s"
                        % (self.name, args_text, msg, details))


class _ClassLibrary(_BaseTestLibrary):

    def _get_handler_method(self, libinst, name):
        # Type is checked before using getattr to avoid calling properties,
        # most importantly bean properties generated by Jython (issue 188).
        for item in (libinst,) + inspect.getmro(libinst.__class__):
            if item in (object, Object):
                continue
            if not (hasattr(item, '__dict__') and name in item.__dict__):
                continue
            self._validate_handler(item.__dict__[name])
            return getattr(libinst, name)
        raise DataError('No non-implicit implementation found')

    def _validate_handler(self, handler):
        if not self._is_routine(handler):
            raise DataError('Not a method or function')
        if self._is_implicit_java_or_jython_method(handler):
            raise DataError('Implicit methods are ignored')

    def _is_routine(self, handler):
        return inspect.isroutine(handler) or is_java_method(handler)

    def _is_implicit_java_or_jython_method(self, handler):
        if not is_java_method(handler):
            return False
        for signature in handler.argslist[:handler.nargs]:
            cls = signature.declaringClass
            if not (cls is Object or self._is_created_by_jython(handler, cls)):
                return False
        return True

    def _is_created_by_jython(self, handler, cls):
        proxy_methods = getattr(cls, '__supernames__', []) + ['classDictInit']
        return handler.__name__ in proxy_methods


class _ModuleLibrary(_BaseTestLibrary):

    def _get_scope(self, libcode):
        return 'GLOBAL'

    def _get_handler_method(self, libcode, name):
        method = _BaseTestLibrary._get_handler_method(self, libcode, name)
        if hasattr(libcode, '__all__') and name not in libcode.__all__:
            raise DataError('Not exposed as a keyword')
        return method

    def get_instance(self):
        return self._libcode

    def _create_init_handler(self, libcode):
        return InitHandler(self, lambda: None)


class _HybridLibrary(_BaseTestLibrary):
    _log_failure = LOGGER.warn

    def _get_handler_names(self, instance):
        try:
            return instance.get_keyword_names()
        except AttributeError:
            return instance.getKeywordNames()


class _DynamicLibrary(_BaseTestLibrary):
    _log_failure = LOGGER.warn

    def __init__(self, libcode, name, args, variables=None):
        _BaseTestLibrary.__init__(self, libcode, name, args, variables)
        self._doc_get = False

    @property
    def doc(self):
        if not self._doc_get:
            self._doc = self._get_kw_doc('__intro__') or self._doc
            self._doc_get = True
        return self._doc

    def _get_kw_doc(self, name, instance=None):
        getter = GetKeywordDocumentation(instance or self.get_instance())
        return getter(name)

    def _get_kw_args(self, name, instance=None):
        getter = GetKeywordArguments(instance or self.get_instance())
        return getter(name)

    def _get_handler_names(self, instance):
        return GetKeywordNames(instance)()

    def _get_handler_method(self, instance, name):
        return RunKeyword(instance)

    def _create_handler(self, name, method):
        doc = self._get_kw_doc(name)
        argspec = self._get_kw_args(name)
        return DynamicHandler(self, name, method, doc, argspec)

    def _create_init_handler(self, libcode):
        docgetter = lambda: self._get_kw_doc('__init__')
        return InitHandler(self, self._resolve_init_method(libcode), docgetter)<|MERGE_RESOLUTION|>--- conflicted
+++ resolved
@@ -127,19 +127,11 @@
         init_method = getattr(libcode, '__init__', None)
         return init_method if self._valid_init(init_method) else lambda: None
 
-<<<<<<< HEAD
-    def _valid_init(self, init_method):
+    def _valid_init(self, method):
         # Python 3 has no unbound methods, they are just functions,
         # so both tests are needed for compatibility:
-        if inspect.isfunction(init_method) or inspect.ismethod(init_method):
-            return True
-        if utils.is_jython and isinstance(init_method, PyReflectedConstructor):
-            return True
-        return False
-=======
-    def _valid_init(self, method):
-        return inspect.ismethod(method) or is_java_init(method)
->>>>>>> dfc921fb
+        return (inspect.isfunction(method) or inspect.ismethod(method)
+                ) or is_java_init(method)
 
     def init_scope_handling(self):
         if self.scope == 'GLOBAL':
