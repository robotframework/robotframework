--- conflicted
+++ resolved
@@ -12,16 +12,13 @@
 #  See the License for the specific language governing permissions and
 #  limitations under the License.
 
-<<<<<<< HEAD
 from six import integer_types, text_type as unicode
 
-from robot.utils import (format_assign_message, get_elapsed_time,
-                         get_error_message, get_timestamp, plural_or_not, frange)
-=======
+from six.moves import range
+
 from robot.utils import (format_assign_message, frange, get_elapsed_time,
                          get_error_message, get_timestamp, plural_or_not,
                          type_name)
->>>>>>> 3a7571d2
 from robot.errors import (ContinueForLoop, DataError, ExecutionFailed,
                           ExecutionFailures, ExecutionPassed, ExitForLoop,
                           HandlerExecutionFailed)
@@ -171,11 +168,7 @@
         if error:
             return_value = error.return_value
         try:
-<<<<<<< HEAD
-            VariableAssigner(self.assign).assign(context, return_value)
-=======
             self._variable_assigner.assign(context, return_value)
->>>>>>> 3a7571d2
         except DataError as err:
             self.status = 'FAIL'
             msg = unicode(err)
@@ -321,13 +314,8 @@
             except ValueError:
                 pass
         number = eval(item, {})
-<<<<<<< HEAD
         if not isinstance(number, integer_types + (float, )):
-            raise TypeError("Expected number, got '%s' instead." % item)
-=======
-        if not isinstance(number, (int, long, float)):
             raise TypeError("Expected number, got %s." % type_name(item))
->>>>>>> 3a7571d2
         return number
 
 
