--- conflicted
+++ resolved
@@ -16,11 +16,7 @@
 
 import os
 import copy
-<<<<<<< HEAD
-import difflib
 from itertools import chain
-=======
->>>>>>> a5d46939
 
 from robot import utils
 from robot.errors import DataError
