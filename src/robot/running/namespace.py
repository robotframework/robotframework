--- conflicted
+++ resolved
@@ -16,11 +16,8 @@
 
 import os
 import copy
-<<<<<<< HEAD
+import difflib
 from itertools import chain
-=======
-import difflib
->>>>>>> 60f7f5a5
 
 from robot import utils
 from robot.errors import DataError
@@ -214,15 +211,8 @@
 
     def get_handler(self, name):
         try:
-<<<<<<< HEAD
-            handler = self._get_handler(name)
-            if handler is None:
-                raise DataError("No keyword with name '%s' found." % name)
+            handler = self._kw_store.get_handler(name)
         except DataError as err:
-=======
-            handler = self._kw_store.get_handler(name)
-        except DataError, err:
->>>>>>> 60f7f5a5
             handler = UserErrorHandler(name, unicode(err))
         self._replace_variables_from_user_handlers(handler)
         return handler
@@ -380,22 +370,9 @@
         return [external]
 
     def _get_explicit_handler(self, name):
-<<<<<<< HEAD
-        libname, kwname = name.rsplit('.', 1)
-        # 1) Find matching lib(s)
-        libs = [lib for lib
-                in chain(self._imported_resource_files.values(), self._testlibs.values())
-                if utils.eq(lib.name, libname)]
-        if not libs:
-            return None
-        # 2) Find matching kw from found libs
-        found = [lib.get_handler(kwname) for lib in libs
-                 if lib.has_handler(kwname)]
-=======
         found = []
         for owner_name, kw_name in self._yield_owner_and_kw_names(name):
             found.extend(self._find_keywords(owner_name, kw_name))
->>>>>>> 60f7f5a5
         if len(found) > 1:
             self._raise_multiple_keywords_found(name, found, implicit=False)
         return found[0] if found else None
@@ -407,7 +384,7 @@
 
     def _find_keywords(self, owner_name, name):
         return [owner.get_handler(name)
-                for owner in self.libraries.values() + self.resources.values()
+                for owner in chain(self.libraries.values(), self.resources.values())
                 if utils.eq(owner.name, owner_name) and owner.has_handler(name)]
 
     def _raise_multiple_keywords_found(self, name, found, implicit=True):
@@ -456,14 +433,16 @@
                     'Reserved']
         handlers = [(None, utils.printable_name(handler_name, True))
                     for handler_name in self.user_keywords.handlers.keys()]
-        for library in (self.libraries.values() + self.resources.values()):
+        for library in chain(self.libraries.values(), self.resources.values()):
             if library.name not in excluded:
                 handlers.extend(
                     ((library.name,
                       utils.printable_name(handler_name, code_style=True))
                      for handler_name in library.handlers))
         # sort handlers to ensure consistent ordering between Jython and Python
-        return sorted(handlers)
+        #PY3: can't compare None with str
+        #     ==> also libnames must at least be empty strings for sorting
+        return sorted(handlers, key=lambda h: (h[0] or '', h[1]))
 
     def _get_close_matches(self, name, candidates):
         """Return a list of close matches to `name` from `handler_names`."""
