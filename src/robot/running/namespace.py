#  Copyright 2008-2015 Nokia Solutions and Networks
#
#  Licensed under the Apache License, Version 2.0 (the "License");
#  you may not use this file except in compliance with the License.
#  You may obtain a copy of the License at
#
#      http://www.apache.org/licenses/LICENSE-2.0
#
#  Unless required by applicable law or agreed to in writing, software
#  distributed under the License is distributed on an "AS IS" BASIS,
#  WITHOUT WARRANTIES OR CONDITIONS OF ANY KIND, either express or implied.
#  See the License for the specific language governing permissions and
#  limitations under the License.

from six import string_types, text_type as unicode

import os
import copy
from itertools import chain

from robot import utils
from robot.errors import DataError
from robot.libraries import STDLIBS, STDLIB_TO_DEPRECATED_MAP
from robot.output import LOGGER, Message
from robot.parsing.settings import Library, Variables, Resource
from robot.variables import GLOBAL_VARIABLES

from .usererrorhandler import UserErrorHandler
from .userkeyword import UserLibrary
from .importer import Importer, ImportCache
from .runkwregister import RUN_KW_REGISTER
from .context import EXECUTION_CONTEXTS


IMPORTER = Importer()


class Namespace:
    _default_libraries = ('BuiltIn', 'Reserved', 'Easter')
    _library_import_by_path_endings = ('.py', '.java', '.class', '/', os.sep)

    def __init__(self, suite, variables, parent_variables, user_keywords,
                 imports):
        LOGGER.info("Initializing namespace for test suite '%s'" % suite.longname)
        self.suite = suite
        self.test = None
        self.uk_handlers = []
        self.variables = _VariableScopes(variables, parent_variables)
        self._imports = imports
        self._kw_store = KeywordStore(user_keywords)
        self._imported_variable_files = ImportCache()

    @property
    def libraries(self):
        return self._kw_store.libraries.values()

    def handle_imports(self):
        self._import_default_libraries()
        self._handle_imports(self._imports)

    def _import_default_libraries(self):
        for name in self._default_libraries:
            self.import_library(name)

    def _handle_imports(self, import_settings):
        for item in import_settings:
            try:
                if not item.name:
                    raise DataError('%s setting requires a name' % item.type)
                self._import(item)
            except DataError as err:
                item.report_invalid_syntax(unicode(err))

    def _import(self, import_setting):
        action = {'Library': self._import_library,
                  'Resource': self._import_resource,
                  'Variables': self._import_variables}[import_setting.type]
        action(import_setting)

    def import_resource(self, name, overwrite=True):
        self._import_resource(Resource(None, name), overwrite=overwrite)

    def _import_resource(self, import_setting, overwrite=False):
        path = self._resolve_name(import_setting)
        self._validate_not_importing_init_file(path)
        if overwrite or path not in self._kw_store.resources:
            resource = IMPORTER.import_resource(path)
            self.variables.set_from_variable_table(resource.variable_table,
                                                   overwrite)
            self._kw_store.resources[path] \
                = UserLibrary(resource.keyword_table.keywords, resource.source)
            self._handle_imports(resource.setting_table.imports)
        else:
            LOGGER.info("Resource file '%s' already imported by suite '%s'"
                        % (path, self.suite.longname))

    def _validate_not_importing_init_file(self, path):
        name = os.path.splitext(os.path.basename(path))[0]
        if name.lower() == '__init__':
            raise DataError("Initialization file '%s' cannot be imported as "
                            "a resource file." % path)

    def import_variables(self, name, args, overwrite=False):
        self._import_variables(Variables(None, name, args), overwrite)

    def _import_variables(self, import_setting, overwrite=False):
        path = self._resolve_name(import_setting)
        args = self._resolve_args(import_setting)
        if overwrite or (path, args) not in self._imported_variable_files:
            self._imported_variable_files.add((path,args))
            self.variables.set_from_file(path, args, overwrite)
        else:
            msg = "Variable file '%s'" % path
            if args:
                msg += " with arguments %s" % utils.seq2str2(args)
            LOGGER.info("%s already imported by suite '%s'"
                        % (msg, self.suite.longname))

    def import_library(self, name, args=None, alias=None):
        self._import_library(Library(None, name, args=args, alias=alias))

    def _import_library(self, import_setting):
        name = self._resolve_name(import_setting)
        lib = IMPORTER.import_library(name, import_setting.args,
                                      import_setting.alias, self.variables)
        if lib.name in self._kw_store.libraries:
            LOGGER.info("Test library '%s' already imported by suite '%s'"
                        % (lib.name, self.suite.longname))
            return
        self._kw_store.libraries[lib.name] = lib
        lib.start_suite()
        if self.test:
            lib.start_test()
        if name in STDLIB_TO_DEPRECATED_MAP:
            self.import_library(STDLIB_TO_DEPRECATED_MAP[name])

    def _resolve_name(self, import_setting):
        name = import_setting.name
        try:
            name = self.variables.replace_string(name)
        except DataError as err:
            self._raise_replacing_vars_failed(import_setting, err)
        return self._get_name(name, import_setting.directory, import_setting.type)

    def _raise_replacing_vars_failed(self, import_setting, err):
        raise DataError("Replacing variables from setting '%s' failed: %s"
                        % (import_setting.type, unicode(err)))

    def _get_name(self, name, basedir, import_type):
        if import_type == 'Library' and not self._is_library_by_path(name):
            return name.replace(' ', '')
        return utils.find_file(name, basedir, file_type=import_type)

    def _is_library_by_path(self, path):
        return path.lower().endswith(self._library_import_by_path_endings)

    def _resolve_args(self, import_setting):
        try:
            return self.variables.replace_list(import_setting.args)
        except DataError as err:
            self._raise_replacing_vars_failed(import_setting, err)

    def set_search_order(self, new_order):
        old_order = self._kw_store.search_order
        self._kw_store.search_order = new_order
        return old_order

    def start_test(self, test):
        self.test = test
        self.variables.start_test()
        for lib in self.libraries:
            lib.start_test()

    def end_test(self):
        self.test = None
        self.variables.end_test()
        self.uk_handlers = []
        for lib in self.libraries:
            lib.end_test()

    def end_suite(self):
        self.suite = None
        self.variables.end_suite()
        for lib in self.libraries:
            lib.end_suite()

    def start_user_keyword(self, handler):
        self.variables.start_uk()
        self.uk_handlers.append(handler)

    def end_user_keyword(self):
        self.variables.end_uk()
        self.uk_handlers.pop()

    def get_library_instance(self, libname):
        return self._kw_store.get_library(libname).get_instance()

    def get_handler(self, name):
        try:
            handler = self._kw_store.get_handler(name)
        except DataError as err:
            handler = UserErrorHandler(name, unicode(err))
        self._replace_variables_from_user_handlers(handler)
        return handler

    def _replace_variables_from_user_handlers(self, handler):
        if hasattr(handler, 'replace_variables'):
            handler.replace_variables(self.variables)


class KeywordStore(object):

    def __init__(self, user_keywords):
        self.user_keywords = UserLibrary(user_keywords)
        self.libraries = {}
        self.resources = ImportCache()
        self.search_order = ()

    def get_library(self, name):
        try:
            return self.libraries[name.replace(' ', '')]
        except KeyError:
            raise DataError("No library with name '%s' found." % name)

    def get_handler(self, name):
        handler = self._get_handler(name)
        if handler is None:
            self._raise_no_keyword_found(name)
        return handler

    def _raise_no_keyword_found(self, name):
        msg = "No keyword with name '%s' found." % name
        finder = KeywordRecommendationFinder(self.user_keywords,
                                             self.libraries,
                                             self.resources)
        recommendations = finder.recommend_similar_keywords(name)
        msg = finder.format_recommendations(msg, recommendations)
        raise DataError(msg)

    def _get_handler(self, name):
        handler = None
        if not name:
            raise DataError('Keyword name cannot be empty.')
        if not isinstance(name, string_types):
            raise DataError('Keyword name must be a string.')
        if '.' in name:
            handler = self._get_explicit_handler(name)
        if not handler:
            handler = self._get_implicit_handler(name)
        if not handler:
            handler = self._get_bdd_style_handler(name)
        return handler

    def _get_bdd_style_handler(self, name):
        for prefix in ['given ', 'when ', 'then ', 'and ', 'but ']:
            if name.lower().startswith(prefix):
                handler = self._get_handler(name[len(prefix):])
                if handler:
                    handler = copy.copy(handler)
                    handler.name = name
                return handler
        return None

    def _get_implicit_handler(self, name):
        for method in [self._get_handler_from_test_case_file_user_keywords,
                       self._get_handler_from_resource_file_user_keywords,
                       self._get_handler_from_library_keywords]:
            handler = method(name)
            if handler:
                return handler
        return None

    def _get_handler_from_test_case_file_user_keywords(self, name):
        if name in self.user_keywords.handlers:
            return self.user_keywords.handlers[name]

    def _get_handler_from_resource_file_user_keywords(self, name):
        found = [lib.handlers[name] for lib in self.resources.values()
                 if name in lib.handlers]
        if not found:
            return None
        if len(found) > 1:
            found = self._get_handler_based_on_search_order(found)
        if len(found) == 1:
            return found[0]
        self._raise_multiple_keywords_found(name, found)

    def _get_handler_from_library_keywords(self, name):
        found = [lib.handlers[name] for lib in self.libraries.values()
                 if name in lib.handlers]
        if not found:
            return None
        if len(found) > 1:
            found = self._get_handler_based_on_search_order(found)
        if len(found) == 2:
            found = self._prefer_process_over_operatingsystem(*found)
        if len(found) == 2:
            found = self._filter_stdlib_handler(*found)
        if len(found) == 1:
            return found[0]
        self._raise_multiple_keywords_found(name, found)

    def _get_handler_based_on_search_order(self, handlers):
        for libname in self.search_order:
            for handler in handlers:
                if utils.eq(libname, handler.libname):
                    return [handler]
        return handlers

    def _prefer_process_over_operatingsystem(self, handler1, handler2):
        handlers = {handler1.library.orig_name: handler1,
                    handler2.library.orig_name: handler2}
        if set(handlers) == set(['Process', 'OperatingSystem']):
            return [handlers['Process']]
        return [handler1, handler2]

    def _filter_stdlib_handler(self, handler1, handler2):
        stdlibs_without_remote = STDLIBS - set(['Remote'])
        if handler1.library.orig_name in stdlibs_without_remote:
            standard, custom = handler1, handler2
        elif handler2.library.orig_name in stdlibs_without_remote:
            standard, custom = handler2, handler1
        else:
            return [handler1, handler2]
        if not RUN_KW_REGISTER.is_run_keyword(custom.library.orig_name, custom.name):
            self._custom_and_standard_keyword_conflict_warning(custom, standard)
        return [custom]

    def _custom_and_standard_keyword_conflict_warning(self, custom, standard):
        custom_with_name = standard_with_name = ''
        if custom.library.name != custom.library.orig_name:
            custom_with_name = " imported as '%s'" % custom.library.name
        if standard.library.name != standard.library.orig_name:
            standard_with_name = " imported as '%s'" % standard.library.name
        warning = Message("Keyword '%s' found both from a custom test library "
                          "'%s'%s and a standard library '%s'%s. The custom "
                          "keyword is used. To select explicitly, and to get "
                          "rid of this warning, use either '%s' or '%s'."
                          % (standard.name,
                             custom.library.orig_name, custom_with_name,
                             standard.library.orig_name, standard_with_name,
                             custom.longname, standard.longname), level='WARN')
        if custom.pre_run_messages:
            custom.pre_run_messages.append(warning)
        else:
            custom.pre_run_messages = [warning]

    def _get_explicit_handler(self, name):
        found = []
        for owner_name, kw_name in self._yield_owner_and_kw_names(name):
            found.extend(self._find_keywords(owner_name, kw_name))
        if len(found) > 1:
            self._raise_multiple_keywords_found(name, found, implicit=False)
        return found[0] if found else None

    def _yield_owner_and_kw_names(self, full_name):
        tokens = full_name.split('.')
        for i in range(1, len(tokens)):
            yield '.'.join(tokens[:i]), '.'.join(tokens[i:])

    def _find_keywords(self, owner_name, name):
<<<<<<< HEAD
        return [owner.get_handler(name)
                for owner in chain(self.libraries.values(), self.resources.values())
                if utils.eq(owner.name, owner_name) and owner.has_handler(name)]
=======
        return [owner.handlers[name]
                for owner in self.libraries.values() + self.resources.values()
                if utils.eq(owner.name, owner_name) and name in owner.handlers]
>>>>>>> 3a7571d2

    def _raise_multiple_keywords_found(self, name, found, implicit=True):
        error = "Multiple keywords with name '%s' found" % name
        if implicit:
            error += ". Give the full name of the keyword you want to use"
        names = sorted(handler.longname for handler in found)
        raise DataError('\n    '.join([error+':'] + names))


class KeywordRecommendationFinder(object):

    def __init__(self, user_keywords, libraries, resources):
        self.user_keywords = user_keywords
        self.libraries = libraries
        self.resources = resources

    def recommend_similar_keywords(self, name):
        """Return keyword names similar to `name`."""
        candidates = self._get_candidates('.' in name)
        normalizer = lambda name: candidates.get(name, name).lower().replace(
            '_', ' ')
        finder = utils.RecommendationFinder(normalizer)
        return finder.find_recommendations(name, candidates)

    @staticmethod
    def format_recommendations(msg, recommendations):
        return utils.RecommendationFinder.format_recommendations(
            msg, recommendations)

    def _get_candidates(self, use_full_name):
        names = {}
        for owner, name in self._get_all_handler_names():
            full_name = '%s.%s' % (owner, name) if owner else name
            names[full_name] = full_name if use_full_name else name
        return names

    def _get_all_handler_names(self):
        """Return a list of (library name, handler name) tuples.

        For user keywords, library name == None.

        Excludes DeprecatedBuiltIn, DeprecatedOperatingSystem,
        and Reserved libraries.
        """
        excluded = ['DeprecatedBuiltIn', 'DeprecatedOperatingSystem',
                    'Reserved']
<<<<<<< HEAD
        handlers = [(None, utils.printable_name(handler_name, True))
                    for handler_name in self.user_keywords.handlers.keys()]
        for library in chain(self.libraries.values(), self.resources.values()):
=======
        handlers = [(None, utils.printable_name(handler.name, True))
                    for handler in self.user_keywords.handlers]
        for library in (self.libraries.values() + self.resources.values()):
>>>>>>> 3a7571d2
            if library.name not in excluded:
                handlers.extend(
                    ((library.name,
                      utils.printable_name(handler.name, code_style=True))
                     for handler in library.handlers))
        # sort handlers to ensure consistent ordering between Jython and Python
        #PY3: can't compare None with str
        #     ==> also libnames must at least be empty strings for sorting
        return sorted(handlers, key=lambda h: (h[0] or '', h[1]))


class _VariableScopes:

    def __init__(self, suite_variables, parent_variables):
        suite_variables.update(GLOBAL_VARIABLES)
        self._suite = self.current = suite_variables
        self._parents = []
        if parent_variables is not None:
            self._parents.append(parent_variables.current)
            self._parents.extend(parent_variables._parents)
        self._test = None
        self._uk_handlers = []

    def __len__(self):
        return len(self.current)

    def replace_list(self, items, replace_until=None):
        return self.current.replace_list(items, replace_until)

    def replace_scalar(self, items):
        return self.current.replace_scalar(items)

    def replace_string(self, string, ignore_errors=False):
        return self.current.replace_string(string, ignore_errors=ignore_errors)

    def set_from_file(self, path, args, overwrite=False):
        variables = self._suite.set_from_file(path, args, overwrite)
        if self._test is not None:
            self._test.set_from_file(variables, overwrite=True)
        for varz in self._uk_handlers:
            varz.set_from_file(variables, overwrite=True)
        if self._uk_handlers:
            self.current.set_from_file(variables, overwrite=True)

    def set_from_variable_table(self, rawvariables, overwrite=False):
        self._suite.set_from_variable_table(rawvariables, overwrite)
        if self._test is not None:
            self._test.set_from_variable_table(rawvariables, overwrite)
        for varz in self._uk_handlers:
            varz.set_from_variable_table(rawvariables, overwrite)
        if self._uk_handlers:
            self.current.set_from_variable_table(rawvariables, overwrite)

    def __getitem__(self, name):
        return self.current[name]

    def __setitem__(self, name, value):
        self.current[name] = value

    def end_suite(self):
        self._suite = self._test = self.current = None

    def start_test(self):
        self._test = self.current = self._suite.copy()

    def end_test(self):
        self.current = self._suite

    def start_uk(self):
        self._uk_handlers.append(self.current)
        self.current = self.current.copy()

    def end_uk(self):
        self.current = self._uk_handlers.pop()

    def set_global(self, name, value):
        name, value = self._set_global_suite_or_test(GLOBAL_VARIABLES, name, value)
        for ns in EXECUTION_CONTEXTS.namespaces:
            ns.variables.set_suite(name, value)

    def set_suite(self, name, value):
        name, value = self._set_global_suite_or_test(self._suite, name, value)
        self.set_test(name, value, False)

    def set_test(self, name, value, fail_if_no_test=True):
        if self._test is not None:
            name, value = self._set_global_suite_or_test(self._test, name, value)
        elif fail_if_no_test:
            raise DataError("Cannot set test variable when no test is started")
        for varz in self._uk_handlers:
            varz.__setitem__(name, value)
        self.current.__setitem__(name, value)

    def _set_global_suite_or_test(self, variables, name, value):
        variables[name] = value
        # Avoid creating new list/dict objects in different scopes.
        if name[0] != '$':
            name = '$' + name[1:]
            value = variables[name]
        return name, value

<<<<<<< HEAD
    def has_key(self, key):
        return key in self.current
=======
    def __iter__(self):
        return iter(self.current)
>>>>>>> 3a7571d2

    @property
    def store(self):
        return self.current.store<|MERGE_RESOLUTION|>--- conflicted
+++ resolved
@@ -359,15 +359,9 @@
             yield '.'.join(tokens[:i]), '.'.join(tokens[i:])
 
     def _find_keywords(self, owner_name, name):
-<<<<<<< HEAD
-        return [owner.get_handler(name)
+        return [owner.handlers[name]
                 for owner in chain(self.libraries.values(), self.resources.values())
-                if utils.eq(owner.name, owner_name) and owner.has_handler(name)]
-=======
-        return [owner.handlers[name]
-                for owner in self.libraries.values() + self.resources.values()
                 if utils.eq(owner.name, owner_name) and name in owner.handlers]
->>>>>>> 3a7571d2
 
     def _raise_multiple_keywords_found(self, name, found, implicit=True):
         error = "Multiple keywords with name '%s' found" % name
@@ -414,15 +408,9 @@
         """
         excluded = ['DeprecatedBuiltIn', 'DeprecatedOperatingSystem',
                     'Reserved']
-<<<<<<< HEAD
-        handlers = [(None, utils.printable_name(handler_name, True))
-                    for handler_name in self.user_keywords.handlers.keys()]
-        for library in chain(self.libraries.values(), self.resources.values()):
-=======
         handlers = [(None, utils.printable_name(handler.name, True))
                     for handler in self.user_keywords.handlers]
-        for library in (self.libraries.values() + self.resources.values()):
->>>>>>> 3a7571d2
+        for library in chain(self.libraries.values(), self.resources.values()):
             if library.name not in excluded:
                 handlers.extend(
                     ((library.name,
@@ -524,13 +512,8 @@
             value = variables[name]
         return name, value
 
-<<<<<<< HEAD
-    def has_key(self, key):
-        return key in self.current
-=======
     def __iter__(self):
         return iter(self.current)
->>>>>>> 3a7571d2
 
     @property
     def store(self):
