--- conflicted
+++ resolved
@@ -87,15 +87,9 @@
         if not spec.var_named:
             extra = set(named) - set(spec.positional_or_named) - set(spec.named_only)
             if extra:
-<<<<<<< HEAD
-                raise DataError("%s '%s' got unexpected named argument%s %s."
-                                % (spec.type, spec.name, plural_or_not(extra),
-                                   seq2str(sorted(extra))))
+                self._raise_error("got unexpected named argument%s %s"
+                                  % (plural_or_not(extra), seq2str(sorted(extra))))
 
     @property
     def argspec(self):
-        return self._argspec
-=======
-                self._raise_error("got unexpected named argument%s %s"
-                                  % (plural_or_not(extra), seq2str(sorted(extra))))
->>>>>>> 9fb227f9
+        return self._argspec