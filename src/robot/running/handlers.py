#  Copyright 2008-2015 Nokia Solutions and Networks
#
#  Licensed under the Apache License, Version 2.0 (the "License");
#  you may not use this file except in compliance with the License.
#  You may obtain a copy of the License at
#
#      http://www.apache.org/licenses/LICENSE-2.0
#
#  Unless required by applicable law or agreed to in writing, software
#  distributed under the License is distributed on an "AS IS" BASIS,
#  WITHOUT WARRANTIES OR CONDITIONS OF ANY KIND, either express or implied.
#  See the License for the specific language governing permissions and
#  limitations under the License.

<<<<<<< HEAD
from six import string_types

=======
>>>>>>> 3a7571d2
from robot import utils
from robot.errors import DataError
from robot.variables import contains_var, is_list_var

from .arguments import (PythonArgumentParser, JavaArgumentParser,
                        DynamicArgumentParser, ArgumentResolver,
                        ArgumentMapper, JavaArgumentCoercer)
from .keywords import Keywords, Keyword
from .outputcapture import OutputCapturer
from .runkwregister import RUN_KW_REGISTER
from .signalhandler import STOP_SIGNAL_MONITOR


def Handler(library, name, method):
    if RUN_KW_REGISTER.is_run_keyword(library.orig_name, name):
        return _RunKeywordHandler(library, name, method)
    if utils.is_java_method(method):
        return _JavaHandler(library, name, method)
    else:
        return _PythonHandler(library, name, method)


def DynamicHandler(library, name, method, doc, argspec):
    if RUN_KW_REGISTER.is_run_keyword(library.orig_name, name):
        return _DynamicRunKeywordHandler(library, name, method, doc, argspec)
    return _DynamicHandler(library, name, method, doc, argspec)


def InitHandler(library, method, docgetter=None):
    Init = _PythonInitHandler if not utils.is_java_init(method) else _JavaInitHandler
    return Init(library, '__init__', method, docgetter)


class _RunnableHandler(object):
    type = 'library'
    _doc = ''
    _executed_in_dry_run = ('BuiltIn.Import Library',
                            'BuiltIn.Set Library Search Order')

    def __init__(self, library, handler_name, handler_method):
        self.library = library
        name = getattr(handler_method, 'robot_name', None) or handler_name
        self.name = utils.printable_name(name, code_style=True)
        self.arguments = self._parse_arguments(handler_method)
        self.pre_run_messages = None
        self._handler_name = handler_name
        self._method = self._get_initial_handler(library, handler_name,
                                                 handler_method)
        self._argument_resolver = self._get_argument_resolver(self.arguments)

    def _parse_arguments(self, handler_method):
        raise NotImplementedError

    def _get_argument_resolver(self, argspec):
        return ArgumentResolver(argspec)

    def _get_initial_handler(self, library, name, method):
        if library.scope == 'GLOBAL':
            return self._get_global_handler(method, name)
        return None

    def resolve_arguments(self, args, variables=None):
        return self._argument_resolver.resolve(args, variables)

    @property
    def doc(self):
        return self._doc

    @property
    def longname(self):
        return '%s.%s' % (self.library.name, self.name)

    @property
    def shortdoc(self):
        return self.doc.splitlines()[0] if self.doc else ''

    @property
    def libname(self):
        return self.library.name

    def init_keyword(self, varz):
        pass

    def run(self, context, args):
        if self.pre_run_messages:
            for message in self.pre_run_messages:
                context.output.message(message)
        if context.dry_run:
            return self._dry_run(context, args)
        return self._run(context, args)

    def _dry_run(self, context, args):
        if self.longname in self._executed_in_dry_run:
            return self._run(context, args)
        self.resolve_arguments(args)
        return None

    def _run(self, context, args):
        positional, named = \
            self.resolve_arguments(args, context.variables)
        context.output.trace(lambda: self._log_args(positional, named))
        runner = self._runner_for(self._current_handler(), context, positional,
                                  named, self._get_timeout(context))
        return self._run_with_output_captured_and_signal_monitor(runner, context)

    def _log_args(self, positional, named):
        positional = [utils.prepr(arg) for arg in positional]
        named = ['%s=%s' % (utils.unic(name), utils.prepr(value))
                 for name, value in named.items()]
        return 'Arguments: [ %s ]' % ' | '.join(positional + named)

    def _runner_for(self, handler, context, positional, named, timeout):
        if timeout and timeout.active:
            context.output.debug(timeout.get_message)
            return lambda: timeout.run(handler, args=positional, kwargs=named)
        return lambda: handler(*positional, **named)

    def _run_with_output_captured_and_signal_monitor(self, runner, context):
        with OutputCapturer():
            return self._run_with_signal_monitoring(runner, context)

    def _run_with_signal_monitoring(self, runner, context):
        try:
            STOP_SIGNAL_MONITOR.start_running_keyword(context.in_teardown)
            return runner()
        finally:
            STOP_SIGNAL_MONITOR.stop_running_keyword()

    def _current_handler(self):
        if self._method:
            return self._method
        return self._get_handler(self.library.get_instance(), self._handler_name)

    def _get_global_handler(self, method, name):
        return method

    def _get_handler(self, lib_instance, handler_name):
        return getattr(lib_instance, handler_name)

    def _get_timeout(self, context):
        timeouts = self._get_timeouts(context)
        return None if not timeouts else min(timeouts)

    def _get_timeouts(self, context):
        timeouts = [kw.timeout for kw in context.keywords]
        if context.test and not context.in_test_teardown:
            timeouts.append(context.test.timeout)
        return [timeout for timeout in timeouts if timeout]


class _PythonHandler(_RunnableHandler):

    def __init__(self, library, handler_name, handler_method):
        _RunnableHandler.__init__(self, library, handler_name, handler_method)
        self._doc = utils.getdoc(handler_method)

    def _parse_arguments(self, handler_method):
        return PythonArgumentParser().parse(handler_method, self.longname)


class _JavaHandler(_RunnableHandler):

    def __init__(self, library, handler_name, handler_method):
        _RunnableHandler.__init__(self, library, handler_name, handler_method)
        signatures = self._get_signatures(handler_method)
        self._arg_coercer = JavaArgumentCoercer(signatures, self.arguments)

    def _get_argument_resolver(self, argspec):
        return ArgumentResolver(argspec, dict_to_kwargs=True)

    def _parse_arguments(self, handler_method):
        signatures = self._get_signatures(handler_method)
        return JavaArgumentParser().parse(signatures, self.longname)

    def _get_signatures(self, handler):
        code_object = getattr(handler, 'im_func', handler)
        return code_object.argslist[:code_object.nargs]

    def resolve_arguments(self, args, variables=None):
        positional, named = self._argument_resolver.resolve(args, variables)
        arguments = self._arg_coercer.coerce(positional, named,
                                             dryrun=not variables)
        return arguments, {}


class _DynamicHandler(_RunnableHandler):

    def __init__(self, library, handler_name, dynamic_method, doc='',
                 argspec=None):
        self._argspec = argspec
        _RunnableHandler.__init__(self, library, handler_name,
                                  dynamic_method.method)
        self._run_keyword_method_name = dynamic_method.name
        self._doc = doc is not None and utils.unic(doc) or ''
        self._supports_kwargs = dynamic_method.supports_kwargs
        if argspec and argspec[-1].startswith('**'):
            if not self._supports_kwargs:
                raise DataError("Too few '%s' method parameters for **kwargs "
                                "support." % self._run_keyword_method_name)

    def _parse_arguments(self, handler_method):
        return DynamicArgumentParser().parse(self._argspec, self.longname)

    def resolve_arguments(self, arguments, variables=None):
        positional, named = _RunnableHandler.resolve_arguments(self, arguments, variables)
        mapper = ArgumentMapper(self.arguments)
        arguments, kwargs = mapper.map(positional, named, prune_trailing_defaults=True)
        return arguments, kwargs

    def _get_handler(self, lib_instance, handler_name):
        runner = getattr(lib_instance, self._run_keyword_method_name)
        return self._get_dynamic_handler(runner, handler_name)

    def _get_global_handler(self, method, name):
        return self._get_dynamic_handler(method, name)

    def _get_dynamic_handler(self, runner, name):
        def handler(*positional, **kwargs):
            if self._supports_kwargs:
                return runner(name, positional, kwargs)
            else:
                return runner(name, positional)
        return handler


class _RunKeywordHandler(_PythonHandler):

    def __init__(self, library, handler_name, handler_method):
        _PythonHandler.__init__(self, library, handler_name, handler_method)
        self._handler_method = handler_method

    def _run_with_signal_monitoring(self, runner, context):
        # With run keyword variants, only the keyword to be run can fail
        # and therefore monitoring should not raise exception yet.
        return runner()

    def _get_argument_resolver(self, argspec):
        resolve_until = self._get_args_to_process()
        return ArgumentResolver(argspec, resolve_named=False,
                                resolve_variables_until=resolve_until)

    def _get_args_to_process(self):
        return RUN_KW_REGISTER.get_args_to_process(self.library.orig_name,
                                                   self.name)

    def _get_timeout(self, namespace):
        return None

    def _dry_run(self, context, args):
        _RunnableHandler._dry_run(self, context, args)
        keywords = self._get_runnable_dry_run_keywords(context, args)
        keywords.run(context)

    def _get_runnable_dry_run_keywords(self, context, args):
        keywords = Keywords([])
        for keyword in self._get_dry_run_keywords(args):
            if contains_var(keyword.name):
                continue
            keywords.add_keyword(keyword)
        return keywords

    def _get_dry_run_keywords(self, args):
        if self._handler_name == 'run_keyword_if':
            return list(self._get_run_kw_if_keywords(args))
        if self._handler_name == 'run_keywords':
            return list(self._get_run_kws_keywords(args))
        if 'name' in self.arguments.positional and self._get_args_to_process() > 0:
            return self._get_default_run_kw_keywords(args)
        return []

    def _get_run_kw_if_keywords(self, given_args):
        for kw_call in self._get_run_kw_if_calls(given_args):
            if kw_call:
                yield Keyword(kw_call[0], kw_call[1:])

    def _get_run_kw_if_calls(self, given_args):
        while 'ELSE IF' in given_args:
            kw_call, given_args = self._split_run_kw_if_args(given_args, 'ELSE IF', 2)
            yield kw_call
        if 'ELSE' in given_args:
            kw_call, else_call = self._split_run_kw_if_args(given_args, 'ELSE', 1)
            yield kw_call
            yield else_call
        elif self._validate_kw_call(given_args):
            expr, kw_call = given_args[0], given_args[1:]
            if not is_list_var(expr):
                yield kw_call

    def _split_run_kw_if_args(self, given_args, control_word, required_after):
        index = list(given_args).index(control_word)
        expr_and_call = given_args[:index]
        remaining = given_args[index+1:]
        if not (self._validate_kw_call(expr_and_call) and
                self._validate_kw_call(remaining, required_after)):
            raise DataError("Invalid 'Run Keyword If' usage.")
        if is_list_var(expr_and_call[0]):
            return (), remaining
        return expr_and_call[1:], remaining

    def _validate_kw_call(self, kw_call, min_length=2):
        if len(kw_call) >= min_length:
            return True
        return any(is_list_var(item) for item in kw_call)

    def _get_run_kws_keywords(self, given_args):
        for kw_call in self._get_run_kws_calls(given_args):
            yield Keyword(kw_call[0], kw_call[1:])

    def _get_run_kws_calls(self, given_args):
        if 'AND' not in given_args:
            for kw_call in given_args:
                yield [kw_call,]
        else:
            while 'AND' in given_args:
                index = list(given_args).index('AND')
                kw_call, given_args = given_args[:index], given_args[index + 1:]
                yield kw_call
            if given_args:
                yield given_args

    def _get_default_run_kw_keywords(self, given_args):
        index = list(self.arguments.positional).index('name')
        return [Keyword(given_args[index], given_args[index+1:])]


class _DynamicRunKeywordHandler(_DynamicHandler, _RunKeywordHandler):
    _parse_arguments = _RunKeywordHandler._parse_arguments
    _get_timeout = _RunKeywordHandler._get_timeout
    _get_argument_resolver = _RunKeywordHandler._get_argument_resolver


class _PythonInitHandler(_PythonHandler):

    def __init__(self, library, handler_name, handler_method, docgetter):
        _PythonHandler.__init__(self, library, handler_name, handler_method)
        self._docgetter = docgetter

    @property
    def doc(self):
        if self._docgetter:
            self._doc = self._docgetter() or self._doc
            self._docgetter = None
        return self._doc

    def _parse_arguments(self, handler_method):
        parser = PythonArgumentParser(type='Test Library')
        return parser.parse(handler_method, self.library.name)


class _JavaInitHandler(_JavaHandler):

    def __init__(self, library, handler_name, handler_method, docgetter):
        _JavaHandler.__init__(self, library, handler_name, handler_method)
        self._docgetter = docgetter

    @property
    def doc(self):
        if self._docgetter:
            self._doc = self._docgetter() or self._doc
            self._docgetter = None
        return self._doc

    def _parse_arguments(self, handler_method):
        parser = JavaArgumentParser(type='Test Library')
        signatures = self._get_signatures(handler_method)
        return parser.parse(signatures, self.library.name)<|MERGE_RESOLUTION|>--- conflicted
+++ resolved
@@ -12,11 +12,8 @@
 #  See the License for the specific language governing permissions and
 #  limitations under the License.
 
-<<<<<<< HEAD
 from six import string_types
 
-=======
->>>>>>> 3a7571d2
 from robot import utils
 from robot.errors import DataError
 from robot.variables import contains_var, is_list_var
