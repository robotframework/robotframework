--- conflicted
+++ resolved
@@ -131,11 +131,8 @@
                                                 self._resolve_setting(data.tags),
                                                 self._get_timeout(data),
                                                 data.lineno,
-<<<<<<< HEAD
                                                 start_time=datetime.now(),
                                                 metadata=data.metadata)
-=======
-                                                start_time=datetime.now())
         if result.tags.robot('exclude'):
             self.suite_result.tests.pop()
             return
@@ -144,7 +141,6 @@
                 test_or_task(f"Multiple {{test}}s with name '{result.name}' executed "
                              f"in suite '{result.parent.full_name}'.", settings.rpa))
         self.executed[-1][result.name] = True
->>>>>>> 2113498c
         self.context.start_test(data, result)
         status = TestStatus(self.suite_status, result, settings.skip_on_failure,
                             settings.rpa)
