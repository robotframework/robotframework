#  Copyright 2008-2015 Nokia Networks
#  Copyright 2016-     Robot Framework Foundation
#
#  Licensed under the Apache License, Version 2.0 (the "License");
#  you may not use this file except in compliance with the License.
#  You may obtain a copy of the License at
#
#      http://www.apache.org/licenses/LICENSE-2.0
#
#  Unless required by applicable law or agreed to in writing, software
#  distributed under the License is distributed on an "AS IS" BASIS,
#  WITHOUT WARRANTIES OR CONDITIONS OF ANY KIND, either express or implied.
#  See the License for the specific language governing permissions and
#  limitations under the License.

from robot.errors import DataError
from robot.model import Keywords
from robot.output import LOGGER
from robot.result import Keyword as KeywordResult
from robot.utils import prepr, unic
from robot.variables import (contains_variable, is_list_variable,
                             VariableAssignment)

from .steprunner import StepRunner
from .model import Keyword
from .outputcapture import OutputCapturer
from .signalhandler import STOP_SIGNAL_MONITOR
from .statusreporter import StatusReporter


class LibraryKeywordRunner(object):

    def __init__(self, handler, name=None):
        self._handler = handler
        self.name = name or handler.name
        self.definition = handler.name
        self.pre_run_messages = None

    @property
    def library(self):
        return self._handler.library

    @property
    def libname(self):
        return self._handler.library.name

    @property
    def longname(self):
        return '%s.%s' % (self.library.name, self.name)

    def run(self, kw, context):
        assignment = VariableAssignment(kw.assign)
        with StatusReporter(context, self._get_result(kw, assignment)):
            with assignment.assigner(context) as assigner:
                return_value = self._run(context, kw.args)
                assigner.assign(return_value)
                return return_value

    def _get_result(self, kw, assignment):
        handler = self._handler
        return KeywordResult(kwname=self.name,
                             libname=handler.libname,
                             doc=handler.shortdoc,
                             args=kw.args,
                             assign=tuple(assignment),
                             tags=handler.tags,
                             type=kw.type,
<<<<<<< HEAD
                             definiton=self.definition)
=======
                             lineno=kw.lineno,
                             source=kw.source)
>>>>>>> 0acbd159

    def _run(self, context, args):
        if self.pre_run_messages:
            for message in self.pre_run_messages:
                context.output.message(message)
        positional, named = \
            self._handler.resolve_arguments(args, context.variables)
        context.output.trace(lambda: self._trace_log_args(positional, named))
        runner = self._runner_for(context, self._handler.current_handler(),
                                  positional, dict(named))
        return self._run_with_output_captured_and_signal_monitor(runner, context)

    def _trace_log_args(self, positional, named):
        args = [prepr(arg) for arg in positional]
        args += ['%s=%s' % (unic(n), prepr(v)) for n, v in named]
        return 'Arguments: [ %s ]' % ' | '.join(args)

    def _runner_for(self, context, handler, positional, named):
        timeout = self._get_timeout(context)
        if timeout and timeout.active:
            def runner():
                with LOGGER.delayed_logging:
                    context.output.debug(timeout.get_message)
                    return timeout.run(handler, args=positional, kwargs=named)
            return runner
        return lambda: handler(*positional, **named)

    def _get_timeout(self, context):
        return min(context.timeouts) if context.timeouts else None

    def _run_with_output_captured_and_signal_monitor(self, runner, context):
        with OutputCapturer():
            return self._run_with_signal_monitoring(runner, context)

    def _run_with_signal_monitoring(self, runner, context):
        try:
            STOP_SIGNAL_MONITOR.start_running_keyword(context.in_teardown)
            return runner()
        finally:
            STOP_SIGNAL_MONITOR.stop_running_keyword()

    def dry_run(self, kw, context):
        assignment = VariableAssignment(kw.assign)
        result = self._get_result(kw, assignment)
        with StatusReporter(context, result, dry_run_lib_kw=True):
            assignment.validate_assignment()
            self._dry_run(context, kw.args)

    def _dry_run(self, context, args):
        if self._executed_in_dry_run(self._handler):
            self._run(context, args)
        else:
            self._handler.resolve_arguments(args)

    def _executed_in_dry_run(self, handler):
        return (handler.libname == 'Reserved' or
                handler.longname in ('BuiltIn.Import Library',
                                     'BuiltIn.Set Library Search Order'))


class EmbeddedArgumentsRunner(LibraryKeywordRunner):

    def __init__(self, handler, name):
        LibraryKeywordRunner.__init__(self, handler, name)
        self._embedded_args = handler.name_regexp.match(name).groups()

    def _run(self, context, args):
        if args:
            raise DataError("Positional arguments are not allowed when using "
                            "embedded arguments.")
        return LibraryKeywordRunner._run(self, context, self._embedded_args)

    def _dry_run(self, context, args):
        return LibraryKeywordRunner._dry_run(self, context, self._embedded_args)


class RunKeywordRunner(LibraryKeywordRunner):

    def __init__(self, handler, default_dry_run_keywords=False):
        LibraryKeywordRunner.__init__(self, handler)
        self._default_dry_run_keywords = default_dry_run_keywords

    # TODO: Should this be removed altogether?
    # - Doesn't seem to be really needed.
    # - Not used with dynamic run kws in the new design (at least currently)
    def _get_timeout(self, namespace):
        return None

    def _run_with_output_captured_and_signal_monitor(self, runner, context):
        return self._run_with_signal_monitoring(runner, context)

    def _dry_run(self, context, args):
        LibraryKeywordRunner._dry_run(self, context, args)
        keywords = self._get_runnable_dry_run_keywords(args)
        StepRunner(context).run_steps(keywords)

    def _get_runnable_dry_run_keywords(self, args):
        keywords = Keywords()
        for keyword in self._get_dry_run_keywords(args):
            if contains_variable(keyword.name):
                continue
            keywords.append(keyword)
        return keywords

    def _get_dry_run_keywords(self, args):
        name = self._handler.name
        if name == 'Run Keyword If':
            return list(self._get_run_kw_if_keywords(args))
        if name == 'Run Keywords':
            return list(self._get_run_kws_keywords(args))
        if self._default_dry_run_keywords:
            return self._get_default_run_kw_keywords(args)
        return []

    def _get_run_kw_if_keywords(self, given_args):
        for kw_call in self._get_run_kw_if_calls(given_args):
            if kw_call:
                yield Keyword(name=kw_call[0], args=kw_call[1:])

    def _get_run_kw_if_calls(self, given_args):
        while 'ELSE IF' in given_args:
            kw_call, given_args = self._split_run_kw_if_args(given_args, 'ELSE IF', 2)
            yield kw_call
        if 'ELSE' in given_args:
            kw_call, else_call = self._split_run_kw_if_args(given_args, 'ELSE', 1)
            yield kw_call
            yield else_call
        elif self._validate_kw_call(given_args):
            expr, kw_call = given_args[0], given_args[1:]
            if not is_list_variable(expr):
                yield kw_call

    def _split_run_kw_if_args(self, given_args, control_word, required_after):
        index = list(given_args).index(control_word)
        expr_and_call = given_args[:index]
        remaining = given_args[index+1:]
        if not (self._validate_kw_call(expr_and_call) and
                    self._validate_kw_call(remaining, required_after)):
            raise DataError("Invalid 'Run Keyword If' usage.")
        if is_list_variable(expr_and_call[0]):
            return (), remaining
        return expr_and_call[1:], remaining

    def _validate_kw_call(self, kw_call, min_length=2):
        if len(kw_call) >= min_length:
            return True
        return any(is_list_variable(item) for item in kw_call)

    def _get_run_kws_keywords(self, given_args):
        for kw_call in self._get_run_kws_calls(given_args):
            yield Keyword(name=kw_call[0], args=kw_call[1:])

    def _get_run_kws_calls(self, given_args):
        if 'AND' not in given_args:
            for kw_call in given_args:
                yield [kw_call,]
        else:
            while 'AND' in given_args:
                index = list(given_args).index('AND')
                kw_call, given_args = given_args[:index], given_args[index + 1:]
                yield kw_call
            if given_args:
                yield given_args

    def _get_default_run_kw_keywords(self, given_args):
        index = list(self._handler.arguments.positional).index('name')
        return [Keyword(name=given_args[index], args=given_args[index+1:])]<|MERGE_RESOLUTION|>--- conflicted
+++ resolved
@@ -65,12 +65,9 @@
                              assign=tuple(assignment),
                              tags=handler.tags,
                              type=kw.type,
-<<<<<<< HEAD
+                             lineno=kw.lineno,
+                             source=kw.source,
                              definiton=self.definition)
-=======
-                             lineno=kw.lineno,
-                             source=kw.source)
->>>>>>> 0acbd159
 
     def _run(self, context, args):
         if self.pre_run_messages:
