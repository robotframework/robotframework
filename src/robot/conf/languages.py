#  Copyright 2008-2015 Nokia Networks
#  Copyright 2016-     Robot Framework Foundation
#
#  Licensed under the Apache License, Version 2.0 (the "License");
#  you may not use this file except in compliance with the License.
#  You may obtain a copy of the License at
#
#      http://www.apache.org/licenses/LICENSE-2.0
#
#  Unless required by applicable law or agreed to in writing, software
#  distributed under the License is distributed on an "AS IS" BASIS,
#  WITHOUT WARRANTIES OR CONDITIONS OF ANY KIND, either express or implied.
#  See the License for the specific language governing permissions and
#  limitations under the License.

import inspect
import os.path

from robot.utils import getdoc, is_string, Importer


class Languages:

    def __init__(self, languages):
        self.languages = self._get_languages(languages)
        self.setting_headers = set()
        self.variable_headers = set()
        self.test_case_headers = set()
        self.task_headers = set()
        self.keyword_headers = set()
        self.comment_headers = set()
        self.settings = {}
        self.bdd_prefixes = set()
        for lang in self.languages:
            self.setting_headers |= {h.title() for h in lang.setting_headers}
            self.variable_headers |= {h.title() for h in lang.variable_headers}
            self.test_case_headers |= {h.title() for h in lang.test_case_headers}
            self.task_headers |= {h.title() for h in lang.task_headers}
            self.keyword_headers |= {h.title() for h in lang.keyword_headers}
            self.comment_headers |= {h.title() for h in lang.comment_headers}
            self.settings.update(
                {name.title(): lang.settings[name] for name in lang.settings if name}
            )
            self.bdd_prefixes |= {p.title() for p in lang.bdd_prefixes}

    def _get_languages(self, languages):
        languages = self._resolve_languages(languages)
        available = self._get_available_languages()
        returned = []
        for lang in languages:
            normalized = lang.lower().replace('-', '')
            if normalized in available:
                returned.append(available[normalized])
            else:
                returned.extend(self._import_languages(lang))
        return [subclass() for subclass in returned]

    def _resolve_languages(self, languages):
        if not languages:
            languages = []
        if is_string(languages):
            languages = [languages]
        if 'en' not in languages:
            languages.append('en')
        return languages

    def _get_available_languages(self):
        available = {}
        for lang in Language.__subclasses__():
            available[lang.__name__.lower()] = lang
            if lang.__doc__:
                available[lang.__doc__.lower()] = lang
        return available

    def _import_languages(self, lang):
        def is_language(member):
            return (inspect.isclass(member)
                    and issubclass(member, Language)
                    and member is not Language)
        if os.path.exists(lang):
            lang = os.path.abspath(lang)
        module = Importer('language file').import_module(lang)
        return [value for _, value in inspect.getmembers(module, is_language)]

    def translate_setting(self, name):
        return self.settings.get(name, name)

    def __iter__(self):
        return iter(self.languages)


class Language:
    setting_headers = set()
    variable_headers = set()
    test_case_headers = set()
    task_headers = set()
    keyword_headers = set()
    comment_headers = set()
    library = None
    resource = None
    variables = None
    documentation = None
    metadata = None
    suite_setup = None
    suite_teardown = None
    test_setup = None
    task_setup = None
    test_teardown = None
    task_teardown = None
    test_template = None
    task_template = None
    test_timeout = None
    task_timeout = None
    test_tags = None
    task_tags = None
    keyword_tags = None
    tags = None
    setup = None
    teardown = None
    template = None
    timeout = None
    arguments = None
    bdd_prefixes = set()

    @classmethod
    def from_name(cls, name):
        """Return langauge class based on given `name`.

        Name is matched both against the class name (language short name)
        and possible docstring (full language name). Matching is case-insensitive
        and hyphen (`-`) is ignored to support, for example, `PT-BR`.

        Raises `ValueError` if no matching langauge is found.
        """
        normalized = name.lower().replace('-', '')
        for subcls in cls.__subclasses__():
            if normalized in (subcls.__name__.lower(), getdoc(subcls).lower()):
                return subcls()
        raise ValueError(f"No language with name '{name}' found.")

    @property
    def settings(self):
        return {
            self.library: En.library,
            self.resource: En.resource,
            self.variables: En.variables,
            self.documentation: En.documentation,
            self.metadata: En.metadata,
            self.suite_setup: En.suite_setup,
            self.suite_teardown: En.suite_teardown,
            self.test_setup: En.test_setup,
            self.task_setup: En.task_setup,
            self.test_teardown: En.test_teardown,
            self.task_teardown: En.task_teardown,
            self.test_template: En.test_template,
            self.task_template: En.task_template,
            self.test_timeout: En.test_timeout,
            self.task_timeout: En.task_timeout,
            self.test_tags: En.test_tags,
            self.task_tags: En.task_tags,
            self.keyword_tags: En.keyword_tags,
            self.tags: En.tags,
            self.setup: En.setup,
            self.teardown: En.teardown,
            self.template: En.template,
            self.timeout: En.timeout,
            self.arguments: En.arguments,
        }


class En(Language):
    setting_headers = {'Settings', 'Setting'}
    variable_headers = {'Variables', 'Variable'}
    test_case_headers = {'Test Cases', 'Test Case'}
    task_headers = {'Tasks', 'Task'}
    keyword_headers = {'Keywords', 'Keyword'}
    comment_headers = {'Comments', 'Comment'}
    library = 'Library'
    resource = 'Resource'
    variables = 'Variables'
    documentation = 'Documentation'
    metadata = 'Metadata'
    suite_setup = 'Suite Setup'
    suite_teardown = 'Suite Teardown'
    test_setup = 'Test Setup'
    task_setup = 'Task Setup'
    test_teardown = 'Test Teardown'
    task_teardown = 'Task Teardown'
    test_template = 'Test Template'
    task_template = 'Task Template'
    test_timeout = 'Test Timeout'
    task_timeout = 'Task Timeout'
    test_tags = 'Test Tags'
    task_tags = 'Task Tags'
    keyword_tags = 'Keyword Tags'
    setup = 'Setup'
    teardown = 'Teardown'
    template = 'Template'
    tags = 'Tags'
    timeout = 'Timeout'
    arguments = 'Arguments'
    bdd_prefixes = {'Given', 'When', 'Then', 'And', 'But'}


class Cs(Language):
    """Czech"""
    setting_headers = {'Nastavení'}
    variable_headers = {'Proměnná', 'Proměnné'}
    test_case_headers = {'Testovací případ', 'Testovací případy'}
    task_headers = {'Úlohy', 'Úloha'}
    keyword_headers = {'Klíčové slovo', 'Klíčová slova'}
    comment_headers = {'Komentáře', 'Komentář'}
    library = 'Knihovna'
    resource = 'Zdroj'
    variables = 'Proměnná'
    documentation = 'Dokumentace'
    metadata = 'Metadata'
    suite_setup = 'Příprava sady'
    suite_teardown = 'Ukončení sady'
    test_setup = 'Příprava testu'
    test_teardown = 'Ukončení testu'
    test_template = 'Šablona testu'
    test_timeout = 'Časový limit testu'
    test_tags = 'Štítky testů'
    task_setup = 'Příprava úlohy'
    task_teardown = 'Ukončení úlohy'
    task_template = 'Šablona úlohy'
    task_timeout = 'Časový limit úlohy'
    task_tags = 'Štítky úloh'
    keyword_tags = 'Štítky klíčových slov'
    tags = 'Štítky'
    setup = 'Příprava'
    teardown = 'Ukončení'
    template = 'Šablona'
    timeout = 'Časový limit'
    arguments = 'Argumenty'
    bdd_prefixes = {'Pokud', 'Když', 'Pak', 'A', 'Ale'}


class Nl(Language):
    """Dutch"""
    setting_headers = {'Instelling', 'Instellingen'}
    variable_headers = {'Variabele', 'Variabelen'}
    test_case_headers = {'Testgeval', 'Testgevallen'}
    task_headers = {'Taak', 'Taken'}
    keyword_headers = {'Sleutelwoord', 'Sleutelwoorden'}
    comment_headers = {'Opmerking', 'Opmerkingen'}
    library = 'Bibliotheek'
    resource = 'Resource'
    variables = 'Variabele'
    documentation = 'Documentatie'
    metadata = 'Metadata'
    suite_setup = 'Suite Preconditie'
    suite_teardown = 'Suite Postconditie'
    test_setup = 'Test Preconditie'
    test_teardown = 'Test Postconditie'
    test_template = 'Test Sjabloon'
    test_timeout = 'Test Time-out'
    test_tags = 'Test Labels'
    task_setup = 'Taak Preconditie'
    task_teardown = 'Taak Postconditie'
    task_template = 'Taak Sjabloon'
    task_timeout = 'Taak Time-out'
    task_tags = 'Taak Labels'
    keyword_tags = 'Sleutelwoord Labels'
    tags = 'Labels'
    setup = 'Preconditie'
    teardown = 'Postconditie'
    template = 'Sjabloon'
    timeout = 'Time-out'
    arguments = 'Parameters'
    bdd_prefixes = {'Stel', 'Als', 'Dan', 'En', 'Maar'}


class Fi(Language):
    """Finnish"""
    setting_headers = {'Asetus', 'Asetukset'}
    variable_headers = {'Muuttuja', 'Muuttujat'}
    test_case_headers = {'Testi', 'Testit'}
    task_headers = {'Tehtävä', 'Tehtävät'}
    keyword_headers = {'Avainsana', 'Avainsanat'}
    comment_headers = {'Kommentti', 'Kommentit'}
    library = 'Kirjasto'
    resource = 'Resurssi'
    variables = 'Muuttujat'
    documentation = 'Dokumentaatio'
    metadata = 'Metatiedot'
    suite_setup = 'Setin Alustus'
    suite_teardown = 'Setin Alasajo'
    test_setup = 'Testin Alustus'
    task_setup = 'Tehtävän Alustus'
    test_teardown = 'Testin Alasajo'
    task_teardown = 'Tehtävän Alasajo'
    test_template = 'Testin Malli'
    task_template = 'Tehtävän Malli'
    test_timeout = 'Testin Aikaraja'
    task_timeout = 'Tehtävän Aikaraja'
    test_tags = 'Testin Tagit'
    task_tags = 'Tehtävän Tagit'
    keyword_tags = 'Avainsanan Tagit'
    tags = 'Tagit'
    setup = 'Alustus'
    teardown = 'Alasajo'
    template = 'Malli'
    timeout = 'Aikaraja'
    arguments = 'Argumentit'
    bdd_prefixes = {'Oletetaan', 'Kun', 'Niin', 'Ja', 'Mutta'}


class Fr(Language):
    """French"""
    setting_headers = {'Paramètre', 'Paramètres'}
    variable_headers = {'Variable', 'Variables'}
    test_case_headers = {'Unité de test', 'Unités de test'}
    task_headers = {'Tâche', 'Tâches'}
    keyword_headers = {'Mot-clé', 'Mots-clés'}
    comment_headers = {'Commentaire', 'Commentaires'}
    library = 'Bibliothèque'
    resource = 'Ressource'
    variables = 'Variable'
    documentation = 'Documentation'
    metadata = 'Méta-donnée'
    suite_setup = 'Mise en place de suite'
    suite_teardown = 'Démontage de suite'
    test_setup = 'Mise en place de test'
    test_teardown = 'Démontage de test'
    test_template = 'Modèle de test'
    test_timeout = 'Délai de test'
    test_tags = 'Étiquette de test'
    task_setup = 'Mise en place de tâche'
    task_teardown = 'Démontage de test'
    task_template = 'Modèle de tâche'
    task_timeout = 'Délai de tâche'
    task_tags = 'Étiquette de tâche'
    keyword_tags = 'Etiquette de mot-clé'
    tags = 'Étiquette'
    setup = 'Mise en place'
    teardown = 'Démontage'
    template = 'Modèle'
    timeout = "Délai d'attente"
    arguments = 'Arguments'
    bdd_prefixes = {'Étant donné', 'Lorsque', 'Alors', 'Et', 'Mais'}


class De(Language):
    """German"""
    setting_headers = {'Einstellung', 'Einstellungen'}
    variable_headers = {'Variable', 'Variablen'}
    test_case_headers = {'Testfall', 'Testfälle'}
    task_headers = {'Aufgabe', 'Aufgaben'}
    keyword_headers = {'Schlüsselwort', 'Schlüsselwörter'}
    comment_headers = {'Kommentar', 'Kommentare'}
    library = 'Bibliothek'
    resource = 'Ressource'
    variables = 'Variablen'
    documentation = 'Dokumentation'
    metadata = 'Metadaten'
    suite_setup = 'Suitevorbereitung'
    suite_teardown = 'Suitenachbereitung'
    test_setup = 'Testvorbereitung'
    test_teardown = 'Testnachbereitung'
    test_template = 'Testvorlage'
    test_timeout = 'Testzeitlimit'
    test_tags = 'Test Marker'
    task_setup = 'Aufgabenvorbereitung'
    task_teardown = 'Aufgabennachbereitung'
    task_template = 'Aufgabenvorlage'
    task_timeout = 'Aufgabenzeitlimit'
    task_tags = 'Aufgaben Marker'
    keyword_tags = 'Schlüsselwort Marker'
    tags = 'Marker'
    setup = 'Vorbereitung'
    teardown = 'Nachbereitung'
    template = 'Vorlage'
    timeout = 'Zeitlimit'
    arguments = 'Argumente'
    bdd_prefixes = {'Angenommen', 'Wenn', 'Dann', 'Und', 'Aber'}


class PtBr(Language):
    """Portuguese, Brazilian"""
    setting_headers = {'Configuração', 'Configurações'}
    variable_headers = {'Variável', 'Variáveis'}
    test_case_headers = {'Caso de Teste', 'Casos de Teste'}
    task_headers = {'Tarefa', 'Tarefas'}
    keyword_headers = {'Palavra-Chave', 'Palavras-Chave'}
    comment_headers = {'Comentário', 'Comentários'}
    library = 'Biblioteca'
    resource = 'Recurso'
    variables = 'Variável'
    documentation = 'Documentação'
    metadata = 'Metadados'
    suite_setup = 'Configuração da Suíte'
    suite_teardown = 'Finalização de Suíte'
    test_setup = 'Inicialização de Teste'
    test_teardown = 'Finalização de Teste'
    test_template = 'Modelo de Teste'
    test_timeout = 'Tempo Limite de Teste'
    test_tags = 'Test Tags'
    task_setup = 'Inicialização de Tarefa'
    task_teardown = 'Finalização de Tarefa'
    task_template = 'Modelo de Tarefa'
    task_timeout = 'Tempo Limite de Tarefa'
    task_tags = 'Task Tags'
    keyword_tags = 'Keyword Tags'
    tags = 'Etiquetas'
    setup = 'Inicialização'
    teardown = 'Finalização'
    template = 'Modelo'
    timeout = 'Tempo Limite'
    arguments = 'Argumentos'
    bdd_prefixes = {'Dado', 'Quando', 'Então', 'E', 'Mas'}


class Pt(Language):
    """Portuguese"""
    setting_headers = {'Definição', 'Definições'}
    variable_headers = {'Variável', 'Variáveis'}
    test_case_headers = {'Caso de Teste', 'Casos de Teste'}
    task_headers = {'Tarefa', 'Tarefas'}
    keyword_headers = {'Palavra-Chave', 'Palavras-Chave'}
    comment_headers = {'Comentário', 'Comentários'}
    library = 'Biblioteca'
    resource = 'Recurso'
    variables = 'Variável'
    documentation = 'Documentação'
    metadata = 'Metadados'
    suite_setup = 'Inicialização de Suíte'
    suite_teardown = 'Finalização de Suíte'
    test_setup = 'Inicialização de Teste'
    test_teardown = 'Finalização de Teste'
    test_template = 'Modelo de Teste'
    test_timeout = 'Tempo Limite de Teste'
    test_tags = 'Etiquetas de Testes'
    task_setup = 'Inicialização de Tarefa'
    task_teardown = 'Finalização de Tarefa'
    task_template = 'Modelo de Tarefa'
    task_timeout = 'Tempo Limite de Tarefa'
    task_tags = 'Etiquetas de Tarefas'
    keyword_tags = 'Etiquetas de Palavras-Chave'
    tags = 'Etiquetas'
    setup = 'Inicialização'
    teardown = 'Finalização'
    template = 'Modelo'
    timeout = 'Tempo Limite'
    arguments = 'Argumentos'
    bdd_prefixes = {'Dado', 'Quando', 'Então', 'E', 'Mas'}


class Th(Language):
    """Thai"""
    setting_headers = {'การตั้งค่า'}
    variable_headers = {'กำหนดตัวแปร'}
    test_case_headers = {'การทดสอบ'}
    task_headers = {'งาน'}
    keyword_headers = {'คำสั่งเพิ่มเติม'}
    comment_headers = {'คำอธิบาย'}
    library = 'ชุดคำสั่งที่ใช้'
    resource = 'ไฟล์ที่ใช้'
    variables = 'ชุดตัวแปร'
    documentation = 'เอกสาร'
    metadata = 'รายละเอียดเพิ่มเติม'
    suite_setup = 'กำหนดค่าเริ่มต้นของชุดการทดสอบ'
    suite_teardown = 'คืนค่าของชุดการทดสอบ'
    test_setup = 'กำหนดค่าเริ่มต้นของการทดสอบ'
    task_setup = 'กำหนดค่าเริ่มต้นของงาน'
    test_teardown = 'คืนค่าของการทดสอบ'
    task_teardown = 'คืนค่าของงาน'
    test_template = 'โครงสร้างของการทดสอบ'
    task_template = 'โครงสร้างของงาน'
    test_timeout = 'เวลารอของการทดสอบ'
    task_timeout = 'เวลารอของงาน'
    test_tags = 'กลุ่มของการทดสอบ'
    task_tags = 'กลุ่มของงาน'
    keyword_tags = 'กลุ่มของคำสั่งเพิ่มเติม'
    setup = 'กำหนดค่าเริ่มต้น'
    teardown = 'คืนค่า'
    template = 'โครงสร้าง'
    tags = 'กลุ่ม'
    timeout = 'หมดเวลา'
    arguments = 'ค่าที่ส่งเข้ามา'
    bdd_prefixes = {'กำหนดให้', 'เมื่อ', 'ดังนั้น', 'และ', 'แต่'}


class Pl(Language):
    """Polish"""
    setting_headers = {'Ustawienia'}
    variable_headers = {'Zmienna', 'Zmienne'}
    test_case_headers = {'Przypadek testowy', 'Przypadki testowe', 'Test', 'Testy', 'Scenariusz', 'Scenariusze'}
    task_headers = {'Zadanie', 'Zadania'}
    keyword_headers = {'Słowo kluczowe', 'Słowa kluczowe', 'Funkcja', 'Funkcje'}
    comment_headers = {'Komentarz', 'Komentarze'}
    library = 'Biblioteka'
    resource = 'Zasób'
    variables = 'Zmienne'
    documentation = 'Dokumentacja'
    metadata = 'Metadane'
    suite_setup = 'Inicjalizacja zestawu'
    suite_teardown = 'Ukończenie zestawu'
    test_setup = 'Inicjalizacja testu'
    test_teardown = 'Ukończenie testu'
    test_template = 'Szablon testu'
    test_timeout = 'Limit czasowy testu'
    test_tags = 'Znaczniki testu'
    task_setup = 'Inicjalizacja zadania'
    task_teardown = 'Ukończenie zadania'
    task_template = 'Szablon zadania'
    task_timeout = 'Limit czasowy zadania'
    task_tags = 'Znaczniki zadania'
    keyword_tags = 'Znaczniki słowa kluczowego'
    tags = 'Znaczniki'
    setup = 'Inicjalizacja'
    teardown = 'Ukończenie'
    template = 'Szablon'
    timeout = 'Limit czasowy'
    arguments = 'Argumenty'
    bdd_prefixes = {'Zakładając', 'Zakładając, że', 'Mając', 'Jeżeli', 'Jeśli', 'Gdy', 'Kiedy', 'Wtedy', 'Oraz', 'I', 'Ale'}

<<<<<<< HEAD
    
class Uk(Language):
    """Ukrainian"""
    setting_headers = {'Налаштування', 'Налаштування', 'Налаштування', 'Налаштування'}
    variable_headers = {'Змінна', 'Змінні', 'Змінних', 'Змінних'}
    test_case_headers = {'Тест-кейс', 'Тест-кейси', 'Тест-кейсів', 'Тест-кейси'}
    task_headers = {'Завдання', 'Завадання', 'Завдань', 'Завдань'}
    keyword_headers = {'Ключове слово', 'Ключових слова', 'Ключових слів', 'Ключових слова'}
    comment_headers = {'Коментувати', 'Коментувати', 'Коментувати', 'Коментарів'}
    library = 'Бібліотека'
    resource = 'Ресурс'
    variables = 'Змінна'
    documentation = 'Документація'
    metadata = 'Метадані'
    suite_setup = 'Налаштування Suite'
    suite_teardown = 'Розбірка Suite'
    test_setup = 'Налаштування тесту'
    test_teardown = 'Розбирання тестy'
    test_template = 'Тестовий шаблон'
    test_timeout = 'Час тестування'
    test_tags = 'Тестові теги'
    task_setup = 'Налаштування завдання'
    task_teardown = 'Розбір завдання'
    task_template = 'Шаблон завдання'
    task_timeout = 'Час очікування завдання'
    task_tags = 'Теги завдань'
    keyword_tags = 'Теги ключових слів'
    tags = 'Теги'
    setup = 'Встановлення'
    teardown = 'Cпростовувати пункт за пунктом'
    template = 'Шаблон'
    timeout = 'Час вийшов'
    arguments = 'Аргументи'
    bdd_prefixes = {'Дано', 'Коли', 'Тоді', 'Та', 'Але'}
=======

class Es(Language):
    """Spanish"""
    setting_headers = {'Configuración', 'Configuraciones'}
    variable_headers = {'Variable', 'Variables'}
    test_case_headers = {'Caso de prueba', 'Casos de prueba'}
    task_headers = {'Tarea', 'Tareas'}
    keyword_headers = {'Palabra clave', 'Palabras clave'}
    comment_headers = {'Comentario', 'Comentarios'}
    library = 'Biblioteca'
    resource = 'Recursos'
    variables = 'Variable'
    documentation = 'Documentación'
    metadata = 'Metadatos'
    suite_setup = 'Configuración de la Suite'
    suite_teardown = 'Desmontaje de la Suite'
    test_setup = 'Configuración de prueba'
    test_teardown = 'Desmontaje de la prueba'
    test_template = 'Plantilla de prueba'
    test_timeout = 'Tiempo de espera de la prueba'
    test_tags = 'Etiquetas de la prueba'
    task_setup = 'Configuración de tarea'
    task_teardown = 'Desmontaje de tareas'
    task_template = 'Plantilla de tareas'
    task_timeout = 'Tiempo de espera de las tareas'
    task_tags = 'Etiquetas de las tareas'
    keyword_tags = 'Etiquetas de palabras clave'
    tags = 'Etiquetas'
    setup = 'Configuración'
    teardown = 'Desmontaje'
    template = 'Plantilla'
    timeout = 'Tiempo agotado'
    arguments = 'Argumentos'
    bdd_prefixes = {'Dado', 'Cuando', 'Entonces', 'Y', 'Pero'}


class ZhCn(Language):
    """Chinese Simplified"""
    setting_headers = {'设置'}
    variable_headers = {'变量'}
    test_case_headers = {'用例'}
    task_headers = {'任务'}
    keyword_headers = {'关键字'}
    comment_headers = {'备注'}
    library = '库'
    resource = '资源'
    variables = '变量'
    documentation = '说明文档'
    metadata = '元数据'
    suite_setup = '用例集预置'
    suite_teardown = '用例集收尾'
    test_setup = '用例预置'
    test_teardown = '用例收尾'
    test_template = '测试模板'
    test_timeout = '用例超时'
    test_tags = '测试标签'
    task_setup = '任务启程'
    task_teardown = '任务收尾'
    task_template = '任务模板'
    task_timeout = '任务超时'
    task_tags = '任务标签'
    keyword_tags = '关键字标签'
    tags = '标签'
    setup = '预设'
    teardown = '终程'
    template = '模板'
    timeout = '超时'
    arguments = '参数'
    bdd_prefixes = {'输入', '当', '则', '且', '但'}
>>>>>>> b5498ded
<|MERGE_RESOLUTION|>--- conflicted
+++ resolved
@@ -516,7 +516,6 @@
     arguments = 'Argumenty'
     bdd_prefixes = {'Zakładając', 'Zakładając, że', 'Mając', 'Jeżeli', 'Jeśli', 'Gdy', 'Kiedy', 'Wtedy', 'Oraz', 'I', 'Ale'}
 
-<<<<<<< HEAD
     
 class Uk(Language):
     """Ukrainian"""
@@ -551,7 +550,7 @@
     timeout = 'Час вийшов'
     arguments = 'Аргументи'
     bdd_prefixes = {'Дано', 'Коли', 'Тоді', 'Та', 'Але'}
-=======
+
 
 class Es(Language):
     """Spanish"""
@@ -620,5 +619,4 @@
     template = '模板'
     timeout = '超时'
     arguments = '参数'
-    bdd_prefixes = {'输入', '当', '则', '且', '但'}
->>>>>>> b5498ded
+    bdd_prefixes = {'输入', '当', '则', '且', '但'}