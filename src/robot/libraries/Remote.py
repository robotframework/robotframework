--- conflicted
+++ resolved
@@ -12,12 +12,9 @@
 #  See the License for the specific language governing permissions and
 #  limitations under the License.
 
-<<<<<<< HEAD
 from six import PY3, integer_types, string_types
 
-=======
 import httplib
->>>>>>> a5d46939
 import re
 import socket
 import sys
@@ -66,16 +63,11 @@
         for i in range(attempts):
             try:
                 return self._client.get_keyword_names()
-<<<<<<< HEAD
             except TypeError as err:
-                time.sleep(1)
+                time.sleep(i)
                 # To make err accessible after this except block in Python 3:
                 # (`err` will be deleted)
                 exc = err
-=======
-            except TypeError, err:
-                time.sleep(i)
->>>>>>> a5d46939
         raise RuntimeError('Connecting remote server at %s failed: %s'
                            % (self._uri, exc))
 
@@ -212,14 +204,7 @@
     def get_keyword_names(self):
         try:
             return self._server.get_keyword_names()
-<<<<<<< HEAD
-        except socket.error as err:
-            errno, err = err.args
-            raise TypeError(err)
-        except xmlrpclib.Error as err:
-=======
-        except (socket.error, xmlrpclib.Error), err:
->>>>>>> a5d46939
+        except (socket.error, xmlrpclib.Error) as err:
             raise TypeError(err)
 
     def get_keyword_arguments(self, name):
