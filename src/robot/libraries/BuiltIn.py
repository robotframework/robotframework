# -*- coding: utf-8 -*-

#  Copyright 2008-2014 Nokia Solutions and Networks
#
#  Licensed under the Apache License, Version 2.0 (the "License");
#  you may not use this file except in compliance with the License.
#  You may obtain a copy of the License at
#
#      http://www.apache.org/licenses/LICENSE-2.0
#
#  Unless required by applicable law or agreed to in writing, software
#  distributed under the License is distributed on an "AS IS" BASIS,
#  WITHOUT WARRANTIES OR CONDITIONS OF ANY KIND, either express or implied.
#  See the License for the specific language governing permissions and
#  limitations under the License.

from six import PY2, PY3, integer_types, string_types, text_type as unicode

import pprint
import re
import time
import sys

from robot.api import logger
from robot.errors import (ContinueForLoop, DataError, ExecutionFailed,
                          ExecutionFailures, ExecutionPassed, ExitForLoop,
                          PassExecution, ReturnFromKeyword)
from robot import utils
from robot.utils import asserts
from robot.variables import is_var, is_list_var
from robot.running import Keyword, RUN_KW_REGISTER
from robot.running.context import EXECUTION_CONTEXTS
from robot.running.usererrorhandler import UserErrorHandler
from robot.version import get_version

if utils.is_jython:
    from java.lang import String, Number

try:
    bin  # available since Python 2.6
except NameError:
    def bin(integer):
        if not isinstance(integer, integer_types):
            raise TypeError
        if integer >= 0:
            prefix = '0b'
        else:
            prefix = '-0b'
            integer = abs(integer)
        bins = []
        while integer > 1:
            integer, remainder = divmod(integer, 2)
            bins.append(str(remainder))
        bins.append(str(integer))
        return prefix + ''.join(reversed(bins))


def run_keyword_variant(resolve):
    def decorator(method):
        RUN_KW_REGISTER.register_run_keyword('BuiltIn', method.__name__, resolve)
        return method
    return decorator


class _Converter:

    def convert_to_integer(self, item, base=None):
        """Converts the given item to an integer number.

        If the given item is a string, it is by default expected to be an
        integer in base 10. Starting from Robot Framework 2.6 there are two
        ways to convert from other bases:

        - Give base explicitly to the keyword as `base` argument.

        - Prefix the given string with the base so that `0b` means binary
          (base 2), `0o` means octal (base 8), and `0x` means hex (base 16).
          The prefix is considered only when `base` argument is not given and
          may itself be prefixed with a plus or minus sign.

        The syntax is case-insensitive and possible spaces are ignored.

        Examples:
        | ${result} = | Convert To Integer | 100    |    | # Result is 100   |
        | ${result} = | Convert To Integer | FF AA  | 16 | # Result is 65450 |
        | ${result} = | Convert To Integer | 100    | 8  | # Result is 64    |
        | ${result} = | Convert To Integer | -100   | 2  | # Result is -4    |
        | ${result} = | Convert To Integer | 0b100  |    | # Result is 4     |
        | ${result} = | Convert To Integer | -0x100 |    | # Result is -256  |

        See also `Convert To Number`, `Convert To Binary`, `Convert To Octal`,
        `Convert To Hex`, and `Convert To Bytes`.
        """
        self._log_types(item)
        return self._convert_to_integer(item, base)

    def _convert_to_integer(self, orig, base=None):
        try:
            item = self._handle_java_numbers(orig)
            item, base = self._get_base(item, base)
            if base:
                return int(item, self._convert_to_integer(base))
            return int(item)
        except:
            raise RuntimeError("'%s' cannot be converted to an integer: %s"
                               % (orig, utils.get_error_message()))

    def _handle_java_numbers(self, item):
        if not utils.is_jython:
            return item
        if isinstance(item, String):
            return utils.unic(item)
        if isinstance(item, Number):
            return item.doubleValue()
        return item

    def _get_base(self, item, base):
        if not isinstance(item, string_types):
            return item, base
        item = utils.normalize(item)
        if item.startswith(('-', '+')):
            sign = item[0]
            item = item[1:]
        else:
            sign = ''
        bases = {'0b': 2, '0o': 8, '0x': 16}
        if base or not item.startswith(tuple(bases)):
            return sign+item, base
        return sign+item[2:], bases[item[:2]]

    def convert_to_binary(self, item, base=None, prefix=None, length=None):
        """Converts the given item to a binary string.

        The `item`, with an optional `base`, is first converted to an
        integer using `Convert To Integer` internally. After that it
        is converted to a binary number (base 2) represented as a
        string such as `'1011'`.

        The returned value can contain an optional `prefix` and can be
        required to be of minimum `length` (excluding the prefix and a
        possible minus sign). If the value is initially shorter than
        the required length, it is padded with zeros.

        Examples:
        | ${result} = | Convert To Binary | 10 |         |           | # Result is 1010   |
        | ${result} = | Convert To Binary | F  | base=16 | prefix=0b | # Result is 0b1111 |
        | ${result} = | Convert To Binary | -2 | prefix=B | length=4 | # Result is -B0010 |

        This keyword was added in Robot Framework 2.6. See also
        `Convert To Integer`, `Convert To Octal` and `Convert To Hex`.
        """
        return self._convert_to_bin_oct_hex(bin, item, base, prefix, length)

    def convert_to_octal(self, item, base=None, prefix=None, length=None):
        """Converts the given item to an octal string.

        The `item`, with an optional `base`, is first converted to an
        integer using `Convert To Integer` internally. After that it
        is converted to an octal number (base 8) represented as a
        string such as `'775'`.

        The returned value can contain an optional `prefix` and can be
        required to be of minimum `length` (excluding the prefix and a
        possible minus sign). If the value is initially shorter than
        the required length, it is padded with zeros.

        Examples:
        | ${result} = | Convert To Octal | 10 |            |          | # Result is 12      |
        | ${result} = | Convert To Octal | -F | base=16    | prefix=0 | # Result is -017    |
        | ${result} = | Convert To Octal | 16 | prefix=oct | length=4 | # Result is oct0020 |

        This keyword was added in Robot Framework 2.6. See also
        `Convert To Integer`, `Convert To Binary` and `Convert To Hex`.
        """
        return self._convert_to_bin_oct_hex(oct, item, base, prefix, length)

    def convert_to_hex(self, item, base=None, prefix=None, length=None,
                       lowercase=False):
        """Converts the given item to a hexadecimal string.

        The `item`, with an optional `base`, is first converted to an
        integer using `Convert To Integer` internally. After that it
        is converted to a hexadecimal number (base 16) represented as
        a string such as `'FF0A'`.

        The returned value can contain an optional `prefix` and can be
        required to be of minimum `length` (excluding the prefix and a
        possible minus sign). If the value is initially shorter than
        the required length, it is padded with zeros.

        By default the value is returned as an upper case string, but
        giving any non-empty value to the `lowercase` argument turns
        the value (but not the prefix) to lower case.

        Examples:
        | ${result} = | Convert To Hex | 255 |           |              | # Result is FF    |
        | ${result} = | Convert To Hex | -10 | prefix=0x | length=2     | # Result is -0x0A |
        | ${result} = | Convert To Hex | 255 | prefix=X | lowercase=yes | # Result is Xff   |

        This keyword was added in Robot Framework 2.6. See also
        `Convert To Integer`, `Convert To Binary` and `Convert To Octal`.
        """
        return self._convert_to_bin_oct_hex(hex, item, base, prefix, length,
                                            lowercase)

    def _convert_to_bin_oct_hex(self, method, item, base, prefix, length,
                                lowercase=False):
        self._log_types(item)
        ret = method(self._convert_to_integer(item, base)).upper().rstrip('L')
        prefix = prefix or ''
        if ret[0] == '-':
            prefix = '-' + prefix
            ret = ret[1:]
        if len(ret) > 1:  # oct(0) -> '0' (i.e. has no prefix), PY3: '0o0'
            prefix_length = {bin: 2,
                             oct: (2 if PY3 else 1), # PY3: 0o..., PY2: 0...
                             hex: 2
                             }[method]
            ret = ret[prefix_length:]
        if length:
            ret = ret.rjust(self._convert_to_integer(length), '0')
        if lowercase:
            ret = ret.lower()
        return prefix + ret

    def convert_to_number(self, item, precision=None):
        """Converts the given item to a floating point number.

        If the optional `precision` is positive or zero, the returned number
        is rounded to that number of decimal digits. Negative precision means
        that the number is rounded to the closest multiple of 10 to the power
        of the absolute precision. The support for precision was added in
        Robot Framework 2.6.

        Examples:
        | ${result} = | Convert To Number | 42.512 |    | # Result is 42.512 |
        | ${result} = | Convert To Number | 42.512 | 1  | # Result is 42.5   |
        | ${result} = | Convert To Number | 42.512 | 0  | # Result is 43.0   |
        | ${result} = | Convert To Number | 42.512 | -1 | # Result is 40.0   |

        Notice that machines generally cannot store floating point numbers
        accurately. This may cause surprises with these numbers in general
        and also when they are rounded. For more information see, for example,
        these resources:

        - http://docs.python.org/2/tutorial/floatingpoint.html
        - http://randomascii.wordpress.com/2012/02/25/comparing-floating-point-numbers-2012-edition

        If you need an integer number, use `Convert To Integer` instead.
        """
        self._log_types(item)
        return self._convert_to_number(item, precision)

    def _convert_to_number(self, item, precision=None):
        number = self._convert_to_number_without_precision(item)
        if precision:
            number = round(number, self._convert_to_integer(precision))
        return number

    def _convert_to_number_without_precision(self, item):
        try:
            if utils.is_jython:
                item = self._handle_java_numbers(item)
            return float(item)
        except:
            error = utils.get_error_message()
            try:
                return float(self._convert_to_integer(item))
            except RuntimeError:
                raise RuntimeError("'%s' cannot be converted to a floating "
                                   "point number: %s" % (item, error))

    def convert_to_string(self, item):
        """Converts the given item to a Unicode string.

        Uses `__unicode__` or `__str__` method with Python objects and
        `toString` with Java objects.

        Use `Encode String To Bytes` and `Decode Bytes To String` keywords
        in `String` library if you need to convert between Unicode and byte
        strings using different encodings. Use `Convert To Bytes` if you just
        want to create byte strings.
        """
        self._log_types(item)
        return self._convert_to_string(item)

    def _convert_to_string(self, item):
        return utils.unic(item)

    def convert_to_boolean(self, item):
        """Converts the given item to Boolean true or false.

        Handles strings `True` and `False` (case-insensitive) as expected,
        otherwise returns item's
        [http://docs.python.org/2/library/stdtypes.html#truth|truth value]
        using Python's `bool` method.
        """
        self._log_types(item)
        if isinstance(item, string_types):
            if utils.eq(item, 'True'):
                return True
            if utils.eq(item, 'False'):
                return False
        return bool(item)

    def convert_to_bytes(self, input, input_type='text'):
        """Converts the given `input` to bytes according to the `input_type`.

        Valid input types are listed below:

        - *text:* Converts text to bytes character by character. All characters
          with ordinal below 256 can be used and are converted to bytes with
          same values. Many characters are easiest to represent using escapes
          like `\\x00` or `\\xff`.

        - *int:* Converts integers separated by spaces to bytes. Similarly as
          with `Convert To Integer`, it is possible to use binary, octal, or
          hex values by prefixing the values with `0b`, `0o`, or `0x`,
          respectively.

        - *hex:* Converts hexadecimal values to bytes. Single byte is always
          two characters long (e.g. `01` or `FF`). Spaces are ignored and can
          be used freely as a visual separator.

        - *bin:* Converts binary values to bytes. Single byte is always eight
          characters long (e.g. `00001010`). Spaces are ignored and can be used
          freely as a visual separator.

        In addition to giving the input as a string, it is possible to use
        lists or other iterables containing individual characters or numbers.
        In that case numbers do not need to be padded to certain length and
        they cannot contain extra spaces.

        Examples (last column shows returned bytes):
        | ${bytes} = | Convert To Bytes | hyvä       |     | # hyv\\xe4        |
        | ${bytes} = | Convert To Bytes | \\xff\\x07 |     | # \\xff\\x07      |
        | ${bytes} = | Convert To Bytes | 82 70      | int | # RF              |
        | ${bytes} = | Convert To Bytes | 0b10 0x10  | int | # \\x02\\x10      |
        | ${bytes} = | Convert To Bytes | ff 00 07   | hex | # \\xff\\x00\\x07 |
        | ${bytes} = | Convert To Bytes | 5246212121 | hex | # RF!!!           |
        | ${bytes} = | Convert To Bytes | 0000 1000  | bin | # \\x08           |
        | ${input} = | Create List      | 1          | 2   | 12                |
        | ${bytes} = | Convert To Bytes | ${input}   | int | # \\x01\\x02\\x0c |
        | ${bytes} = | Convert To Bytes | ${input}   | hex | # \\x01\\x02\\x12 |

        Use `Encode String To Bytes` in `String` library if you need to convert
        text to bytes using a certain encoding.

        New in Robot Framework 2.8.2.
        """
        try:
            if PY3 and input_type in ('text', 'int') and (
              isinstance(input, (bytes, bytearray))
              ):
                return bytes(input)
            try:
                ordinals = getattr(self, '_get_ordinals_from_%s' % input_type)
            except AttributeError:
                raise RuntimeError("Invalid input type '%s'." % input_type)
            if PY3: # bytes directly take number sequences
                return bytes(ordinals(input))
            return ''.join(chr(o) for o in ordinals(input))
        except:
            raise RuntimeError("Creating bytes failed: %s"
                               % utils.get_error_message())

    def _get_ordinals_from_text(self, input):
        for char in input:
            yield self._test_ordinal(ord(char), char, 'Character')

    def _test_ordinal(self, ordinal, original, type):
        if 0 <= ordinal <= 255:
            return ordinal
        raise RuntimeError("%s '%s' cannot be represented as a byte."
                           % (type, original))

    def _get_ordinals_from_int(self, input):
        if isinstance(input, string_types):
            input = input.split()
        elif isinstance(input, integer_types):
            input = [input]
        for integer in input:
            ordinal = self._convert_to_integer(integer)
            yield self._test_ordinal(ordinal, integer, 'Integer')

    def _get_ordinals_from_hex(self, input):
        for token in self._input_to_tokens(input, length=2):
            ordinal = self._convert_to_integer(token, base=16)
            yield self._test_ordinal(ordinal, token, 'Hex value')

    def _get_ordinals_from_bin(self, input):
        for token in self._input_to_tokens(input, length=8):
            ordinal = self._convert_to_integer(token, base=2)
            yield self._test_ordinal(ordinal, token, 'Binary value')

    def _input_to_tokens(self, input, length):
        if not isinstance(input, string_types):
            return input
        input = ''.join(input.split())
        if len(input) % length != 0:
            raise RuntimeError('Expected input to be multiple of %d.' % length)
        return (input[i:i+length] for i in range(0, len(input), length))

    def create_list(self, *items):
        """Returns a list containing given items.

        The returned list can be assigned both to `${scalar}` and `@{list}`
        variables.

        Examples:
        | @{list} =   | Create List | a    | b    | c    |
        | ${scalar} = | Create List | a    | b    | c    |
        | ${ints} =   | Create List | ${1} | ${2} | ${3} |
        """
        return list(items)


class _Verify:

    def _set_and_remove_tags(self, tags):
        set_tags = [tag for tag in tags if not tag.startswith('-')]
        remove_tags = [tag[1:] for tag in tags if tag.startswith('-')]
        if remove_tags:
            self.remove_tags(*remove_tags)
        if set_tags:
            self.set_tags(*set_tags)

    def fail(self, msg=None, *tags):
        """Fails the test with the given message and optionally alters its tags.

        The error message is specified using the `msg` argument.
        It is possible to use HTML in the given error message, similarly
        as with any other keyword accepting an error message, by prefixing
        the error with `*HTML*`.

        It is possible to modify tags of the current test case by passing tags
        after the message. Tags starting with a hyphen (e.g. `-regression`) are
        removed and others added. Tags are modified using `Set Tags` and
        `Remove Tags` internally, and the semantics setting and removing them
        are the same as with these keywords.

        Examples:
        | Fail | Test not ready   |             | | # Fails with the given message.    |
        | Fail | *HTML*<b>Test not ready</b> | | | # Fails using HTML in the message. |
        | Fail | Test not ready   | not-ready   | | # Fails and adds 'not-ready' tag.  |
        | Fail | OS not supported | -regression | | # Removes tag 'regression'.        |
        | Fail | My message       | tag    | -t*  | # Removes all tags starting with 't' except the newly added 'tag'. |

        See `Fatal Error` if you need to stop the whole test execution.

        Support for modifying tags was added in Robot Framework 2.7.4 and
        HTML message support in 2.8.
        """
        self._set_and_remove_tags(tags)
        raise AssertionError(msg) if msg else AssertionError()

    def fatal_error(self, msg=None):
        """Stops the whole test execution.

        The test or suite where this keyword is used fails with the provided
        message, and subsequent tests fail with a canned message.
        Possible teardowns will nevertheless be executed.

        See `Fail` if you only want to stop one test case unconditionally.
        """
        error = AssertionError(msg) if msg else AssertionError()
        error.ROBOT_EXIT_ON_FAILURE = True
        raise error

    def should_not_be_true(self, condition, msg=None):
        """Fails if the given condition is true.

        See `Should Be True` for details about how `condition` is evaluated and
        how `msg` can be used to override the default error message.
        """
        if not msg:
            msg = "'%s' should not be true." % condition
        asserts.fail_if(self._is_true(condition), msg)

    def should_be_true(self, condition, msg=None):
        """Fails if the given condition is not true.

        If `condition` is a string (e.g. `${rc} < 10`), it is evaluated as a
        Python expression using the built-in `eval` function and the keyword
        status is decided based on the result. If a non-string item is given,
        the status is got directly from its
        [http://docs.python.org/2/library/stdtypes.html#truth|truth value].

        The default error message (`<condition> should be true`) is not very
        informative, but it can be overridden with the `msg` argument.

        Examples:
        | Should Be True | ${rc} < 10  |
        | Should Be True | '${status}' == 'PASS' | # Strings must be quoted |
        | Should Be True | ${number}   | # Passes if ${number} is not zero |
        | Should Be True | ${list}     | # Passes if ${list} is not empty  |

        Starting from Robot Framework 2.8, `Should Be True` automatically
        imports Python's [http://docs.python.org/2/library/os.html|os] and
        [http://docs.python.org/2/library/sys.html|sys] modules that contain
        several useful attributes:

        | Should Be True | os.linesep == '\\n'             | # Unixy   |
        | Should Be True | os.linesep == '\\r\\n'          | # Windows |
        | Should Be True | sys.platform == 'darwin'        | # OS X    |
        | Should Be True | sys.platform.startswith('java') | # Jython  |
        """
        if not msg:
            msg = "'%s' should be true." % condition
        asserts.fail_unless(self._is_true(condition), msg)

    def should_be_equal(self, first, second, msg=None, values=True):
        """Fails if the given objects are unequal.

        - If `msg` is not given, the error message is 'first != second'.
        - If `msg` is given and `values` is either Boolean False or the
          string 'False' or 'No Values', the error message is simply `msg`.
        - Otherwise the error message is '`msg`: `first` != `second`'.
        """
        self._log_types(first, second)
        self._should_be_equal(first, second, msg, values)

    def _should_be_equal(self, first, second, msg, values):
        asserts.fail_unless_equal(first, second, msg,
                                  self._include_values(values))

    def _log_types(self, *args):
        msg = ["Argument types are:"] + [self._get_type(a) for a in args]
        self.log('\n'.join(msg))

    def _get_type(self, arg):
        # In IronPython type(u'x') is str. We want to report unicode anyway,
        # except for Python 3.
        if PY2 and isinstance(arg, unicode):
            return "<type 'unicode'>"
        return str(type(arg))

    def _include_values(self, values):
        if isinstance(values, string_types):
            return values.lower() not in ['no values', 'false']
        return bool(values)

    def should_not_be_equal(self, first, second, msg=None, values=True):
        """Fails if the given objects are equal.

        See `Should Be Equal` for an explanation on how to override the default
        error message with `msg` and `values`.
        """
        self._log_types(first, second)
        self._should_not_be_equal(first, second, msg, values)

    def _should_not_be_equal(self, first, second, msg, values):
        asserts.fail_if_equal(first, second, msg, self._include_values(values))

    def should_not_be_equal_as_integers(self, first, second, msg=None,
                                        values=True, base=None):
        """Fails if objects are equal after converting them to integers.

        See `Convert To Integer` for information how to convert integers from
        other bases than 10 using `base` argument or `0b/0o/0x` prefixes.

        See `Should Be Equal` for an explanation on how to override the default
        error message with `msg` and `values`.

        See `Should Be Equal As Integers` for some usage examples.
        """
        self._log_types(first, second)
        self._should_not_be_equal(self._convert_to_integer(first, base),
                                  self._convert_to_integer(second, base),
                                  msg, values)

    def should_be_equal_as_integers(self, first, second, msg=None, values=True,
                                    base=None):
        """Fails if objects are unequal after converting them to integers.

        See `Convert To Integer` for information how to convert integers from
        other bases than 10 using `base` argument or `0b/0o/0x` prefixes.

        See `Should Be Equal` for an explanation on how to override the default
        error message with `msg` and `values`.

        Examples:
        | Should Be Equal As Integers | 42   | ${42} | Error message |
        | Should Be Equal As Integers | ABCD | abcd  | base=16 |
        | Should Be Equal As Integers | 0b1011 | 11  |
        """
        self._log_types(first, second)
        self._should_be_equal(self._convert_to_integer(first, base),
                              self._convert_to_integer(second, base),
                              msg, values)

    def should_not_be_equal_as_numbers(self, first, second, msg=None,
                                       values=True, precision=6):
        """Fails if objects are equal after converting them to real numbers.

        The conversion is done with `Convert To Number` keyword using the
        given `precision`. The support for giving precision was added in
        Robot Framework 2.6, in earlier versions it was hard-coded to 6.

        See `Should Be Equal As Numbers` for examples on how to use
        `precision` and why it does not always work as expected. See also
        `Should Be Equal` for an explanation on how to override the default
        error message with `msg` and `values`.
        """
        self._log_types(first, second)
        first = self._convert_to_number(first, precision)
        second = self._convert_to_number(second, precision)
        self._should_not_be_equal(first, second, msg, values)

    def should_be_equal_as_numbers(self, first, second, msg=None, values=True,
                                   precision=6):
        """Fails if objects are unequal after converting them to real numbers.

        The conversion is done with `Convert To Number` keyword using the
        given `precision`. The support for giving precision was added in
        Robot Framework 2.6, in earlier versions it was hard-coded to 6.

        Examples:
        | Should Be Equal As Numbers | ${x} | 1.1 | | # Passes if ${x} is 1.1 |
        | Should Be Equal As Numbers | 1.123 | 1.1 | precision=1  | # Passes |
        | Should Be Equal As Numbers | 1.123 | 1.4 | precision=0  | # Passes |
        | Should Be Equal As Numbers | 112.3 | 75  | precision=-2 | # Passes |

        As discussed in the documentation of `Convert To Number`, machines
        generally cannot store floating point numbers accurately. Because of
        this limitation, comparing floats for equality is problematic and
        a correct approach to use depends on the context. This keyword uses
        a very naive approach of rounding the numbers before comparing them,
        which is both prone to rounding errors and does not work very well if
        numbers are really big or small. For more information about comparing
        floats, and ideas on how to implement your own context specific
        comparison algorithm, see
        http://randomascii.wordpress.com/2012/02/25/comparing-floating-point-numbers-2012-edition/.

        See `Should Not Be Equal As Numbers` for a negative version of this
        keyword and `Should Be Equal` for an explanation on how to override
        the default error message with `msg` and `values`.
        """
        self._log_types(first, second)
        first = self._convert_to_number(first, precision)
        second = self._convert_to_number(second, precision)
        self._should_be_equal(first, second, msg, values)

    def should_not_be_equal_as_strings(self, first, second, msg=None, values=True):
        """Fails if objects are equal after converting them to strings.

        See `Should Be Equal` for an explanation on how to override the default
        error message with `msg` and `values`.
        """
        self._log_types(first, second)
        first, second = [self._convert_to_string(i) for i in (first, second)]
        self._should_not_be_equal(first, second, msg, values)

    def should_be_equal_as_strings(self, first, second, msg=None, values=True):
        """Fails if objects are unequal after converting them to strings.

        See `Should Be Equal` for an explanation on how to override the default
        error message with `msg` and `values`.
        """
        self._log_types(first, second)
        first, second = [self._convert_to_string(i) for i in (first, second)]
        self._should_be_equal(first, second, msg, values)

    def should_not_start_with(self, str1, str2, msg=None, values=True):
        """Fails if the string `str1` starts with the string `str2`.

        See `Should Be Equal` for an explanation on how to override the default
        error message with `msg` and `values`.
        """
        msg = self._get_string_msg(str1, str2, msg, values, 'starts with')
        asserts.fail_if(str1.startswith(str2), msg)

    def should_start_with(self, str1, str2, msg=None, values=True):
        """Fails if the string `str1` does not start with the string `str2`.

        See `Should Be Equal` for an explanation on how to override the default
        error message with `msg` and `values`.
        """
        msg = self._get_string_msg(str1, str2, msg, values, 'does not start with')
        asserts.fail_unless(str1.startswith(str2), msg)

    def should_not_end_with(self, str1, str2, msg=None, values=True):
        """Fails if the string `str1` ends with the string `str2`.

        See `Should Be Equal` for an explanation on how to override the default
        error message with `msg` and `values`.
        """
        msg = self._get_string_msg(str1, str2, msg, values, 'ends with')
        asserts.fail_if(str1.endswith(str2), msg)

    def should_end_with(self, str1, str2, msg=None, values=True):
        """Fails if the string `str1` does not end with the string `str2`.

        See `Should Be Equal` for an explanation on how to override the default
        error message with `msg` and `values`.
        """
        msg = self._get_string_msg(str1, str2, msg, values, 'does not end with')
        asserts.fail_unless(str1.endswith(str2), msg)

    def should_not_contain(self, item1, item2, msg=None, values=True):
        """Fails if `item1` contains `item2` one or more times.

        Works with strings, lists, and anything that supports Python's 'in'
        keyword. See `Should Be Equal` for an explanation on how to override
        the default error message with `msg` and `values`.

        Examples:
        | Should Not Contain | ${output}    | FAILED |
        | Should Not Contain | ${some_list} | value  |
        """
        msg = self._get_string_msg(item1, item2, msg, values, 'contains')
        asserts.fail_if(item2 in item1, msg)

    def should_contain(self, item1, item2, msg=None, values=True):
        """Fails if `item1` does not contain `item2` one or more times.

        Works with strings, lists, and anything that supports Python's `in`
        keyword. See `Should Be Equal` for an explanation on how to override
        the default error message with `msg` and `values`.

        Examples:
        | Should Contain | ${output}    | PASS |
        | Should Contain | ${some_list} | value  |
        """
        msg = self._get_string_msg(item1, item2, msg, values, 'does not contain')
        asserts.fail_unless(item2 in item1, msg)

    def should_contain_x_times(self, item1, item2, count, msg=None):
        """Fails if `item1` does not contain `item2` `count` times.

        Works with strings, lists and all objects that `Get Count` works
        with. The default error message can be overridden with `msg` and
        the actual count is always logged.

        Examples:
        | Should Contain X Times | ${output}    | hello  | 2 |
        | Should Contain X Times | ${some list} | value  | 3 |
        """
        if not msg:
            msg = "'%s' does not contain '%s' %s times." \
                    % (utils.unic(item1), utils.unic(item2), count)
        self.should_be_equal_as_integers(self.get_count(item1, item2),
                                         count, msg, values=False)

    def get_count(self, item1, item2):
        """Returns and logs how many times `item2` is found from `item1`.

        This keyword works with Python strings and lists and all objects
        that either have 'count' method or can be converted to Python lists.

        Example:
        | ${count} = | Get Count | ${some item} | interesting value |
        | Should Be True | 5 < ${count} < 10 |
        """
        if not hasattr(item1, 'count'):
            try:
                item1 = list(item1)
            except:
                raise RuntimeError("Converting '%s' to list failed: %s"
                                % (item1, utils.get_error_message()))
        count = item1.count(item2)
        self.log('Item found from the first item %d time%s'
                 % (count, utils.plural_or_not(count)))
        return count

    def should_not_match(self, string, pattern, msg=None, values=True):
        """Fails if the given `string` matches the given `pattern`.

        Pattern matching is similar as matching files in a shell, and it is
        always case-sensitive. In the pattern '*' matches to anything and '?'
        matches to any single character.

        See `Should Be Equal` for an explanation on how to override the default
        error message with `msg` and `values`.
        """
        msg = self._get_string_msg(string, pattern, msg, values, 'matches')
        asserts.fail_if(self._matches(string, pattern), msg)

    def should_match(self, string, pattern, msg=None, values=True):
        """Fails unless the given `string` matches the given `pattern`.

        Pattern matching is similar as matching files in a shell, and it is
        always case-sensitive. In the pattern, '*' matches to anything and '?'
        matches to any single character.

        See `Should Be Equal` for an explanation on how to override the default
        error message with `msg` and `values`.
        """
        msg = self._get_string_msg(string, pattern, msg, values,
                                   'does not match')
        asserts.fail_unless(self._matches(string, pattern), msg)

    def should_match_regexp(self, string, pattern, msg=None, values=True):
        """Fails if `string` does not match `pattern` as a regular expression.

        Regular expression check is implemented using the Python
        [http://docs.python.org/2/library/re.html|re module]. Python's regular
        expression syntax is derived from Perl, and it is thus also very
        similar to the syntax used, for example, in Java, Ruby and .NET.

        Things to note about the regexp syntax in Robot Framework test data:

        1) Backslash is an escape character in the test data, and possible
        backslashes in the pattern must thus be escaped with another backslash
        (e.g. '\\\\d\\\\w+').

        2) Strings that may contain special characters, but should be handled
        as literal strings, can be escaped with the `Regexp Escape` keyword.

        3) The given pattern does not need to match the whole string. For
        example, the pattern 'ello' matches the string 'Hello world!'. If
        a full match is needed, the '^' and '$' characters can be used to
        denote the beginning and end of the string, respectively. For example,
        '^ello$' only matches the exact string 'ello'.

        4) Possible flags altering how the expression is parsed (e.g.
        re.IGNORECASE, re.MULTILINE) can be set by prefixing the pattern with
        the '(?iLmsux)' group (e.g. '(?im)pattern'). The available flags are
        'IGNORECASE': 'i', 'MULTILINE': 'm', 'DOTALL': 's', 'VERBOSE': 'x',
        'UNICODE': 'u', and 'LOCALE': 'L'.

        If this keyword passes, it returns the portion of the string that
        matched the pattern. Additionally, the possible captured groups are
        returned.

        See the `Should Be Equal` keyword for an explanation on how to override
        the default error message with the `msg` and `values` arguments.

        Examples:
        | Should Match Regexp | ${output} | \\\\d{6}   | # Output contains six numbers  |
        | Should Match Regexp | ${output} | ^\\\\d{6}$ | # Six numbers and nothing more |
        | ${ret} = | Should Match Regexp | Foo: 42 | (?i)foo: \\\\d+ |
        | ${match} | ${group1} | ${group2} = |
        | ...      | Should Match Regexp | Bar: 43 | (Foo|Bar): (\\\\d+) |
        =>
        | ${ret} = 'Foo: 42'
        | ${match} = 'Bar: 43'
        | ${group1} = 'Bar'
        | ${group2} = '43'
        """
        msg = self._get_string_msg(string, pattern, msg, values, 'does not match')
        res = re.search(pattern, string)
        asserts.fail_if_none(res, msg, False)
        match = res.group(0)
        groups = res.groups()
        if groups:
            return [match] + list(groups)
        return match

    def should_not_match_regexp(self, string, pattern, msg=None, values=True):
        """Fails if `string` matches `pattern` as a regular expression.

        See `Should Match Regexp` for more information about arguments.
        """
        msg = self._get_string_msg(string, pattern, msg, values, 'matches')
        asserts.fail_unless_none(re.search(pattern, string), msg, False)

    def get_length(self, item):
        """Returns and logs the length of the given item.

        The item can be anything that has a length, for example, a string,
        a list, or a mapping. The keyword first tries to get the length with
        the Python function `len`, which calls the  item's `__len__` method
        internally. If that fails, the keyword tries to call the item's
        possible `length` and `size` methods directly. The final attempt is
        trying to get the value of the item's `length` attribute. If all
        these attempts are unsuccessful, the keyword fails.

        It is possible to use this keyword also with list variables (e.g.
        `@{LIST}`), but you need to use them as scalars (e.g. `${LIST}`).
        """
        length = self._get_length(item)
        self.log('Length is %d' % length)
        return length

    def _get_length(self, item):
        try: return len(item)
        except utils.RERAISED_EXCEPTIONS: raise
        except:
            try: return item.length()
            except utils.RERAISED_EXCEPTIONS: raise
            except:
                try: return item.size()
                except utils.RERAISED_EXCEPTIONS: raise
                except:
                    try: return item.length
                    except utils.RERAISED_EXCEPTIONS: raise
                    except:
                        raise RuntimeError("Could not get length of '%s'." % item)

    def length_should_be(self, item, length, msg=None):
        """Verifies that the length of the given item is correct.

        The length of the item is got using the `Get Length` keyword. The
        default error message can be overridden with the `msg` argument.
        """
        length = self._convert_to_integer(length)
        actual = self.get_length(item)
        if actual != length:
            raise AssertionError(msg or "Length of '%s' should be %d but is %d."
                                        % (item, length, actual))

    def should_be_empty(self, item, msg=None):
        """Verifies that the given item is empty.

        The length of the item is got using the `Get Length` keyword. The
        default error message can be overridden with the `msg` argument.
        """
        if self.get_length(item) > 0:
            raise AssertionError(msg or "'%s' should be empty." % item)

    def should_not_be_empty(self, item, msg=None):
        """Verifies that the given item is not empty.

        The length of the item is got using the `Get Length` keyword. The
        default error message can be overridden with the `msg` argument.
        """
        if self.get_length(item) == 0:
            raise AssertionError(msg or "'%s' should not be empty." % item)

    def _get_string_msg(self, str1, str2, msg, values, delim):
        default = "'%s' %s '%s'" % (utils.unic(str1), delim, utils.unic(str2))
        if not msg:
            msg = default
        elif values is True:
            msg = '%s: %s' % (msg, default)
        return msg


class _Variables:

    def get_variables(self):
        """Returns a dictionary containing all variables in the current scope.

        Variables are returned as a special dictionary that allows accessing
        variables in space, case, and underscore insensitive manner similarly
        as accessing variables in the test data. This dictionary supports all
        same operations as normal Python dictionaries and, for example,
        Collections library can be used to access or modify it. Modifying the
        returned dictionary has no effect on the variables available in the
        current scope.

        Example:
        | ${example_variable} =         | Set Variable | example value         |
        | ${variables} =                | Get Variables |                      |
        | Dictionary Should Contain Key | ${variables} | \\${example_variable} |
        | Dictionary Should Contain Key | ${variables} | \\${ExampleVariable}  |
        | Set To Dictionary             | ${variables} | \\${name} | value     |
        | Variable Should Not Exist     | \\${name}    |           |           |

        Note: Prior to Robot Framework 2.7.4 variables were returned as
        a custom object that did not support all dictionary methods.
        """
        return utils.NormalizedDict(self._variables.current, ignore='_')

    @run_keyword_variant(resolve=0)
    def get_variable_value(self, name, default=None):
        """Returns variable value or `default` if the variable does not exist.

        The name of the variable can be given either as a normal variable name
        (e.g. `${NAME}`) or in escaped format (e.g. `\\${NAME}`). Notice that
        the former has some limitations explained in `Set Suite Variable`.

        Examples:
        | ${x} = | Get Variable Value | ${a} | default |
        | ${y} = | Get Variable Value | ${a} | ${b}    |
        | ${z} = | Get Variable Value | ${z} |         |
        =>
        | ${x} gets value of ${a} if ${a} exists and string "default" otherwise
        | ${y} gets value of ${a} if ${a} exists and value of ${b} otherwise
        | ${z} is set to Python `None` if it does not exist previously

        This keyword was added in Robot Framework 2.6. See `Set Variable If`
        for another keyword to set variables dynamically.
        """
        try:
            return self._variables[self._get_var_name(name)]
        except DataError:
            return self._variables.replace_scalar(default)

    def log_variables(self, level='INFO'):
        """Logs all variables in the current scope with given log level."""
        variables = self.get_variables()
        for name in sorted(variables.keys(), key=lambda s: s.lower()):
            msg = utils.format_assign_message(name, variables[name],
                                              cut_long=False)
            self.log(msg, level)

    @run_keyword_variant(resolve=0)
    def variable_should_exist(self, name, msg=None):
        """Fails unless the given variable exists within the current scope.

        The name of the variable can be given either as a normal variable name
        (e.g. `${NAME}`) or in escaped format (e.g. `\\${NAME}`). Notice that
        the former has some limitations explained in `Set Suite Variable`.

        The default error message can be overridden with the `msg` argument.

        See also `Variable Should Not Exist` and `Keyword Should Exist`.
        """
        name = self._get_var_name(name)
        msg = self._variables.replace_string(msg) if msg \
            else "Variable %s does not exist." % name
        asserts.fail_unless(name in self._variables, msg)

    @run_keyword_variant(resolve=0)
    def variable_should_not_exist(self, name, msg=None):
        """Fails if the given variable exists within the current scope.

        The name of the variable can be given either as a normal variable name
        (e.g. `${NAME}`) or in escaped format (e.g. `\\${NAME}`). Notice that
        the former has some limitations explained in `Set Suite Variable`.

        The default error message can be overridden with the `msg` argument.

        See also `Variable Should Exist` and `Keyword Should Exist`.
        """
        name = self._get_var_name(name)
        msg = self._variables.replace_string(msg) if msg \
            else "Variable %s exists." % name
        asserts.fail_if(name in self._variables, msg)

    def replace_variables(self, text):
        """Replaces variables in the given text with their current values.

        If the text contains undefined variables, this keyword fails.
        If the given `text` contains only a single variable, its value is
        returned as-is and it can be any object. Otherwise this keyword
        always returns a string.

        Example:

        The file 'template.txt' contains 'Hello ${NAME}!' and variable
        '${NAME}' has the value 'Robot'.

        | ${template} =   | Get File          | ${CURDIR}/template.txt |
        | ${message} =    | Replace Variables | ${template}            |
        | Should Be Equal | ${message}        | Hello Robot!           |
        """
        return self._variables.replace_scalar(text)

    def set_variable(self, *values):
        """Returns the given values which can then be assigned to a variables.

        This keyword is mainly used for setting scalar variables.
        Additionally it can be used for converting a scalar variable
        containing a list to a list variable or to multiple scalar variables.
        It is recommended to use `Create List` when creating new lists.

        Examples:
        | ${hi} =   | Set Variable | Hello, world! |
        | ${hi2} =  | Set Variable | I said: ${hi} |
        | ${var1}   | ${var2} =    | Set Variable | Hello | world |
        | @{list} = | Set Variable | ${list with some items} |
        | ${item1}  | ${item2} =   | Set Variable  | ${list with 2 items} |

        Variables created with this keyword are available only in the
        scope where they are created. See `Set Global Variable`,
        `Set Test Variable` and `Set Suite Variable` for information on how to
        set variables so that they are available also in a larger scope.
        """
        if len(values) == 0:
            return ''
        elif len(values) == 1:
            return values[0]
        else:
            return list(values)

    @run_keyword_variant(resolve=0)
    def set_test_variable(self, name, *values):
        """Makes a variable available everywhere within the scope of the current test.

        Variables set with this keyword are available everywhere within the
        scope of the currently executed test case. For example, if you set a
        variable in a user keyword, it is available both in the test case level
        and also in all other user keywords used in the current test. Other
        test cases will not see variables set with this keyword.

        See `Set Suite Variable` for more information and examples.
        """
        name = self._get_var_name(name)
        value = self._get_var_value(name, values)
        self._variables.set_test(name, value)
        self._log_set_variable(name, value)

    @run_keyword_variant(resolve=0)
    def set_suite_variable(self, name, *values):
        """Makes a variable available everywhere within the scope of the current suite.

        Variables set with this keyword are available everywhere within the
        scope of the currently executed test suite. Setting variables with this
        keyword thus has the same effect as creating them using the Variable
        table in the test data file or importing them from variable files.
        Other test suites, including possible child test suites, will not see
        variables set with this keyword.

        The name of the variable can be given either as a normal variable name
        (e.g. `${NAME}`) or in escaped format as `\\${NAME}` or `$NAME`.

        If a variable already exists within the new scope, its value will be
        overwritten. Otherwise a new variable is created. If a variable already
        exists within the current scope, the value can be left empty and the
        variable within the new scope gets the value within the current scope.

        Examples:
        | Set Suite Variable | ${GREET} | Hello, world! |
        | Set Suite Variable | @{LIST}  | First item    | Second item |
        | ${ID} =            | Get ID   |
        | Set Suite Variable | ${ID}    |

        To override an existing value with an empty value, use built-in
        variables `${EMPTY}` or `@{EMPTY}`:

        | Set Suite Variable | ${GREET} | ${EMPTY} |
        | Set Suite Variable | @{LIST}  | @{EMPTY} | # New in RF 2.7.4 |

        *NOTE:* If the variable has value which itself is a variable (escaped
        or not), you must always use the escaped format to reset the variable:

        Example:
        | ${NAME} =          | Set Variable | \${var} |
        | Set Suite Variable | ${NAME}      | value | # Sets variable ${var}  |
        | Set Suite Variable | \${NAME}     | value | # Sets variable ${NAME} |

        This limitation applies also to `Set Test/Suite/Global Variable`,
        `Variable Should (Not) Exist`, and `Get Variable Value` keywords.
        """
        name = self._get_var_name(name)
        value = self._get_var_value(name, values)
        self._variables.set_suite(name, value)
        self._log_set_variable(name, value)

    @run_keyword_variant(resolve=0)
    def set_global_variable(self, name, *values):
        """Makes a variable available globally in all tests and suites.

        Variables set with this keyword are globally available in all test
        cases and suites executed after setting them. Setting variables with
        this keyword thus has the same effect as creating from the command line
        using the options '--variable' or '--variablefile'. Because this
        keyword can change variables everywhere, it should be used with care.

        See `Set Suite Variable` for more information and examples.
        """
        name = self._get_var_name(name)
        value = self._get_var_value(name, values)
        self._variables.set_global(name, value)
        self._log_set_variable(name, value)

    # Helpers

    def _get_var_name(self, orig):
        name = self._resolve_possible_variable(orig)
        try:
            return self._unescape_variable_if_needed(name)
        except ValueError:
            raise RuntimeError("Invalid variable syntax '%s'." % orig)

    def _resolve_possible_variable(self, name):
        try:
            resolved = self._variables[name]
            return self._unescape_variable_if_needed(resolved)
        except (KeyError, ValueError, DataError):
            return name

    def _unescape_variable_if_needed(self, name):
        if not (isinstance(name, string_types) and len(name) > 1):
            raise ValueError
        if name.startswith('\\'):
            name = name[1:]
        elif name[0] in '$@' and name[1] != '{':
            name = '%s{%s}' % (name[0], name[1:])
        if is_var(name):
            return name
        # Support for possible internal variables (issue 397)
        name = '%s{%s}' % (name[0], self.replace_variables(name[2:-1]))
        if is_var(name):
            return name
        raise ValueError

    def _get_var_value(self, name, values):
        if not values:
            return self._variables[name]
        values = self._variables.replace_list(values)
        if len(values) == 1 and name[0] == '$':
            return values[0]
        return list(values)

    def _log_set_variable(self, name, value):
        self.log(utils.format_assign_message(name, value))


class _RunKeyword:

    # If you use any of these run keyword variants from another library, you
    # should register those keywords with 'register_run_keyword' method. See
    # the documentation of that method at the end of this file. There are also
    # other run keyword variant keywords in BuiltIn which can also be seen
    # at the end of this file.

    def run_keyword(self, name, *args):
        """Executes the given keyword with the given arguments.

        Because the name of the keyword to execute is given as an argument, it
        can be a variable and thus set dynamically, e.g. from a return value of
        another keyword or from the command line.
        """
        if not isinstance(name, string_types):
            raise RuntimeError('Keyword name must be a string.')
        kw = Keyword(name, list(args))
        return kw.run(self._context)

    def run_keywords(self, *keywords):
        """Executes all the given keywords in a sequence.

        This keyword is mainly useful in setups and teardowns when they need to
        take care of multiple actions and creating a new higher level user
        keyword would be an overkill.

        Examples:
        | Run Keywords | Initialize database | Start servers | Clear logs |
        | Run Keywords | ${KW 1} | ${KW 2} |
        | Run Keywords | @{KEYWORDS} |

        In this example, we call `Run Keywords` with three different combination
        of arguments. Keyword names and arguments can come from variables, as
        demonstrated in the second and third row.

        Starting from Robot Framework 2.7.6, keywords can also be run with
        arguments using upper case `AND` as a separator between keywords.
        The keywords are executed so that the first argument is the first
        keyword and proceeding arguments until the first `AND` are arguments
        to it. First argument after the first `AND` is the second keyword and
        proceeding arguments until the next `AND` are its arguments. And so on.

        Examples:
        | Run Keywords | Initialize database | db1 | AND | Start servers | server1 | server2 |
        | Run Keywords | Initialize database | ${DB NAME} | AND | Start servers | @{SERVERS} | AND | Clear logs |
        | Run Keywords | ${KW} | AND | @{KW WITH ARGS} |

        Notice that the `AND` control argument must be used explicitly and thus
        cannot itself come from a variable. If you need to use literal `AND`
        string as argument, you can either use variables or escape it with
        a backslash like `\\AND`.
        """
        self._run_keywords(self._split_run_keywords(list(keywords)))

    def _run_keywords(self, iterable):
        errors = []
        for kw, args in iterable:
            try:
                self.run_keyword(kw, *args)
            except ExecutionPassed as err:
                err.set_earlier_failures(errors)
                raise err
            except ExecutionFailed as err:
                errors.extend(err.get_errors())
                if not err.can_continue(self._context.in_teardown):
                    break
        if errors:
            raise ExecutionFailures(errors)

    def _split_run_keywords(self, keywords):
        if 'AND' not in keywords:
            for name in self._variables.replace_list(keywords):
                yield name, ()
        else:
            for name, args in self._split_run_keywords_from_and(keywords):
                yield name, args

    def _split_run_keywords_from_and(self, keywords):
        while 'AND' in keywords:
            index = keywords.index('AND')
            yield self._resolve_run_keywords_name_and_args(keywords[:index])
            keywords = keywords[index+1:]
        yield self._resolve_run_keywords_name_and_args(keywords)

    def _resolve_run_keywords_name_and_args(self, kw_call):
        kw_call = self._variables.replace_list(kw_call, replace_until=1)
        if not kw_call:
            raise DataError('Incorrect use of AND')
        return kw_call[0], kw_call[1:]

    def run_keyword_if(self, condition, name, *args):
        """Runs the given keyword with the given arguments, if `condition` is true.

        The given `condition` is evaluated similarly as with `Should Be
        True` keyword, and `name` and `*args` have same semantics as with
        `Run Keyword`.

        Example, a simple if/else construct:
        | ${status} | ${value} = | `Run Keyword And Ignore Error` | `My Keyword` |
        | `Run Keyword If`     | '${status}' == 'PASS' | `Some Action`    | arg |
        | `Run Keyword Unless` | '${status}' == 'PASS' | `Another Action` |

        In this example, only either `Some Action` or `Another Action` is
        executed, based on the status of `My Keyword`. Instead of `Run Keyword
        And Ignore Error` you can also use `Run Keyword And Return Status`.

        Starting from Robot version 2.7.4, this keyword supports also optional
        ELSE and ELSE IF branches. Both of these are defined in `*args` and must
        use exactly format `ELSE` or `ELSE IF`, respectively. ELSE branches
        must contain first the name of the keyword to execute and then its
        possible arguments. ELSE IF branches must first contain a condition,
        like the first argument to this keyword, and then the keyword to execute
        and its possible arguments. It is possible to have ELSE branch after
        ELSE IF and to have multiple ELSE IF branches.

        Given previous example, if/else construct can also be created like this:
        | ${status} | ${value} = | `Run Keyword And Ignore Error` | My Keyword |
        | `Run Keyword If` | '${status}' == 'PASS' | `Some Action` | arg | ELSE | `Another Action` |

        Using ELSE and/or ELSE IF branches is especially handy if you are
        interested in the return value. This is illustrated by the example
        below that also demonstrates using ELSE IF and ELSE together:

        | ${result} = | `Run Keyword If` | ${rc} == 0  | `Zero return value` |
        | ...         | ELSE IF          | 0 < ${rc} < 42 | `Normal return value` |
        | ...         | ELSE IF          | ${rc} < 0      | `Negative return value` | ${rc} | arg2 |
        | ...         | ELSE             | `Abnormal return value` | ${rc} |

        Notice that ELSE and ELSE IF control arguments must be used explicitly
        and thus cannot come from variables. If you need to use literal ELSE
        and ELSE IF strings as arguments, you can either use variables or
        escape them with a backslash like `\\ELSE` and `\\ELSE IF`.

        Starting from Robot Framework 2.8, Python's
        [http://docs.python.org/2/library/os.html|os] and
        [http://docs.python.org/2/library/sys.html|sys] modules are
        automatically imported when evaluating the `condition`.
        Attributes they contain can thus be used in the condition:

        | `Run Keyword If` | os.sep == '/' | `Unix Keyword`        |
        | ...              | ELSE IF       | sys.platform.startswith('java') | `Jython Keyword` |
        | ...              | ELSE          | `Windows Keyword`     |
        """
        args, branch = self._split_elif_or_else_branch(args)
        if self._is_true(condition):
            return self.run_keyword(name, *args)
        return branch()

    def _split_elif_or_else_branch(self, args):
        if 'ELSE IF' in args:
            args, branch = self._split_branch(args, 'ELSE IF', 2,
                                              'condition and keyword')
            return args, lambda: self.run_keyword_if(*branch)
        if 'ELSE' in args:
            args, branch = self._split_branch(args, 'ELSE', 1, 'keyword')
            return args, lambda: self.run_keyword(*branch)
        return args, lambda: None

    def _split_branch(self, args, control_word, required, required_error):
        index = list(args).index(control_word)
        branch = self._variables.replace_list(args[index+1:], required)
        if len(branch) < required:
            raise DataError('%s requires %s.' % (control_word, required_error))
        return args[:index], branch

    def run_keyword_unless(self, condition, name, *args):
        """Runs the given keyword with the given arguments, if `condition` is false.

        See `Run Keyword If` for more information and an example.
        """
        if not self._is_true(condition):
            return self.run_keyword(name, *args)

    def run_keyword_and_ignore_error(self, name, *args):
        """Runs the given keyword with the given arguments and ignores possible error.

        This keyword returns two values, so that the first is either 'PASS' or
        'FAIL', depending on the status of the executed keyword. The second
        value is either the return value of the keyword or the received error
        message. See `Run Keyword And Return Status` If you are only interested
        in the execution status.

        The keyword name and arguments work as in `Run Keyword`. See
        `Run Keyword If` for a usage example.

        Starting from Robot Framework 2.5 errors caused by invalid syntax,
        timeouts, or fatal exceptions are not caught by this keyword.
        """
        try:
            return 'PASS', self.run_keyword(name, *args)
        except ExecutionFailed as err:
            if err.dont_continue:
                raise
            return 'FAIL', unicode(err)

    def run_keyword_and_return_status(self, name, *args):
        """Runs the given keyword with given arguments and returns the status as a Boolean value.

        This keyword returns `True` if the keyword that is executed succeeds and
        `False` if it fails. This is useful, for example, in combination with
        `Run Keyword If`. If you are interested in the error message or return
        value, use `Run Keyword And Ignore Error` instead.

        The keyword name and arguments work as in `Run Keyword`.

        Example:
        | ${passed} = | `Run Keyword And Return Status` | Keyword | args |
        | `Run Keyword If` | ${passed} | Another keyword |

        New in Robot Framework 2.7.6.
        """
        status, _ = self.run_keyword_and_ignore_error(name, *args)
        return status == 'PASS'

    def run_keyword_and_continue_on_failure(self, name, *args):
        """Runs the keyword and continues execution even if a failure occurs.

        The keyword name and arguments work as with `Run Keyword`.

        Example:
        | Run Keyword And Continue On Failure | Fail | This is a stupid example |
        | Log | This keyword is executed |

        This keyword was added in Robot Framework 2.5. The execution is not
        continued if the failure is caused by invalid syntax, timeout, or
        fatal exception.
        """
        try:
            return self.run_keyword(name, *args)
        except ExecutionFailed as err:
            if not err.dont_continue:
                err.continue_on_failure = True
            raise err

    def run_keyword_and_expect_error(self, expected_error, name, *args):
        """Runs the keyword and checks that the expected error occurred.

        The expected error must be given in the same format as in
        Robot Framework reports. It can be a pattern containing
        characters '?', which matches to any single character and
        '*', which matches to any number of any characters. `name` and
        `*args` have same semantics as with `Run Keyword`.

        If the expected error occurs, the error message is returned and it can
        be further processed/tested, if needed. If there is no error, or the
        error does not match the expected error, this keyword fails.

        Examples:
        | Run Keyword And Expect Error | My error | Some Keyword | arg1 | arg2 |
        | ${msg} = | Run Keyword And Expect Error | * | My KW |
        | Should Start With | ${msg} | Once upon a time in |

        Starting from Robot Framework 2.5 errors caused by invalid syntax,
        timeouts, or fatal exceptions are not caught by this keyword.
        """
        try:
            self.run_keyword(name, *args)
        except ExecutionFailed as err:
            if err.dont_continue:
                raise
            # To make err accessible after this except block in Python 3:
            # (`err` will be deleted)
            exc = err
        else:
            raise AssertionError("Expected error '%s' did not occur."
                                 % expected_error)
<<<<<<< HEAD
        if not self._matches(unicode(exc), expected_error):
            raise AssertionError("Expected error '%s' but got '%s'"
                                 % (expected_error, exc))
        return unicode(exc)
=======
        if not self._matches(unicode(err), expected_error):
            raise AssertionError("Expected error '%s' but got '%s'."
                                 % (expected_error, err))
        return unicode(err)
>>>>>>> a5d46939

    def repeat_keyword(self, times, name, *args):
        """Executes the specified keyword multiple times.

        `name` and `args` define the keyword that is executed
        similarly as with `Run Keyword`, and `times` specifies how many
        the keyword should be executed. `times` can be given as an
        integer or as a string that can be converted to an integer. It
        can also have postfix 'times' or 'x' (case and space
        insensitive) to make the expression easier to read.

        If `times` is zero or negative, the keyword is not executed at
        all. This keyword fails immediately if any of the execution
        rounds fails.

        Examples:
        | Repeat Keyword | 5 times | Goto Previous Page |
        | Repeat Keyword | ${var}  | Some Keyword | arg1 | arg2 |
        """
        times = self._get_times_to_repeat(times)
        self._run_keywords(self._yield_repeated_keywords(times, name, args))

    def _get_times_to_repeat(self, times):
        times = utils.normalize(str(times))
        if times.endswith('times'):
            times = times[:-5]
        elif times.endswith('x'):
            times = times[:-1]
        return self._convert_to_integer(times)

    def _yield_repeated_keywords(self, times, name, args):
        if times <= 0:
<<<<<<< HEAD
            self.log("Keyword '%s' repeated zero times" % name)
        for i in range(times):
            self.log("Repeating keyword, round %d/%d" % (i+1, times))
=======
            self.log("Keyword '%s' repeated zero times." % name)
        for i in xrange(times):
            self.log("Repeating keyword, round %d/%d." % (i+1, times))
>>>>>>> a5d46939
            yield name, args

    def wait_until_keyword_succeeds(self, timeout, retry_interval, name, *args):
        """Waits until the specified keyword succeeds or the given timeout expires.

        `name` and `args` define the keyword that is executed
        similarly as with `Run Keyword`. If the specified keyword does
        not succeed within `timeout`, this keyword fails.
        `retry_interval` is the time to wait before trying to run the
        keyword again after the previous run has failed.

        Both `timeout` and `retry_interval` must be given in Robot Framework's
        time format (e.g. '1 minute', '2 min 3 s', '4.5').

        If the executed keyword passes, returns its return value.

        Examples:
        | Wait Until Keyword Succeeds | 2 min | 5 sec | My keyword | argument |
        | ${result} = | Wait Until Keyword Succeeds | 30 s | 1 s | My keyword |

        All normal failures are caught by this keyword. Errors caused by
        invalid syntax, test or keyword timeouts, or fatal exceptions (caused
        e.g. by `Fatal Error`) are not caught.

        Running the same keyword multiple times inside this keyword can create
        lots of output and considerably increase the size of the generated
        output files. Starting from Robot Framework 2.7, it is possible to
        remove unnecessary keywords from the outputs using
        `--RemoveKeywords WUKS` command line option.
        """
        timeout = utils.timestr_to_secs(timeout)
        retry_interval = utils.timestr_to_secs(retry_interval)
        maxtime = time.time() + timeout
        error = None
        while not error:
            try:
                return self.run_keyword(name, *args)
            except ExecutionFailed as err:
                if err.dont_continue:
                    raise
                if time.time() > maxtime:
                    error = unicode(err)
                else:
                    time.sleep(retry_interval)
        raise AssertionError("Timeout %s exceeded. The last error was: %s"
                             % (utils.secs_to_timestr(timeout), error))

    def set_variable_if(self, condition, *values):
        """Sets variable based on the given condition.

        The basic usage is giving a condition and two values. The
        given condition is first evaluated the same way as with the
        `Should Be True` keyword. If the condition is true, then the
        first value is returned, and otherwise the second value is
        returned. The second value can also be omitted, in which case
        it has a default value None. This usage is illustrated in the
        examples below, where `${rc}` is assumed to be zero.

        | ${var1} = | Set Variable If | ${rc} == 0 | zero     | nonzero |
        | ${var2} = | Set Variable If | ${rc} > 0  | value1   | value2  |
        | ${var3} = | Set Variable If | ${rc} > 0  | whatever |         |
        =>
        | ${var1} = 'zero'
        | ${var2} = 'value2'
        | ${var3} = None

        It is also possible to have 'Else If' support by replacing the
        second value with another condition, and having two new values
        after it. If the first condition is not true, the second is
        evaluated and one of the values after it is returned based on
        its truth value. This can be continued by adding more
        conditions without a limit.

        | ${var} = | Set Variable If | ${rc} == 0        | zero           |
        | ...      | ${rc} > 0       | greater than zero | less then zero |
        |          |
        | ${var} = | Set Variable If |
        | ...      | ${rc} == 0      | zero              |
        | ...      | ${rc} == 1      | one               |
        | ...      | ${rc} == 2      | two               |
        | ...      | ${rc} > 2       | greater than two  |
        | ...      | ${rc} < 0       | less than zero    |

        Use `Get Variable Value` if you need to set variables
        dynamically based on whether a variable exist or not.
        """
        values = self._verify_values_for_set_variable_if(list(values))
        if self._is_true(condition):
            return self._variables.replace_scalar(values[0])
        values = self._verify_values_for_set_variable_if(values[1:], True)
        if len(values) == 1:
            return self._variables.replace_scalar(values[0])
        return self.run_keyword('BuiltIn.Set Variable If', *values[0:])

    def _verify_values_for_set_variable_if(self, values, default=False):
        if not values:
            if default:
                return [None]
            raise RuntimeError('At least one value is required')
        if is_list_var(values[0]):
            values[:1] = [utils.escape(item) for item in
                          self._variables[values[0]]]
            return self._verify_values_for_set_variable_if(values)
        return values

    def run_keyword_if_test_failed(self, name, *args):
        """Runs the given keyword with the given arguments, if the test failed.

        This keyword can only be used in a test teardown. Trying to use it
        anywhere else results in an error.

        Otherwise, this keyword works exactly like `Run Keyword`, see its
        documentation for more details.
        """
        test = self._get_test_in_teardown('Run Keyword If Test Failed')
        if not test.passed:
            return self.run_keyword(name, *args)

    def run_keyword_if_test_passed(self, name, *args):
        """Runs the given keyword with the given arguments, if the test passed.

        This keyword can only be used in a test teardown. Trying to use it
        anywhere else results in an error.

        Otherwise, this keyword works exactly like `Run Keyword`, see its
        documentation for more details.
        """
        test = self._get_test_in_teardown('Run Keyword If Test Passed')
        if test.passed:
            return self.run_keyword(name, *args)

    def run_keyword_if_timeout_occurred(self, name, *args):
        """Runs the given keyword if either a test or a keyword timeout has occurred.

        This keyword can only be used in a test teardown. Trying to use it
        anywhere else results in an error.

        Otherwise, this keyword works exactly like `Run Keyword`, see its
        documentation for more details.

        Available in Robot Framework 2.5 and newer.
        """
        self._get_test_in_teardown('Run Keyword If Timeout Occurred')
        if self._context.timeout_occurred:
            return self.run_keyword(name, *args)

    def _get_test_in_teardown(self, kwname):
        ctx = self._context
        if ctx.test and ctx.in_test_teardown:
            return ctx.test
        raise RuntimeError("Keyword '%s' can only be used in test teardown."
                           % kwname)

    def run_keyword_if_all_critical_tests_passed(self, name, *args):
        """Runs the given keyword with the given arguments, if all critical tests passed.

        This keyword can only be used in suite teardown. Trying to use it in
        any other place will result in an error.

        Otherwise, this keyword works exactly like `Run Keyword`, see its
        documentation for more details.
        """
        suite = self._get_suite_in_teardown('Run Keyword If '
                                            'All Critical Tests Passed')
        if suite.statistics.critical.failed == 0:
            return self.run_keyword(name, *args)

    def run_keyword_if_any_critical_tests_failed(self, name, *args):
        """Runs the given keyword with the given arguments, if any critical tests failed.

        This keyword can only be used in a suite teardown. Trying to use it
        anywhere else results in an error.

        Otherwise, this keyword works exactly like `Run Keyword`, see its
        documentation for more details.
        """
        suite = self._get_suite_in_teardown('Run Keyword If '
                                            'Any Critical Tests Failed')
        if suite.statistics.critical.failed > 0:
            return self.run_keyword(name, *args)

    def run_keyword_if_all_tests_passed(self, name, *args):
        """Runs the given keyword with the given arguments, if all tests passed.

        This keyword can only be used in a suite teardown. Trying to use it
        anywhere else results in an error.

        Otherwise, this keyword works exactly like `Run Keyword`, see its
        documentation for more details.
        """
        suite = self._get_suite_in_teardown('Run Keyword If All Tests Passed')
        if suite.statistics.all.failed == 0:
            return self.run_keyword(name, *args)

    def run_keyword_if_any_tests_failed(self, name, *args):
        """Runs the given keyword with the given arguments, if one or more tests failed.

        This keyword can only be used in a suite teardown. Trying to use it
        anywhere else results in an error.

        Otherwise, this keyword works exactly like `Run Keyword`, see its
        documentation for more details.
        """
        suite = self._get_suite_in_teardown('Run Keyword If Any Tests Failed')
        if suite.statistics.all.failed > 0:
            return self.run_keyword(name, *args)

    def _get_suite_in_teardown(self, kwname):
        if not self._context.in_suite_teardown:
            raise RuntimeError("Keyword '%s' can only be used in suite teardown."
                               % kwname)
        return self._context.suite


class _Control:

    def continue_for_loop(self):
        """Skips the current for loop iteration and continues from the next.

        Skips the remaining keywords in the current for loop iteration and
        continues from the next one. Can be used directly in a for loop or
        in a keyword that the loop uses.

        Example:
        | :FOR | ${var}         | IN                     | @{VALUES}         |
        |      | Run Keyword If | '${var}' == 'CONTINUE' | Continue For Loop |
        |      | Do Something   | ${var}                 |

        See `Continue For Loop If` to conditionally continue a for loop without
        using `Run Keyword If` or other wrapper keywords.

        New in Robot Framework 2.8.
        """
        self.log("Continuing for loop from the next iteration.")
        raise ContinueForLoop()

    def continue_for_loop_if(self, condition):
        """Skips the current for loop iteration if the `condition` is true.

        A wrapper for `Continue For Loop` to continue a for loop based on
        the given condition. The condition is evaluated using the same
        semantics as with `Should Be True` keyword.

        Example:
        | :FOR | ${var}               | IN                     | @{VALUES} |
        |      | Continue For Loop If | '${var}' == 'CONTINUE' |
        |      | Do Something         | ${var}                 |

        New in Robot Framework 2.8.
        """
        if self._is_true(condition):
            self.continue_for_loop()

    def exit_for_loop(self):
        """Stops executing the enclosing for loop.

        Exits the enclosing for loop and continues execution after it.
        Can be used directly in a for loop or in a keyword that the loop uses.

        Example:
        | :FOR | ${var}         | IN                 | @{VALUES}     |
        |      | Run Keyword If | '${var}' == 'EXIT' | Exit For Loop |
        |      | Do Something   | ${var} |

        See `Exit For Loop If` to conditionally exit a for loop without
        using `Run Keyword If` or other wrapper keywords.

        New in Robot Framework 2.5.2.
        """
        self.log("Exiting for loop altogether.")
        raise ExitForLoop()

    def exit_for_loop_if(self, condition):
        """Stops executing the enclosing for loop if the `condition` is true.

        A wrapper for `Exit For Loop` to exit a for loop based on
        the given condition. The condition is evaluated using the same
        semantics as with `Should Be True` keyword.

        Example:
        | :FOR | ${var}           | IN                 | @{VALUES} |
        |      | Exit For Loop If | '${var}' == 'EXIT' |
        |      | Do Something     | ${var}             |

        New in Robot Framework 2.8.
        """
        if self._is_true(condition):
            self.exit_for_loop()

    @run_keyword_variant(resolve=0)
    def return_from_keyword(self, *return_values):
        """Returns from the enclosing user keyword.

        This keyword can be used to return from a user keyword with PASS status
        without executing it fully. It is also possible to return values
        similarly as with the `[Return]` setting. For more detailed information
        about working with the return values, see the User Guide.

        This keyword is typically wrapped to some other keyword, such as
        `Run Keyword If` or `Run Keyword If Test Passed`, to return based
        on a condition:

        | Run Keyword If | ${rc} < 0 | Return From Keyword |
        | Run Keyword If Test Passed | Return From Keyword |

        It is possible to use this keyword to return from a keyword also inside
        a for loop. That, as well as returning values, is demonstrated by the
        `Find Index` keyword in the following somewhat advanced example.
        Notice that it is often a good idea to move this kind of complicated
        logic into a test library.

        | ***** Variables *****
        | @{LIST} =    foo    baz
        |
        | ***** Test Cases *****
        | Example
        |     ${index} =    Find Index    baz    @{LIST}
        |     Should Be Equal    ${index}    ${1}
        |     ${index} =    Find Index    non existing    @{LIST}
        |     Should Be Equal    ${index}    ${-1}
        |
        | ***** Keywords *****
        | Find Index
        |    [Arguments]    ${element}    @{items}
        |    ${index} =    Set Variable    ${0}
        |    :FOR    ${item}    IN    @{items}
        |    \\    Run Keyword If    '${item}' == '${element}'    Return From Keyword    ${index}
        |    \\    ${index} =    Set Variable    ${index + 1}
        |    Return From Keyword    ${-1}    # Also [Return] would work here.

        The most common use case, returning based on an expression, can be
        accomplished directly with `Return From Keyword If`. Both of these
        keywords are new in Robot Framework 2.8.

        See also `Run Keyword And Return` and `Run Keyword And Return If`.
        """
        self.log('Returning from the enclosing user keyword.')
        raise ReturnFromKeyword(return_values)

    @run_keyword_variant(resolve=1)
    def return_from_keyword_if(self, condition, *return_values):
        """Returns from the enclosing user keyword if `condition` is true.

        A wrapper for `Return From Keyword` to return based on the given
        condition. The condition is evaluated using the same semantics as
        with `Should Be True` keyword.

        Given the same example as in `Return From Keyword`, we can rewrite the
        `Find Index` keyword as follows:

        | ***** Keywords *****
        | Find Index
        |    [Arguments]    ${element}    @{items}
        |    ${index} =    Set Variable    ${0}
        |    :FOR    ${item}    IN    @{items}
        |    \\    Return From Keyword If    '${item}' == '${element}'    ${index}
        |    \\    ${index} =    Set Variable    ${index + 1}
        |    Return From Keyword    ${-1}    # Also [Return] would work here.

        See also `Run Keyword And Return` and `Run Keyword And Return If`.

        New in Robot Framework 2.8.
        """
        if self._is_true(condition):
            self.return_from_keyword(*return_values)

    @run_keyword_variant(resolve=1)
    def run_keyword_and_return(self, name, *args):
        """Runs the specified keyword and returns from the enclosing user keyword.

        The keyword to execute is defined with `name` and `*args` exactly like
        with `Run Keyword`. After running the keyword, returns from the
        enclosing user keyword and passes possible return value from the
        executed keyword further. Returning from a keyword has exactly same
        semantics as with `Return From Keyword`.

        Example:
        | `Run Keyword And Return`  | `My Keyword` | arg1 | arg2 |
        | # Above is equivalent to: |
        | ${result} =               | `My Keyword` | arg1 | arg2 |
        | `Return From Keyword`     | ${result}    |      |      |

        Use `Run Keyword And Return If` if you want to run keyword and return
        based on a condition.

        New in Robot Framework 2.8.2.
        """
        ret = self.run_keyword(name, *args)
        self.return_from_keyword(utils.escape(ret))

    @run_keyword_variant(resolve=2)
    def run_keyword_and_return_if(self, condition, name, *args):
        """Runs the specified keyword and returns from the enclosing user keyword.

        A wrapper for `Run Keyword And Return` to run and return based on
        the given `condition`. The condition is evaluated using the same
        semantics as with `Should Be True` keyword.

        Example:
        | `Run Keyword And Return If` | ${rc} > 0 | `My Keyword` | arg1 | arg2 |
        | # Above is equivalent to:   |
        | `Run Keyword If`            | ${rc} > 0 | `Run Keyword And Return` | `My Keyword ` | arg1 | arg2 |

        Use `Return From Keyword If` if you want to return a certain value
        based on a condition.

        New in Robot Framework 2.8.2.
        """
        if self._is_true(condition):
            self.run_keyword_and_return(name, *args)

    def pass_execution(self, message, *tags):
        """Skips rest of the current test, setup, or teardown with PASS status.

        This keyword can be used anywhere in the test data, but the place where
        used affects the behavior:

        - When used in any setup or teardown (suite, test or keyword), passes
          that setup or teardown. Possible keyword teardowns of the started
          keywords are executed. Does not affect execution or statuses
          otherwise.
        - When used in a test outside setup or teardown, passes that particular
          test case. Possible test and keyword teardowns are executed.

        Possible continuable failures before this keyword is used, as well as
        failures in executed teardowns, will fail the execution.

        It is mandatory to give a message explaining why execution was passed.
        By default the message is considered plain text, but starting it with
        `*HTML*` allows using HTML formatting.

        It is also possible to modify test tags passing tags after the message
        similarly as with `Fail` keyword. Tags starting with a hyphen
        (e.g. `-regression`) are removed and others added. Tags are modified
        using `Set Tags` and `Remove Tags` internally, and the semantics
        setting and removing them are the same as with these keywords.

        Examples:
        | Pass Execution | All features available in this version tested. |
        | Pass Execution | Deprecated test. | deprecated | -regression    |

        This keyword is typically wrapped to some other keyword, such as
        `Run Keyword If`, to pass based on a condition. The most common case
        can be handled also with `Pass Execution If`:

        | Run Keyword If    | ${rc} < 0 | Pass Execution | Negative values are cool. |
        | Pass Execution If | ${rc} < 0 | Negative values are cool. |

        Passing execution in the middle of a test, setup or teardown should be
        used with care. In the worst case it leads to tests that skip all the
        parts that could actually uncover problems in the tested application.
        In cases where execution cannot continue do to external factors,
        it is often safer to fail the test case and make it non-critical.

        New in Robot Framework 2.8.
        """
        message = message.strip()
        if not message:
            raise RuntimeError('Message cannot be empty.')
        self._set_and_remove_tags(tags)
        log_message, level = self._get_logged_test_message_and_level(message)
        self.log('Execution passed with message:\n%s' % log_message, level)
        raise PassExecution(message)

    @run_keyword_variant(resolve=1)
    def pass_execution_if(self, condition, message, *tags):
        """Conditionally skips rest of the current test, setup, or teardown with PASS status.

        A wrapper for `Pass Execution` to skip rest of the current test,
        setup or teardown based the given `condition`. The condition is
        evaluated similarly as with `Should Be True` keyword, and `message`
        and `*tags` have same semantics as with `Pass Execution`.

        Example:
        | :FOR | ${var}            | IN                     | @{VALUES}               |
        |      | Pass Execution If | '${var}' == 'EXPECTED' | Correct value was found |
        |      | Do Something      | ${var}                 |

        New in Robot Framework 2.8.
        """
        if self._is_true(condition):
            message = self._variables.replace_string(message)
            tags = [self._variables.replace_string(tag) for tag in tags]
            self.pass_execution(message, *tags)


class _Misc:

    def no_operation(self):
        """Does absolutely nothing."""

    def sleep(self, time_, reason=None):
        """Pauses the test executed for the given time.

        `time` may be either a number or a time string. Time strings are in
        a format such as '1 day 2 hours 3 minutes 4 seconds 5milliseconds' or
        '1d 2h 3m 4s 5ms', and they are fully explained in an appendix of Robot
        Framework User Guide. Optional `reason` can be used to explain why
        sleeping is necessary. Both the time slept and the reason are logged.

        Examples:
        | Sleep | 42                   |
        | Sleep | 1.5                  |
        | Sleep | 2 minutes 10 seconds |
        | Sleep | 10s                  | Wait for a reply |
        """
        seconds = utils.timestr_to_secs(time_)
        # Python hangs with negative values
        if seconds < 0:
            seconds = 0
        self._sleep_in_parts(seconds)
        self.log('Slept %s' % utils.secs_to_timestr(seconds))
        if reason:
            self.log(reason)

    def _sleep_in_parts(self, seconds):
        # time.sleep can't be stopped in windows
        # to ensure that we can signal stop (with timeout)
        # split sleeping to small pieces
        endtime = time.time() + float(seconds)
        while True:
            remaining = endtime - time.time()
            if remaining <= 0:
                break
            time.sleep(min(remaining, 0.5))

    def catenate(self, *items):
        """Catenates the given items together and returns the resulted string.

        By default, items are catenated with spaces, but if the first item
        contains the string 'SEPARATOR=<sep>', the separator '<sep>' is used.
        Items are converted into strings when necessary.

        Examples:
        | ${str1} = | Catenate | Hello         | world |       |
        | ${str2} = | Catenate | SEPARATOR=--- | Hello | world |
        | ${str3} = | Catenate | SEPARATOR=    | Hello | world |
        =>
        | ${str1} = 'Hello world'
        | ${str2} = 'Hello---world'
        | ${str3} = 'Helloworld'
        """
        if not items:
            return ''
        items = [utils.unic(item) for item in items]
        if items[0].startswith('SEPARATOR='):
            sep = items[0][len('SEPARATOR='):]
            items = items[1:]
        else:
            sep = ' '
        return sep.join(items)

    def log(self, message, level='INFO', html=False, console=False, repr=False):
        """Logs the given message with the given level.

        Valid levels are TRACE, DEBUG, INFO (default), HTML, and WARN.
        Messages below the current active log level are ignored. See
        `Set Log Level` keyword and `--loglevel` command line option
        for more details about setting the level.

        Messages logged with the WARN level will be automatically visible
        also in the console and in the `Test Execution Errors` section in
        the log file.

        If the `html` argument is given any true value (e.g. any non-empty
        string), the message will be considered HTML and special characters
        such as `<` in it are not escaped. For example, logging
        `<img src="image.png">` creates an image when `html` is true, but
        otherwise the message is that exact string. An alternative to using
        the `html` argument is using the `HTML` pseudo log level. It logs
        the message as HTML using the INFO level.

        If the `console` argument is true, the message will be written to
        the console where test execution was started from in addition to
        the log file. This keyword always uses the standard output stream
        and adds a newline after the written message. Use `Log To Console`
        instead if either of these is undesirable,

        If the `repr` argument is true, the given item will be passed through
        Python's `pprint.pformat()` function before logging it. This is useful,
        for example, when working with strings or bytes containing invisible
        characters, or when working with nested data structures.

        Examples:
        | Log | Hello, world!        |          |   | # Normal INFO message.   |
        | Log | Warning, world!      | WARN     |   | # Warning.               |
        | Log | <b>Hello</b>, world! | html=yes |   | # INFO message as HTML.  |
        | Log | <b>Hello</b>, world! | HTML     |   | # Same as above.         |
        | Log | <b>Hello</b>, world! | DEBUG    | html=true | # DEBUG as HTML. |
        | Log | Hello, console! | console=yes | | # Write also to the console. |
        | Log | Hyvä \\x00      | repr=yes    | | # Logs `u'Hyv\\xe4 \\x00'`   |

        See `Log Many` if you want to log multiple messages in one go, and
        `Log To Console` if you only want to write to the console.

        Arguments `html`, `console`, and `repr` are new in Robot Framework
        2.8.2.

        Pprint support when `repr` is true is new in Robot Framework 2.8.6.
        """
        if repr:
            message = utils.safe_repr(message) if utils.is_str_like(message) \
                else pprint.pformat(message)
        logger.write(message, level, html)
        if console:
            logger.console(message)

    def log_many(self, *messages):
        """Logs the given messages as separate entries using the INFO level.

        See `Log` and `Log To Console` keywords if you want to use alternative
        log levels, use HTML, or log to the console.
        """
        for msg in messages:
            self.log(msg)

    def log_to_console(self, message, stream='STDOUT', no_newline=False):
        """Logs the given message to the console.

        By default uses the standard output stream. Using the standard error
        stream is possibly by giving the `stream` argument value `STDERR`
        (case-insensitive).

        By default appends a newline to the logged message. This can be
        disabled by giving the `no_newline` argument any true value (e.g.
        any non-empty string).

        Examples:
        | Log To Console | Hello, console!             |                 |
        | Log To Console | Hello, stderr!              | STDERR          |
        | Log To Console | Message starts here and is  | no_newline=true |
        | Log To Console | continued without newline.  |                 |

        This keyword does not log the message to the normal log file. Use
        `Log` keyword, possibly with argument `console`, if that is desired.

        New in Robot Framework 2.8.2.
        """
        logger.console(message, newline=not no_newline, stream=stream)

    @run_keyword_variant(resolve=0)
    def comment(self, *messages):
        """Displays the given messages in the log file as keyword arguments.

        This keyword does nothing with the arguments it receives, but as they
        are visible in the log, this keyword can be used to display simple
        messages. Given arguments are ignored so thoroughly that they can even
        contain non-existing variables. If you are interested about variable
        values, you can use the `Log` or `Log Many` keywords.
        """
        pass

    def set_log_level(self, level):
        """Sets the log threshold to the specified level and returns the old level.

        Messages below the level will not logged. The default logging level is
        INFO, but it can be overridden with the command line option
        '--loglevel'.

        The available levels: TRACE, DEBUG, INFO (default), WARN and NONE (no
        logging).
        """
        try:
            old = self._context.output.set_log_level(level)
        except DataError as err:
            raise RuntimeError(unicode(err))
        self._namespace.variables.set_global('${LOG_LEVEL}', level.upper())
        self.log('Log level changed from %s to %s' % (old, level.upper()))
        return old

    @run_keyword_variant(resolve=0)
    def import_library(self, name, *args):
        """Imports a library with the given name and optional arguments.

        This functionality allows dynamic importing of libraries while tests
        are running. That may be necessary, if the library itself is dynamic
        and not yet available when test data is processed. In a normal case,
        libraries should be imported using the Library setting in the Setting
        table.

        This keyword supports importing libraries both using library
        names and physical paths. When paths are used, they must be
        given in absolute format. Forward slashes can be used as path
        separators in all operating systems.

        It is possible to pass arguments to the imported library and also
        named argument syntax works if the library supports it. 'WITH NAME'
        syntax can be used to give a custom name to the imported library.

        Examples:
        | Import Library | MyLibrary |
        | Import Library | ${CURDIR}/../Library.py | arg1 | named=arg2 |
        | Import Library | ${LIBRARIES}/Lib.java | arg | WITH NAME | JavaLib |
        """
        try:
            self._namespace.import_library(name, list(args))
        except DataError as err:
            raise RuntimeError(unicode(err))

    @run_keyword_variant(resolve=0)
    def import_variables(self, path, *args):
        """Imports a variable file with the given path and optional arguments.

        Variables imported with this keyword are set into the test suite scope
        similarly when importing them in the Setting table using the Variables
        setting. These variables override possible existing variables with
        the same names. This functionality can thus be used to import new
        variables, for example, for each test in a test suite.

        The given path must be absolute. Forward slashes can be used as path
        separator regardless the operating system.

        Examples:
        | Import Variables | ${CURDIR}/variables.py   |      |      |
        | Import Variables | ${CURDIR}/../vars/env.py | arg1 | arg2 |

        New in Robot Framework 2.5.4.
        """
        try:
            self._namespace.import_variables(path, list(args), overwrite=True)
        except DataError as err:
            raise RuntimeError(unicode(err))

    @run_keyword_variant(resolve=0)
    def import_resource(self, path):
        """Imports a resource file with the given path.

        Resources imported with this keyword are set into the test suite scope
        similarly when importing them in the Setting table using the Resource
        setting.

        The given path must be absolute. Forward slashes can be used as path
        separator regardless the operating system.

        Examples:
        | Import Resource | ${CURDIR}/resource.txt |
        | Import Resource | ${CURDIR}/../resources/resource.html |
        """
        try:
            self._namespace.import_resource(path)
        except DataError as err:
            raise RuntimeError(unicode(err))

    def set_library_search_order(self, *search_order):
        """Sets the resolution order to use when a name matches multiple keywords.

        The library search order is used to resolve conflicts when a keyword
        name in the test data matches multiple keywords. The first library
        (or resource, see below) containing the keyword is selected and that
        keyword implementation used. If the keyword is not found from any library
        (or resource), test executing fails the same way as when the search
        order is not set.

        When this keyword is used, there is no need to use the long
        `LibraryName.Keyword Name` notation.  For example, instead of
        having

        | MyLibrary.Keyword | arg |
        | MyLibrary.Another Keyword |
        | MyLibrary.Keyword | xxx |

        you can have

        | Set Library Search Order | MyLibrary |
        | Keyword | arg |
        | Another Keyword |
        | Keyword | xxx |

        Starting from Robot Framework 2.6.2 this keyword can be used also to
        set the order of keywords in different resource files. In this case
        resource names must be given without paths or extensions like:

        | Set Library Search Order | resource | another_resource |

        *NOTE:*
        - The search order is valid only in the suite where this keywords is used.
        - Keywords in resources always have higher priority than
          keywords in libraries regardless the search order.
        - The old order is returned and can be used to reset the search order later.
        - Starting from RF 2.6.2, library and resource names in the search order
          are both case and space insensitive.
        """
        return self._namespace.set_search_order(search_order)

    def keyword_should_exist(self, name, msg=None):
        """Fails unless the given keyword exists in the current scope.

        Fails also if there are more than one keywords with the same name.
        Works both with the short name (e.g. `Log`) and the full name
        (e.g. `BuiltIn.Log`).

        The default error message can be overridden with the `msg` argument.

        New in Robot Framework 2.6. See also `Variable Should Exist`.
        """
        try:
            handler = self._namespace.get_handler(name)
            if isinstance(handler, UserErrorHandler):
                handler.run()
        except DataError as err:
            raise AssertionError(msg or unicode(err))

    def get_time(self, format='timestamp', time_='NOW'):
        """Returns the given time in the requested format.

        How time is returned is determined based on the given `format`
        string as follows. Note that all checks are case-insensitive.

        1) If `format` contains the word 'epoch', the time is returned
           in seconds after the UNIX epoch (1970-01-01 00:00:00 UTC).
           The return value is always an integer.

        2) If `format` contains any of the words 'year', 'month',
           'day', 'hour', 'min', or 'sec', only the selected parts are
           returned. The order of the returned parts is always the one
           in the previous sentence and the order of words in `format`
           is not significant. The parts are returned as zero-padded
           strings (e.g. May -> '05').

        3) Otherwise (and by default) the time is returned as a
           timestamp string in the format '2006-02-24 15:08:31'.

        By default this keyword returns the current local time, but
        that can be altered using `time` argument as explained below.
        Note that all checks involving strings are case-insensitive.

        1) If `time` is a number, or a string that can be converted to
           a number, it is interpreted as seconds since the UNIX epoch.
           This documentation was originally written about 1177654467
           seconds after the epoch.

        2) If `time` is a timestamp, that time will be used. Valid
           timestamp formats are 'YYYY-MM-DD hh:mm:ss' and 'YYYYMMDD hhmmss'.

        3) If `time` is equal to 'NOW' (default), the current local
           time is used. This time is got using Python's 'time.time()'
           function.

        4) If `time` is equal to 'UTC', the current time in
           [http://en.wikipedia.org/wiki/Coordinated_Universal_Time|UTC]
           is used. This time is got using 'time.time() + time.altzone'
           in Python.

        5) If `time` is in the format like 'NOW - 1 day' or 'UTC + 1 hour
           30 min', the current local/UTC time plus/minus the time
           specified with the time string is used. The time string format
           is described in an appendix of Robot Framework User Guide.

        Examples (expecting the current local time is 2006-03-29 15:06:21):
        | ${time} = | Get Time |             |  |  |
        | ${secs} = | Get Time | epoch       |  |  |
        | ${year} = | Get Time | return year |  |  |
        | ${yyyy}   | ${mm}    | ${dd} =     | Get Time | year,month,day |
        | @{time} = | Get Time | year month day hour min sec |  |  |
        | ${y}      | ${s} =   | Get Time    | seconds and year |  |
        =>
        | ${time} = '2006-03-29 15:06:21'
        | ${secs} = 1143637581
        | ${year} = '2006'
        | ${yyyy} = '2006', ${mm} = '03', ${dd} = '29'
        | @{time} = ['2006', '03', '29', '15', '06', '21']
        | ${y} = '2006'
        | ${s} = '21'

        Examples (expecting the current local time is 2006-03-29 15:06:21 and
        UTC time is 2006-03-29 12:06:21):
        | ${time} = | Get Time |              | 1177654467          | # Time given as epoch seconds        |
        | ${secs} = | Get Time | sec          | 2007-04-27 09:14:27 | # Time given as a timestamp          |
        | ${year} = | Get Time | year         | NOW                 | # The local time of execution        |
        | @{time} = | Get Time | hour min sec | NOW + 1h 2min 3s    | # 1h 2min 3s added to the local time |
        | @{utc} =  | Get Time | hour min sec | UTC                 | # The UTC time of execution          |
        | ${hour} = | Get Time | hour         | UTC - 1 hour        | # 1h subtracted from the UTC  time   |
        =>
        | ${time} = '2007-04-27 09:14:27'
        | ${secs} = 27
        | ${year} = '2006'
        | @{time} = ['16', '08', '24']
        | @{utc} = ['12', '06', '21']
        | ${hour} = '11'

        Support for UTC time was added in Robot Framework 2.7.5 but it did not
        work correctly until 2.7.7.
        """
        return utils.get_time(format, utils.parse_time(time_))

    def evaluate(self, expression, modules=None, namespace=None):
        """Evaluates the given expression in Python and returns the results.

        `modules` argument can be used to specify a comma separated
        list of Python modules to be imported and added to the
        namespace of the evaluated `expression`.

        `namespace` argument can be used to pass a custom namespace as
        a dictionary. Possible `modules` are added to this namespace.

        Examples (expecting `${result}` is 3.14):
        | ${status} = | Evaluate | 0 < ${result} < 10    |
        | ${down}   = | Evaluate | int(${result})        |
        | ${up}     = | Evaluate | math.ceil(${result})  | math |
        | ${random} = | Evaluate | random.randint(0, sys.maxsize) | random,sys |
        | ${ns} =     | Create Dictionary | x=${4} | y=${2} |
        | ${result} = | Evaluate | x*10 + y              | namespace=${ns} |
        =>
        | ${status} = True
        | ${down} = 3
        | ${up} = 4.0
        | ${random} = <random integer>
        | ${result} = 42

        Notice that instead of creating complicated expressions, it is
        recommended to move the logic into a test library.

        Support for `namespace` is a new feature in Robot Framework 2.8.4.
        """
        namespace = namespace or {}
        modules = modules.replace(' ', '').split(',') if modules else []
        namespace.update((m, __import__(m)) for m in modules if m)
        try:
            if not isinstance(expression, basestring):
                raise TypeError("Expression must be a string, not '%s'."
                                % type(expression).__name__)
            if not expression:
                raise ValueError("Expression cannot be empty.")
            return eval(expression, namespace)
        except:
            raise RuntimeError("Evaluating expression '%s' failed: %s"
                               % (expression, utils.get_error_message()))

    def call_method(self, object, method_name, *args):
        """Calls the named method of the given object with the provided arguments.

        The possible return value from the method is returned and can be
        assigned to a variable. Keyword fails both if the object does not have
        a method with the given name or if executing the method raises an
        exception.

        Examples:
        | Call Method      | ${hashtable} | put          | myname  | myvalue |
        | ${isempty} =     | Call Method  | ${hashtable} | isEmpty |         |
        | Should Not Be True | ${isempty} |              |         |         |
        | ${value} =       | Call Method  | ${hashtable} | get     | myname  |
        | Should Be Equal  | ${value}     | myvalue      |         |         |
        """
        try:
            method = getattr(object, method_name)
        except AttributeError:
            raise RuntimeError("Object '%s' does not have a method '%s'."
                               % (object, method_name))
        return method(*args)

    def regexp_escape(self, *patterns):
        """Returns each argument string escaped for use as a regular expression.

        This keyword can be used to escape strings to be used with
        `Should Match Regexp` and `Should Not Match Regexp` keywords.

        Escaping is done with Python's re.escape() function.

        Examples:
        | ${escaped} = | Regexp Escape | ${original} |
        | @{strings} = | Regexp Escape | @{strings}  |
        """
        if len(patterns) == 0:
            return ''
        if len(patterns) == 1:
            return re.escape(patterns[0])
        return [re.escape(p) for p in patterns]

    def set_test_message(self, message, append=False):
        """Sets message for the current test case.

        If the optional `append` argument is given any value considered `true`
        in Python, for example, any non-empty string, the given `message` is
        added after the possible earlier message by joining the messages with
        a space.

        In test teardown this keyword can alter the possible failure message,
        but otherwise failures override messages set by this keyword. Notice
        that in teardown the initial message is available as a built-in variable
        `${TEST MESSAGE}`.

        It is possible to use HTML format in the message by starting the message
        with `*HTML*`.

        Examples:
        | Set Test Message | My message           |                          |
        | Set Test Message | is continued.        | append=yes               |
        | Should Be Equal  | ${TEST MESSAGE}      | My message is continued. |
        | Set Test Message | `*`HTML`*` <b>Hello!</b> |                      |

        This keyword can not be used in suite setup or suite teardown.

        New in Robot Framework 2.5. Support for `append` was added in 2.7.7
        and HTML support in 2.8.
        """
        test = self._namespace.test
        if not test:
            raise RuntimeError("'Set Test Message' keyword cannot be used in "
                               "suite setup or teardown.")
        test.message = self._get_possibly_appended_value(test.message, message, append)
        message, level = self._get_logged_test_message_and_level(test.message)
        self.log('Set test message to:\n%s' % message, level)

    def _get_possibly_appended_value(self, initial, new, append):
        if not isinstance(new, unicode):
            new = utils.unic(new)
        return '%s %s' % (initial, new) if append and initial else new

    def _get_logged_test_message_and_level(self, message):
        if message.startswith('*HTML*'):
            return message[6:].lstrip(), 'HTML'
        return message, 'INFO'

    def set_test_documentation(self, doc, append=False):
        """Sets documentation for the current test case.

        By default the possible existing documentation is overwritten, but
        this can be changed using the optional `append` argument similarly
        as with `Set Test Message` keyword.

        The current test documentation is available as a built-in variable
        `${TEST DOCUMENTATION}`. This keyword can not be used in suite
        setup or suite teardown.

        New in Robot Framework 2.7. Support for `append` was added in 2.7.7.
        """
        test = self._namespace.test
        if not test:
            raise RuntimeError("'Set Test Documentation' keyword cannot be "
                               "used in suite setup or teardown.")
        test.doc = self._get_possibly_appended_value(test.doc, doc, append)
        self._variables.set_test('${TEST_DOCUMENTATION}', test.doc)
        self.log('Set test documentation to:\n%s' % test.doc)

    def set_suite_documentation(self, doc, append=False, top=False):
        """Sets documentation for the current test suite.

        By default the possible existing documentation is overwritten, but
        this can be changed using the optional `append` argument similarly
        as with `Set Test Message` keyword.

        This keyword sets the documentation of the current suite by default.
        If the optional `top` argument is given any value considered
        `true` in Python, for example, any non-empty string, the documentation
        of the top level suite is altered instead.

        The documentation of the current suite is available as a built-in
        variable `${SUITE DOCUMENTATION}`.

        New in Robot Framework 2.7. Support for `append` and `top` were
        added in 2.7.7.
        """
        ns = self._get_namespace(top)
        suite = ns.suite
        suite.doc = self._get_possibly_appended_value(suite.doc, doc, append)
        ns.variables.set_suite('${SUITE_DOCUMENTATION}', suite.doc)
        self.log('Set suite documentation to:\n%s' % suite.doc)

    def set_suite_metadata(self, name, value, append=False, top=False):
        """Sets metadata for the current test suite.

        By default possible existing metadata values are overwritten, but
        this can be changed using the optional `append` argument similarly
        as with `Set Test Message` keyword.

        This keyword sets the metadata of the current suite by default.
        If the optional `top` argument is given any value considered
        `true` in Python, for example, any non-empty string, the metadata
        of the top level suite is altered instead.

        The metadata of the current suite is available as a built-in variable
        `${SUITE METADATA}` in a Python dictionary. Notice that modifying this
        variable directly has no effect on the actual metadata the suite has.

        New in Robot Framework 2.7.4. Support for `append` and `top` were
        added in 2.7.7.
        """
        if not isinstance(name, unicode):
            name = utils.unic(name)
        ns = self._get_namespace(top)
        metadata = ns.suite.metadata
        metadata[name] = self._get_possibly_appended_value(metadata.get(name, ''), value, append)
        ns.variables.set_suite('${SUITE_METADATA}', metadata.copy())
        self.log("Set suite metadata '%s' to value '%s'." % (name, metadata[name]))

    def set_tags(self, *tags):
        """Adds given `tags` for the current test or all tests in a suite.

        When this keyword is used inside a test case, that test gets
        the specified tags and other tests are not affected.

        If this keyword is used in a suite setup, all test cases in
        that suite, recursively, gets the given tags. It is a failure
        to use this keyword in a suite teardown.

        The current tags are available as a built-in variable `@{TEST TAGS}`.

        See `Remove Tags` if you want to remove certain tags and `Fail` if
        you want to fail the test case after setting and/or removing tags.
        """
        ctx = self._context
        if ctx.test:
            ctx.test.tags.add(tags)
            ctx.variables.set_test('@{TEST_TAGS}', list(ctx.test.tags))
        elif not ctx.in_suite_teardown:
            ctx.suite.set_tags(tags, persist=True)
        else:
            raise RuntimeError("'Set Tags' cannot be used in suite teardown.")
        self.log('Set tag%s %s.' % (utils.plural_or_not(tags),
                                    utils.seq2str(tags)))

    def remove_tags(self, *tags):
        """Removes given `tags` from the current test or all tests in a suite.

        Tags can be given exactly or using a pattern where '*' matches
        anything and '?' matches one character.

        This keyword can affect either one test case or all test cases in a
        test suite similarly as `Set Tags` keyword.

        The current tags are available as a built-in variable `@{TEST TAGS}`.

        Example:
        | Remove Tags | mytag | something-* | ?ython |

        See `Set Tags` if you want to add certain tags and `Fail` if you want
        to fail the test case after setting and/or removing tags.
        """
        ctx = self._context
        if ctx.test:
            ctx.test.tags.remove(tags)
            ctx.variables.set_test('@{TEST_TAGS}', list(ctx.test.tags))
        elif not ctx.in_suite_teardown:
            ctx.suite.set_tags(remove=tags, persist=True)
        else:
            raise RuntimeError("'Remove Tags' cannot be used in suite teardown.")
        self.log('Removed tag%s %s.' % (utils.plural_or_not(tags),
                                        utils.seq2str(tags)))

    def get_library_instance(self, name):
        """Returns the currently active instance of the specified test library.

        This keyword makes it easy for test libraries to interact with
        other test libraries that have state. This is illustrated by
        the Python example below:

        | from robot.libraries.BuiltIn import BuiltIn
        |
        | def title_should_start_with(expected):
        |     seleniumlib = BuiltIn().get_library_instance('SeleniumLibrary')
        |     title = seleniumlib.get_title()
        |     if not title.startswith(expected):
        |         raise AssertionError("Title '%s' did not start with '%s'"
        |                              % (title, expected))

        It is also possible to use this keyword in the test data and
        pass the returned library instance to another keyword. If a
        library is imported with a custom name, the `name` used to get
        the instance must be that name and not the original library name.
        """
        try:
            return self._namespace.get_library_instance(name)
        except DataError as err:
            raise RuntimeError(unicode(err))


class BuiltIn(_Verify, _Converter, _Variables, _RunKeyword, _Control, _Misc):
    """An always available standard library with often needed keywords.

    `BuiltIn` is Robot Framework's standard library that provides a set
    of generic keywords needed often. It is imported automatically and
    thus always available. The provided keywords can be used, for example,
    for verifications (e.g. `Should Be Equal`, `Should Contain`),
    conversions (e.g. `Convert To Integer`) and for various other purposes
    (e.g. `Log`, `Sleep`, `Run Keyword If`, `Set Global Variable`).

    Many of the keywords accept an optional error message to use if the keyword
    fails. Starting from Robot Framework 2.8, it is possible to use HTML in
    these messages by prefixing them with `*HTML*`. See `Fail` keyword for
    a usage example. Notice that using HTML in messages is not limited to
    BuiltIn library but works with any error message.
    """
    ROBOT_LIBRARY_SCOPE = 'GLOBAL'
    ROBOT_LIBRARY_VERSION = get_version()

    @property
    def _context(self):
        if EXECUTION_CONTEXTS.current is None:
            raise RobotNotRunningError('Cannot access execution context')
        return EXECUTION_CONTEXTS.current

    @property
    def _namespace(self):
        return self._context.namespace

    def _get_namespace(self, top=False):
        ctx = EXECUTION_CONTEXTS.top if top else EXECUTION_CONTEXTS.current
        return ctx.namespace

    @property
    def _variables(self):
        return self._namespace.variables

    def _matches(self, string, pattern):
        # Must use this instead of fnmatch when string may contain newlines.
        matcher = utils.Matcher(pattern, caseless=False, spaceless=False)
        return matcher.match(string)

    def _is_true(self, condition):
        if isinstance(condition, string_types):
            condition = self.evaluate(condition, modules='os,sys')
        return bool(condition)


class RobotNotRunningError(AttributeError):
    """Used when something cannot be done because Robot is not running.

    Based on AttributeError to be backwards compatible with RF < 2.8.5.
    May later be based directly on Exception, so new code should except
    this exception explicitly.
    """
    pass


def register_run_keyword(library, keyword, args_to_process=None):
    """Registers 'run keyword' so that its arguments can be handled correctly.

    1) Why is this method needed

    Keywords running other keywords internally (normally using `Run Keyword`
    or some variants of it in BuiltIn) must have the arguments meant to the
    internally executed keyword handled specially to prevent processing them
    twice. This is done ONLY for keywords registered using this method.

    If the register keyword has same name as any keyword from Robot Framework
    standard libraries, it can be used without getting warnings. Normally
    there is a warning in such cases unless the keyword is used in long
    format (e.g. MyLib.Keyword).

    Starting from Robot Framework 2.5.2, keywords executed by registered run
    keywords can be tested in dry-run mode they have 'name' argument which
    takes the name of the executed keyword.

    2) How to use this method

    `library` is the name of the library where the registered keyword is
    implemented.

    `keyword` can be either a function or method implementing the
    keyword, or name of the implemented keyword as a string.

    `args_to_process` is needed when `keyword` is given as a string, and it
    defines how many of the arguments to the registered keyword must be
    processed normally. When `keyword` is a method or function, this
    information is got directly from it so that varargs (those specified with
    syntax '*args') are not processed but others are.

    3) Examples

    from robot.libraries.BuiltIn import BuiltIn, register_run_keyword

    def my_run_keyword(name, *args):
        # do something
        return BuiltIn().run_keyword(name, *args)

    # Either one of these works
    register_run_keyword(__name__, my_run_keyword)
    register_run_keyword(__name__, 'My Run Keyword', 1)

    -------------

    from robot.libraries.BuiltIn import BuiltIn, register_run_keyword

    class MyLibrary:
        def my_run_keyword_if(self, expression, name, *args):
            # do something
            return BuiltIn().run_keyword_if(expression, name, *args)

    # Either one of these works
    register_run_keyword('MyLibrary', MyLibrary.my_run_keyword_if)
    register_run_keyword('MyLibrary', 'my_run_keyword_if', 2)
    """
    RUN_KW_REGISTER.register_run_keyword(library, keyword, args_to_process)


for name in [attr for attr in dir(_RunKeyword) if not attr.startswith('_')]:
    register_run_keyword('BuiltIn', getattr(_RunKeyword, name))
if PY2:
    del attr
del name<|MERGE_RESOLUTION|>--- conflicted
+++ resolved
@@ -20,6 +20,7 @@
 import re
 import time
 import sys
+from six.moves import range
 
 from robot.api import logger
 from robot.errors import (ContinueForLoop, DataError, ExecutionFailed,
@@ -1457,17 +1458,10 @@
         else:
             raise AssertionError("Expected error '%s' did not occur."
                                  % expected_error)
-<<<<<<< HEAD
         if not self._matches(unicode(exc), expected_error):
-            raise AssertionError("Expected error '%s' but got '%s'"
+            raise AssertionError("Expected error '%s' but got '%s'."
                                  % (expected_error, exc))
         return unicode(exc)
-=======
-        if not self._matches(unicode(err), expected_error):
-            raise AssertionError("Expected error '%s' but got '%s'."
-                                 % (expected_error, err))
-        return unicode(err)
->>>>>>> a5d46939
 
     def repeat_keyword(self, times, name, *args):
         """Executes the specified keyword multiple times.
@@ -1500,15 +1494,9 @@
 
     def _yield_repeated_keywords(self, times, name, args):
         if times <= 0:
-<<<<<<< HEAD
-            self.log("Keyword '%s' repeated zero times" % name)
+            self.log("Keyword '%s' repeated zero times." % name)
         for i in range(times):
-            self.log("Repeating keyword, round %d/%d" % (i+1, times))
-=======
-            self.log("Keyword '%s' repeated zero times." % name)
-        for i in xrange(times):
             self.log("Repeating keyword, round %d/%d." % (i+1, times))
->>>>>>> a5d46939
             yield name, args
 
     def wait_until_keyword_succeeds(self, timeout, retry_interval, name, *args):
@@ -2427,7 +2415,7 @@
         modules = modules.replace(' ', '').split(',') if modules else []
         namespace.update((m, __import__(m)) for m in modules if m)
         try:
-            if not isinstance(expression, basestring):
+            if not isinstance(expression, string_types):
                 raise TypeError("Expression must be a string, not '%s'."
                                 % type(expression).__name__)
             if not expression:
