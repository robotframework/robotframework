#  Copyright 2008-2015 Nokia Networks
#  Copyright 2016-     Robot Framework Foundation
#
#  Licensed under the Apache License, Version 2.0 (the "License");
#  you may not use this file except in compliance with the License.
#  You may obtain a copy of the License at
#
#      http://www.apache.org/licenses/LICENSE-2.0
#
#  Unless required by applicable law or agreed to in writing, software
#  distributed under the License is distributed on an "AS IS" BASIS,
#  WITHOUT WARRANTIES OR CONDITIONS OF ANY KIND, either express or implied.
#  See the License for the specific language governing permissions and
#  limitations under the License.

import difflib
import re
import time
import token
from tokenize import generate_tokens, untokenize

from robot.api import logger
from robot.errors import (ContinueForLoop, DataError, ExecutionFailed,
                          ExecutionFailures, ExecutionPassed, ExitForLoop,
                          PassExecution, ReturnFromKeyword)
from robot.running import Keyword, RUN_KW_REGISTER
from robot.running.context import EXECUTION_CONTEXTS
from robot.running.usererrorhandler import UserErrorHandler
from robot.utils import (DotDict, escape, format_assign_message,
                         get_error_message, get_time, is_falsy, is_integer,
                         is_string, is_truthy, is_unicode, IRONPYTHON, JYTHON,
                         Matcher, normalize, NormalizedDict, parse_time, prepr,
                         RERAISED_EXCEPTIONS, plural_or_not as s, roundup,
                         secs_to_timestr, seq2str, split_from_equals, StringIO,
                         timestr_to_secs, type_name, unic, is_list_like)
from robot.utils.asserts import assert_equal, assert_not_equal
from robot.variables import (is_list_var, is_var, DictVariableTableValue,
                             VariableTableValue, VariableSplitter,
                             variable_not_found)
from robot.version import get_version

if JYTHON:
    from java.lang import String, Number


# TODO: Clean-up registering run keyword variants in RF 3.1.
# https://github.com/robotframework/robotframework/issues/2190

def run_keyword_variant(resolve):
    def decorator(method):
        RUN_KW_REGISTER.register_run_keyword('BuiltIn', method.__name__,
                                             resolve, deprecation_warning=False)
        return method
    return decorator


class _BuiltInBase(object):

    @property
    def _context(self):
        return self._get_context()

    def _get_context(self, top=False):
        ctx = EXECUTION_CONTEXTS.current if not top else EXECUTION_CONTEXTS.top
        if ctx is None:
            raise RobotNotRunningError('Cannot access execution context')
        return ctx

    @property
    def _namespace(self):
        return self._get_context().namespace

    @property
    def _variables(self):
        return self._namespace.variables

    def _matches(self, string, pattern):
        # Must use this instead of fnmatch when string may contain newlines.
        matcher = Matcher(pattern, caseless=False, spaceless=False)
        return matcher.match(string)

    def _is_true(self, condition):
        if is_string(condition):
            condition = self.evaluate(condition, modules='os,sys')
        return bool(condition)

    def _log_types(self, *args):
        self._log_types_at_level('DEBUG', *args)

    def _log_types_at_level(self, level, *args):
        msg = ["Argument types are:"] + [self._get_type(a) for a in args]
        self.log('\n'.join(msg), level)

    def _get_type(self, arg):
        # In IronPython type(u'x') is str. We want to report unicode anyway.
        if is_unicode(arg):
            return "<type 'unicode'>"
        return str(type(arg))


class _Converter(_BuiltInBase):

    def convert_to_integer(self, item, base=None):
        """Converts the given item to an integer number.

        If the given item is a string, it is by default expected to be an
        integer in base 10. There are two ways to convert from other bases:

        - Give base explicitly to the keyword as ``base`` argument.

        - Prefix the given string with the base so that ``0b`` means binary
          (base 2), ``0o`` means octal (base 8), and ``0x`` means hex (base 16).
          The prefix is considered only when ``base`` argument is not given and
          may itself be prefixed with a plus or minus sign.

        The syntax is case-insensitive and possible spaces are ignored.

        Examples:
        | ${result} = | Convert To Integer | 100    |    | # Result is 100   |
        | ${result} = | Convert To Integer | FF AA  | 16 | # Result is 65450 |
        | ${result} = | Convert To Integer | 100    | 8  | # Result is 64    |
        | ${result} = | Convert To Integer | -100   | 2  | # Result is -4    |
        | ${result} = | Convert To Integer | 0b100  |    | # Result is 4     |
        | ${result} = | Convert To Integer | -0x100 |    | # Result is -256  |

        See also `Convert To Number`, `Convert To Binary`, `Convert To Octal`,
        `Convert To Hex`, and `Convert To Bytes`.
        """
        self._log_types(item)
        return self._convert_to_integer(item, base)

    def _convert_to_integer(self, orig, base=None):
        try:
            item = self._handle_java_numbers(orig)
            item, base = self._get_base(item, base)
            if base:
                return int(item, self._convert_to_integer(base))
            return int(item)
        except:
            raise RuntimeError("'%s' cannot be converted to an integer: %s"
                               % (orig, get_error_message()))

    def _handle_java_numbers(self, item):
        if not JYTHON:
            return item
        if isinstance(item, String):
            return unic(item)
        if isinstance(item, Number):
            return item.doubleValue()
        return item

    def _get_base(self, item, base):
        if not is_string(item):
            return item, base
        item = normalize(item)
        if item.startswith(('-', '+')):
            sign = item[0]
            item = item[1:]
        else:
            sign = ''
        bases = {'0b': 2, '0o': 8, '0x': 16}
        if base or not item.startswith(tuple(bases)):
            return sign+item, base
        return sign+item[2:], bases[item[:2]]

    def convert_to_binary(self, item, base=None, prefix=None, length=None):
        """Converts the given item to a binary string.

        The ``item``, with an optional ``base``, is first converted to an
        integer using `Convert To Integer` internally. After that it
        is converted to a binary number (base 2) represented as a
        string such as ``1011``.

        The returned value can contain an optional ``prefix`` and can be
        required to be of minimum ``length`` (excluding the prefix and a
        possible minus sign). If the value is initially shorter than
        the required length, it is padded with zeros.

        Examples:
        | ${result} = | Convert To Binary | 10 |         |           | # Result is 1010   |
        | ${result} = | Convert To Binary | F  | base=16 | prefix=0b | # Result is 0b1111 |
        | ${result} = | Convert To Binary | -2 | prefix=B | length=4 | # Result is -B0010 |

        See also `Convert To Integer`, `Convert To Octal` and `Convert To Hex`.
        """
        return self._convert_to_bin_oct_hex(item, base, prefix, length, 'b')

    def convert_to_octal(self, item, base=None, prefix=None, length=None):
        """Converts the given item to an octal string.

        The ``item``, with an optional ``base``, is first converted to an
        integer using `Convert To Integer` internally. After that it
        is converted to an octal number (base 8) represented as a
        string such as ``775``.

        The returned value can contain an optional ``prefix`` and can be
        required to be of minimum ``length`` (excluding the prefix and a
        possible minus sign). If the value is initially shorter than
        the required length, it is padded with zeros.

        Examples:
        | ${result} = | Convert To Octal | 10 |            |          | # Result is 12      |
        | ${result} = | Convert To Octal | -F | base=16    | prefix=0 | # Result is -017    |
        | ${result} = | Convert To Octal | 16 | prefix=oct | length=4 | # Result is oct0020 |

        See also `Convert To Integer`, `Convert To Binary` and `Convert To Hex`.
        """
        return self._convert_to_bin_oct_hex(item, base, prefix, length, 'o')

    def convert_to_hex(self, item, base=None, prefix=None, length=None,
                       lowercase=False):
        """Converts the given item to a hexadecimal string.

        The ``item``, with an optional ``base``, is first converted to an
        integer using `Convert To Integer` internally. After that it
        is converted to a hexadecimal number (base 16) represented as
        a string such as ``FF0A``.

        The returned value can contain an optional ``prefix`` and can be
        required to be of minimum ``length`` (excluding the prefix and a
        possible minus sign). If the value is initially shorter than
        the required length, it is padded with zeros.

        By default the value is returned as an upper case string, but the
        ``lowercase`` argument a true value (see `Boolean arguments`) turns
        the value (but not the given prefix) to lower case.

        Examples:
        | ${result} = | Convert To Hex | 255 |           |              | # Result is FF    |
        | ${result} = | Convert To Hex | -10 | prefix=0x | length=2     | # Result is -0x0A |
        | ${result} = | Convert To Hex | 255 | prefix=X | lowercase=yes | # Result is Xff   |

        See also `Convert To Integer`, `Convert To Binary` and `Convert To Octal`.
        """
        spec = 'x' if is_truthy(lowercase) else 'X'
        return self._convert_to_bin_oct_hex(item, base, prefix, length, spec)

    def _convert_to_bin_oct_hex(self, item, base, prefix, length, format_spec):
        self._log_types(item)
        ret = format(self._convert_to_integer(item, base), format_spec)
        prefix = prefix or ''
        if ret[0] == '-':
            prefix = '-' + prefix
            ret = ret[1:]
        if length:
            ret = ret.rjust(self._convert_to_integer(length), '0')
        return prefix + ret

    def convert_to_number(self, item, precision=None):
        """Converts the given item to a floating point number.

        If the optional ``precision`` is positive or zero, the returned number
        is rounded to that number of decimal digits. Negative precision means
        that the number is rounded to the closest multiple of 10 to the power
        of the absolute precision. If a number is equally close to a certain
        precision, it is always rounded away from zero.

        Examples:
        | ${result} = | Convert To Number | 42.512 |    | # Result is 42.512 |
        | ${result} = | Convert To Number | 42.512 | 1  | # Result is 42.5   |
        | ${result} = | Convert To Number | 42.512 | 0  | # Result is 43.0   |
        | ${result} = | Convert To Number | 42.512 | -1 | # Result is 40.0   |

        Notice that machines generally cannot store floating point numbers
        accurately. This may cause surprises with these numbers in general
        and also when they are rounded. For more information see, for example,
        these resources:

        - http://docs.python.org/2/tutorial/floatingpoint.html
        - http://randomascii.wordpress.com/2012/02/25/comparing-floating-point-numbers-2012-edition

        If you need an integer number, use `Convert To Integer` instead.
        """
        self._log_types(item)
        return self._convert_to_number(item, precision)

    def _convert_to_number(self, item, precision=None):
        number = self._convert_to_number_without_precision(item)
        if precision is not None:
            number = roundup(number, self._convert_to_integer(precision),
                             return_type=float)
        return number

    def _convert_to_number_without_precision(self, item):
        try:
            if JYTHON:
                item = self._handle_java_numbers(item)
            return float(item)
        except:
            error = get_error_message()
            try:
                return float(self._convert_to_integer(item))
            except RuntimeError:
                raise RuntimeError("'%s' cannot be converted to a floating "
                                   "point number: %s" % (item, error))

    def convert_to_string(self, item):
        """Converts the given item to a Unicode string.

        Uses ``__unicode__`` or ``__str__`` method with Python objects and
        ``toString`` with Java objects.

        Use `Encode String To Bytes` and `Decode Bytes To String` keywords
        in ``String`` library if you need to convert between Unicode and byte
        strings using different encodings. Use `Convert To Bytes` if you just
        want to create byte strings.
        """
        self._log_types(item)
        return self._convert_to_string(item)

    def _convert_to_string(self, item):
        return unic(item)

    def convert_to_boolean(self, item):
        """Converts the given item to Boolean true or false.

        Handles strings ``True`` and ``False`` (case-insensitive) as expected,
        otherwise returns item's
        [http://docs.python.org/2/library/stdtypes.html#truth|truth value]
        using Python's ``bool()`` method.
        """
        self._log_types(item)
        if is_string(item):
            if item.upper() == 'TRUE':
                return True
            if item.upper() == 'FALSE':
                return False
        return bool(item)

    def convert_to_bytes(self, input, input_type='text'):
        u"""Converts the given ``input`` to bytes according to the ``input_type``.

        Valid input types are listed below:

        - ``text:`` Converts text to bytes character by character. All
          characters with ordinal below 256 can be used and are converted to
          bytes with same values. Many characters are easiest to represent
          using escapes like ``\\x00`` or ``\\xff``. Supports both Unicode
          strings and bytes.

        - ``int:`` Converts integers separated by spaces to bytes. Similarly as
          with `Convert To Integer`, it is possible to use binary, octal, or
          hex values by prefixing the values with ``0b``, ``0o``, or ``0x``,
          respectively.

        - ``hex:`` Converts hexadecimal values to bytes. Single byte is always
          two characters long (e.g. ``01`` or ``FF``). Spaces are ignored and
          can be used freely as a visual separator.

        - ``bin:`` Converts binary values to bytes. Single byte is always eight
          characters long (e.g. ``00001010``). Spaces are ignored and can be
          used freely as a visual separator.

        In addition to giving the input as a string, it is possible to use
        lists or other iterables containing individual characters or numbers.
        In that case numbers do not need to be padded to certain length and
        they cannot contain extra spaces.

        Examples (last column shows returned bytes):
        | ${bytes} = | Convert To Bytes | hyv\xe4    |     | # hyv\\xe4        |
        | ${bytes} = | Convert To Bytes | \\xff\\x07 |     | # \\xff\\x07      |
        | ${bytes} = | Convert To Bytes | 82 70      | int | # RF              |
        | ${bytes} = | Convert To Bytes | 0b10 0x10  | int | # \\x02\\x10      |
        | ${bytes} = | Convert To Bytes | ff 00 07   | hex | # \\xff\\x00\\x07 |
        | ${bytes} = | Convert To Bytes | 5246212121 | hex | # RF!!!           |
        | ${bytes} = | Convert To Bytes | 0000 1000  | bin | # \\x08           |
        | ${input} = | Create List      | 1          | 2   | 12                |
        | ${bytes} = | Convert To Bytes | ${input}   | int | # \\x01\\x02\\x0c |
        | ${bytes} = | Convert To Bytes | ${input}   | hex | # \\x01\\x02\\x12 |

        Use `Encode String To Bytes` in ``String`` library if you need to
        convert text to bytes using a certain encoding.

        New in Robot Framework 2.8.2.
        """
        try:
            try:
                ordinals = getattr(self, '_get_ordinals_from_%s' % input_type)
            except AttributeError:
                raise RuntimeError("Invalid input type '%s'." % input_type)
            return bytes(bytearray(o for o in ordinals(input)))
        except:
            raise RuntimeError("Creating bytes failed: %s" % get_error_message())

    def _get_ordinals_from_text(self, input):
        # https://github.com/IronLanguages/main/issues/1237
        if IRONPYTHON and isinstance(input, bytearray):
            input = bytes(input)
        for char in input:
            ordinal = char if is_integer(char) else ord(char)
            yield self._test_ordinal(ordinal, char, 'Character')

    def _test_ordinal(self, ordinal, original, type):
        if 0 <= ordinal <= 255:
            return ordinal
        raise RuntimeError("%s '%s' cannot be represented as a byte."
                           % (type, original))

    def _get_ordinals_from_int(self, input):
        if is_string(input):
            input = input.split()
        elif is_integer(input):
            input = [input]
        for integer in input:
            ordinal = self._convert_to_integer(integer)
            yield self._test_ordinal(ordinal, integer, 'Integer')

    def _get_ordinals_from_hex(self, input):
        for token in self._input_to_tokens(input, length=2):
            ordinal = self._convert_to_integer(token, base=16)
            yield self._test_ordinal(ordinal, token, 'Hex value')

    def _get_ordinals_from_bin(self, input):
        for token in self._input_to_tokens(input, length=8):
            ordinal = self._convert_to_integer(token, base=2)
            yield self._test_ordinal(ordinal, token, 'Binary value')

    def _input_to_tokens(self, input, length):
        if not is_string(input):
            return input
        input = ''.join(input.split())
        if len(input) % length != 0:
            raise RuntimeError('Expected input to be multiple of %d.' % length)
        return (input[i:i+length] for i in range(0, len(input), length))

    def create_list(self, *items):
        """Returns a list containing given items.

        The returned list can be assigned both to ``${scalar}`` and ``@{list}``
        variables.

        Examples:
        | @{list} =   | Create List | a    | b    | c    |
        | ${scalar} = | Create List | a    | b    | c    |
        | ${ints} =   | Create List | ${1} | ${2} | ${3} |
        """
        return list(items)

    @run_keyword_variant(resolve=0)
    def create_dictionary(self, *items):
        """Creates and returns a dictionary based on the given ``items``.

        Items are typically given using the ``key=value`` syntax same way as
        ``&{dictionary}`` variables are created in the Variable table. Both
        keys and values can contain variables, and possible equal sign in key
        can be escaped with a backslash like ``escaped\\=key=value``. It is
        also possible to get items from existing dictionaries by simply using
        them like ``&{dict}``.

        Alternatively items can be specified so that keys and values are given
        separately. This and the ``key=value`` syntax can even be combined,
        but separately given items must be first.

        If same key is used multiple times, the last value has precedence.
        The returned dictionary is ordered, and values with strings as keys
        can also be accessed using a convenient dot-access syntax like
        ``${dict.key}``.

        Examples:
        | &{dict} = | Create Dictionary | key=value | foo=bar | | | # key=value syntax |
        | Should Be True | ${dict} == {'key': 'value', 'foo': 'bar'} |
        | &{dict2} = | Create Dictionary | key | value | foo | bar | # separate key and value |
        | Should Be Equal | ${dict} | ${dict2} |
        | &{dict} = | Create Dictionary | ${1}=${2} | &{dict} | foo=new | | # using variables |
        | Should Be True | ${dict} == {1: 2, 'key': 'value', 'foo': 'new'} |
        | Should Be Equal | ${dict.key} | value | | | | # dot-access |

        This keyword was changed in Robot Framework 2.9 in many ways:
        - Moved from ``Collections`` library to ``BuiltIn``.
        - Support also non-string keys in ``key=value`` syntax.
        - Returned dictionary is ordered and dot-accessible.
        - Old syntax to give keys and values separately was deprecated, but
          deprecation was later removed in RF 3.0.1.
        """
        separate, combined = self._split_dict_items(items)
        result = DotDict(self._format_separate_dict_items(separate))
        combined = DictVariableTableValue(combined).resolve(self._variables)
        result.update(combined)
        return result

    def _split_dict_items(self, items):
        separate = []
        for item in items:
            name, value = split_from_equals(item)
            if value is not None or VariableSplitter(item).is_dict_variable():
                break
            separate.append(item)
        return separate, items[len(separate):]

    def _format_separate_dict_items(self, separate):
        separate = self._variables.replace_list(separate)
        if len(separate) % 2 != 0:
            raise DataError('Expected even number of keys and values, got %d.'
                            % len(separate))
        return [separate[i:i+2] for i in range(0, len(separate), 2)]


class _Verify(_BuiltInBase):

    def _set_and_remove_tags(self, tags):
        set_tags = [tag for tag in tags if not tag.startswith('-')]
        remove_tags = [tag[1:] for tag in tags if tag.startswith('-')]
        if remove_tags:
            self.remove_tags(*remove_tags)
        if set_tags:
            self.set_tags(*set_tags)

    def fail(self, msg=None, *tags):
        """Fails the test with the given message and optionally alters its tags.

        The error message is specified using the ``msg`` argument.
        It is possible to use HTML in the given error message, similarly
        as with any other keyword accepting an error message, by prefixing
        the error with ``*HTML*``.

        It is possible to modify tags of the current test case by passing tags
        after the message. Tags starting with a hyphen (e.g. ``-regression``)
        are removed and others added. Tags are modified using `Set Tags` and
        `Remove Tags` internally, and the semantics setting and removing them
        are the same as with these keywords.

        Examples:
        | Fail | Test not ready   |             | | # Fails with the given message.    |
        | Fail | *HTML*<b>Test not ready</b> | | | # Fails using HTML in the message. |
        | Fail | Test not ready   | not-ready   | | # Fails and adds 'not-ready' tag.  |
        | Fail | OS not supported | -regression | | # Removes tag 'regression'.        |
        | Fail | My message       | tag    | -t*  | # Removes all tags starting with 't' except the newly added 'tag'. |

        See `Fatal Error` if you need to stop the whole test execution.

        Support for modifying tags was added in Robot Framework 2.7.4 and
        HTML message support in 2.8.
        """
        self._set_and_remove_tags(tags)
        raise AssertionError(msg) if msg else AssertionError()

    def fatal_error(self, msg=None):
        """Stops the whole test execution.

        The test or suite where this keyword is used fails with the provided
        message, and subsequent tests fail with a canned message.
        Possible teardowns will nevertheless be executed.

        See `Fail` if you only want to stop one test case unconditionally.
        """
        error = AssertionError(msg) if msg else AssertionError()
        error.ROBOT_EXIT_ON_FAILURE = True
        raise error

    def should_not_be_true(self, condition, msg=None):
        """Fails if the given condition is true.

        See `Should Be True` for details about how ``condition`` is evaluated
        and how ``msg`` can be used to override the default error message.
        """
        if self._is_true(condition):
            raise AssertionError(msg or "'%s' should not be true." % condition)

    def should_be_true(self, condition, msg=None):
        """Fails if the given condition is not true.

        If ``condition`` is a string (e.g. ``${rc} < 10``), it is evaluated as
        a Python expression as explained in `Evaluating expressions` and the
        keyword status is decided based on the result. If a non-string item is
        given, the status is got directly from its
        [http://docs.python.org/2/library/stdtypes.html#truth|truth value].

        The default error message (``<condition> should be true``) is not very
        informative, but it can be overridden with the ``msg`` argument.

        Examples:
        | Should Be True | ${rc} < 10            |
        | Should Be True | '${status}' == 'PASS' | # Strings must be quoted |
        | Should Be True | ${number}   | # Passes if ${number} is not zero |
        | Should Be True | ${list}     | # Passes if ${list} is not empty  |

        Variables used like ``${variable}``, as in the examples above, are
        replaced in the expression before evaluation. Variables are also
        available in the evaluation namespace and can be accessed using special
        syntax ``$variable``. This is a new feature in Robot Framework 2.9
        and it is explained more thoroughly in `Evaluating expressions`.

        Examples:
        | Should Be True | $rc < 10          |
        | Should Be True | $status == 'PASS' | # Expected string must be quoted |

        Starting from Robot Framework 2.8, `Should Be True` automatically
        imports Python's [http://docs.python.org/2/library/os.html|os] and
        [http://docs.python.org/2/library/sys.html|sys] modules that contain
        several useful attributes:

        | Should Be True | os.linesep == '\\n'             | # Unixy   |
        | Should Be True | os.linesep == '\\r\\n'          | # Windows |
        | Should Be True | sys.platform == 'darwin'        | # OS X    |
        | Should Be True | sys.platform.startswith('java') | # Jython  |
        """
        if not self._is_true(condition):
            raise AssertionError(msg or "'%s' should be true." % condition)

    def should_be_equal(self, first, second, msg=None, values=True, ignore_case=False):
        """Fails if the given objects are unequal.

        Optional ``msg`` and ``values`` arguments specify how to construct
        the error message if this keyword fails:

        - If ``msg`` is not given, the error message is ``<first> != <second>``.
        - If ``msg`` is given and ``values`` gets a true value, the error
          message is ``<msg>: <first> != <second>``.
        - If ``msg`` is given and ``values`` gets a false value, the error
          message is simply ``<msg>``.

        ``values`` is true by default, but can be turned to false by using,
        for example, string ``false`` or ``no values``. See `Boolean arguments`
        section for more details.

        If ignore_case is True, it indicates that ``first`` and ``second`` should be
<<<<<<< HEAD
        compared case-insensitively.  This option only applies if ``first`` and ``second``
        are string types.  See `Boolean  arguments` section for more details.
        This option is new in Robot Framework 3.0.1.
=======
        compared case-insensitively.  See `Boolean  arguments` section for more details.
        (This option is new in Robot Framework 3.0.1)
>>>>>>> a7a2a173

        If both arguments are multiline strings, the comparison is done using
        `multiline string comparisons`.
        """
        self._log_types_at_info_if_different(first, second)
<<<<<<< HEAD
        if is_truthy(ignore_case) and is_string(first) and is_string(second):
                first = first.lower()
                second = second.lower()
=======
        if is_truthy(ignore_case):
            if is_string(first) and is_string(second):
                first = first.lower()
                second = second.lower()
            elif is_list_like(first) and is_list_like(second):
                first = [x.lower() if type(x) is str else x for x in first]
                second = [x.lower() if type(x) is str else x for x in second]
>>>>>>> a7a2a173
        self._should_be_equal(first, second, msg, values)

    def _should_be_equal(self, first, second, msg, values):
        if first == second:
            return
        include_values = self._include_values(values)
        if include_values and is_string(first) and is_string(second):
            self._raise_multi_diff(first, second)
        assert_equal(first, second, msg, include_values)

    def _log_types_at_info_if_different(self, first, second):
        level = 'DEBUG' if type(first) == type(second) else 'INFO'
        self._log_types_at_level(level, first, second)

    def _raise_multi_diff(self, first, second):
        first_lines, second_lines = first.splitlines(), second.splitlines()
        if len(first_lines) < 3 or len(second_lines) < 3:
            return
        self.log("%s\n!=\n%s" % (first, second))
        err = 'Multiline strings are different:\n'
        for line in difflib.unified_diff(first_lines, second_lines,
                                         fromfile='first', tofile='second',
                                         lineterm=''):
            err += line + '\n'
        raise AssertionError(err)

    def _include_values(self, values):
        return is_truthy(values) and str(values).upper() != 'NO VALUES'

    def should_not_be_equal(self, first, second, msg=None, values=True, ignore_case=False):
        """Fails if the given objects are equal.

        See `Should Be Equal` for an explanation on how to override the default
        error message with ``msg`` and ``values``.

        If ignore_case is True, it indicates that ``first`` and ``second`` should be
<<<<<<< HEAD
        compared case-insensitively.  This option only applies if ``first`` and ``second``
        are string types.  See `Boolean  arguments` section for more details.
        This option is new in Robot Framework 3.0.1.
=======
        compared case-insensitively.  See `Boolean  arguments` section for more details.
        (This option is new in Robot Framework 3.0.1)
>>>>>>> a7a2a173
        """
        print("first: {0}, second: {1}".format(first, second))
        self._log_types_at_info_if_different(first, second)
<<<<<<< HEAD
        if is_truthy(ignore_case) and is_string(first) and is_string(second):
                first = first.lower()
                second = second.lower()
=======
        if is_truthy(ignore_case):
            if is_string(first) and is_string(second):
                first = first.lower()
                second = second.lower()
            elif is_list_like(first) and is_list_like(second):
                first = [x.lower() if type(x) is str else x for x in first]
                second = [x.lower() if type(x) is str else x for x in second]
>>>>>>> a7a2a173
        self._should_not_be_equal(first, second, msg, values)

    def _should_not_be_equal(self, first, second, msg, values):
        assert_not_equal(first, second, msg, self._include_values(values))

    def should_not_be_equal_as_integers(self, first, second, msg=None,
                                        values=True, base=None):
        """Fails if objects are equal after converting them to integers.

        See `Convert To Integer` for information how to convert integers from
        other bases than 10 using ``base`` argument or ``0b/0o/0x`` prefixes.

        See `Should Be Equal` for an explanation on how to override the default
        error message with ``msg`` and ``values``.

        See `Should Be Equal As Integers` for some usage examples.
        """
        self._log_types_at_info_if_different(first, second)
        self._should_not_be_equal(self._convert_to_integer(first, base),
                                  self._convert_to_integer(second, base),
                                  msg, values)

    def should_be_equal_as_integers(self, first, second, msg=None, values=True,
                                    base=None):
        """Fails if objects are unequal after converting them to integers.

        See `Convert To Integer` for information how to convert integers from
        other bases than 10 using ``base`` argument or ``0b/0o/0x`` prefixes.

        See `Should Be Equal` for an explanation on how to override the default
        error message with ``msg`` and ``values``.

        Examples:
        | Should Be Equal As Integers | 42   | ${42} | Error message |
        | Should Be Equal As Integers | ABCD | abcd  | base=16 |
        | Should Be Equal As Integers | 0b1011 | 11  |
        """
        self._log_types_at_info_if_different(first, second)
        self._should_be_equal(self._convert_to_integer(first, base),
                              self._convert_to_integer(second, base),
                              msg, values)

    def should_not_be_equal_as_numbers(self, first, second, msg=None,
                                       values=True, precision=6):
        """Fails if objects are equal after converting them to real numbers.

        The conversion is done with `Convert To Number` keyword using the
        given ``precision``.

        See `Should Be Equal As Numbers` for examples on how to use
        ``precision`` and why it does not always work as expected. See also
        `Should Be Equal` for an explanation on how to override the default
        error message with ``msg`` and ``values``.
        """
        self._log_types_at_info_if_different(first, second)
        first = self._convert_to_number(first, precision)
        second = self._convert_to_number(second, precision)
        self._should_not_be_equal(first, second, msg, values)

    def should_be_equal_as_numbers(self, first, second, msg=None, values=True,
                                   precision=6):
        """Fails if objects are unequal after converting them to real numbers.

        The conversion is done with `Convert To Number` keyword using the
        given ``precision``.

        Examples:
        | Should Be Equal As Numbers | ${x} | 1.1 | | # Passes if ${x} is 1.1 |
        | Should Be Equal As Numbers | 1.123 | 1.1 | precision=1  | # Passes |
        | Should Be Equal As Numbers | 1.123 | 1.4 | precision=0  | # Passes |
        | Should Be Equal As Numbers | 112.3 | 75  | precision=-2 | # Passes |

        As discussed in the documentation of `Convert To Number`, machines
        generally cannot store floating point numbers accurately. Because of
        this limitation, comparing floats for equality is problematic and
        a correct approach to use depends on the context. This keyword uses
        a very naive approach of rounding the numbers before comparing them,
        which is both prone to rounding errors and does not work very well if
        numbers are really big or small. For more information about comparing
        floats, and ideas on how to implement your own context specific
        comparison algorithm, see
        http://randomascii.wordpress.com/2012/02/25/comparing-floating-point-numbers-2012-edition/.

        See `Should Not Be Equal As Numbers` for a negative version of this
        keyword and `Should Be Equal` for an explanation on how to override
        the default error message with ``msg`` and ``values``.
        """
        self._log_types_at_info_if_different(first, second)
        first = self._convert_to_number(first, precision)
        second = self._convert_to_number(second, precision)
        self._should_be_equal(first, second, msg, values)

    def should_not_be_equal_as_strings(self, first, second, msg=None, values=True):
        """Fails if objects are equal after converting them to strings.

        See `Should Be Equal` for an explanation on how to override the default
        error message with ``msg`` and ``values``.
        """
        self._log_types_at_info_if_different(first, second)
        first, second = [self._convert_to_string(i) for i in (first, second)]
        self._should_not_be_equal(first, second, msg, values)

    def should_be_equal_as_strings(self, first, second, msg=None, values=True):
        """Fails if objects are unequal after converting them to strings.

        See `Should Be Equal` for an explanation on how to override the default
        error message with ``msg`` and ``values``.

        If both arguments are multiline strings, the comparison is done using
        `multiline string comparisons`.
        """
        self._log_types_at_info_if_different(first, second)
        first, second = [self._convert_to_string(i) for i in (first, second)]
        self._should_be_equal(first, second, msg, values)

    def should_not_start_with(self, str1, str2, msg=None, values=True):
        """Fails if the string ``str1`` starts with the string ``str2``.

        See `Should Be Equal` for an explanation on how to override the default
        error message with ``msg`` and ``values``.
        """
        if str1.startswith(str2):
            raise AssertionError(self._get_string_msg(str1, str2, msg, values,
                                                      'starts with'))

    def should_start_with(self, str1, str2, msg=None, values=True):
        """Fails if the string ``str1`` does not start with the string ``str2``.

        See `Should Be Equal` for an explanation on how to override the default
        error message with ``msg`` and ``values``.
        """
        if not str1.startswith(str2):
            raise AssertionError(self._get_string_msg(str1, str2, msg, values,
                                                      'does not start with'))

    def should_not_end_with(self, str1, str2, msg=None, values=True):
        """Fails if the string ``str1`` ends with the string ``str2``.

        See `Should Be Equal` for an explanation on how to override the default
        error message with ``msg`` and ``values``.
        """
        if str1.endswith(str2):
            raise AssertionError(self._get_string_msg(str1, str2, msg, values,
                                                      'ends with'))

    def should_end_with(self, str1, str2, msg=None, values=True):
        """Fails if the string ``str1`` does not end with the string ``str2``.

        See `Should Be Equal` for an explanation on how to override the default
        error message with ``msg`` and ``values``.
        """
        if not str1.endswith(str2):
            raise AssertionError(self._get_string_msg(str1, str2, msg, values,
                                                      'does not end with'))

    def should_not_contain(self, container, item, msg=None, values=True):
        """Fails if ``container`` contains ``item`` one or more times.

        Works with strings, lists, and anything that supports Python's ``in``
        operator. See `Should Be Equal` for an explanation on how to override
        the default error message with ``msg`` and ``values``.

        Examples:
        | Should Not Contain | ${output}    | FAILED |
        | Should Not Contain | ${some list} | value  |
        """
        if item in container:
            raise AssertionError(self._get_string_msg(container, item, msg,
                                                      values, 'contains'))

    def should_contain(self, container, item, msg=None, values=True):
        """Fails if ``container`` does not contain ``item`` one or more times.

        Works with strings, lists, and anything that supports Python's ``in``
        operator. See `Should Be Equal` for an explanation on how to override
        the default error message with ``msg`` and ``values``.

        Examples:
        | Should Contain | ${output}    | PASS  |
        | Should Contain | ${some list} | value |
        """
        if item not in container:
            raise AssertionError(self._get_string_msg(container, item, msg,
                                                      values, 'does not contain'))

    def should_contain_any(self, container, *items, **configuration):
        """Fails if ``container`` does not contain any of the ``*items``.

        Works with strings, lists, and anything that supports Python's ``in``
        operator. See `Should Be Equal` for an explanation on how to override
        the default error message with ``msg=`` and ``values=``. Both arguments
        must be given after all ``*items`` and use ``name=value`` syntax.

        Note that possible equal signs in ``*items`` must be escaped
        with a backslash (e.g. ``name\=value``) to avoid them to be passed in
        as ``**configuration``.

        Examples:
        | Should Contain Any | ${string} | substring 1 | substring 2 |
        | Should Contain Any | ${list}   | item 1 | item 2 | item 3 |
        | Should Contain Any | ${list}   | @{items} | msg=Custom message | values=False |

        New in Robot Framework 3.0.1.
        """
        msg = configuration.pop('msg', None)
        values = configuration.pop('values', True)
        if configuration:
            raise RuntimeError("Unsupported configuration parameter%s: %s."
                               % (s(configuration),
                                  seq2str(sorted(configuration))))
        if not items:
            raise RuntimeError('One or more items required.')
        if not any(item in container for item in items):
            msg = self._get_string_msg(container,
                                       seq2str(items, lastsep=' or '),
                                       msg, values,
                                       'does not contain any of',
                                       quote_item2=False)
            raise AssertionError(msg)

    def should_not_contain_any(self, container, *items, **configuration):
        """Fails if ``container`` contains one or more of the ``*items``.

        Works with strings, lists, and anything that supports Python's ``in``
        operator. See `Should Be Equal` for an explanation on how to override
        the default error message with ``msg=`` and ``values=``. Both arguments
        must be given after all ``*items`` and use ``name=value`` syntax.

        Note that possible equal signs in ``*items`` must be escaped
        with a backslash (e.g. ``name\=value``) to avoid them to be passed in
        as ``**configuration``.

        Examples:
        | Should Not Contain Any | ${string} | substring 1 | substring 2 |
        | Should Not Contain Any | ${list}   | item 1 | item 2 | item 3 |
        | Should Not Contain Any | ${list}   | @{items} | msg=Custom message | values=False |

        New in Robot Framework 3.0.1.
        """
        msg = configuration.pop('msg', None)
        values = configuration.pop('values', True)
        if configuration:
            raise RuntimeError("Unsupported configuration parameter%s: %s."
                               % (s(configuration),
                                  seq2str(sorted(configuration))))
        if not items:
            raise RuntimeError('One or more items required.')
        if any(item in container for item in items):
            msg = self._get_string_msg(container,
                                       seq2str(items, lastsep=' or '),
                                       msg, values,
                                       'contains one or more of',
                                       quote_item2=False)
            raise AssertionError(msg)

    def should_contain_x_times(self, item1, item2, count, msg=None):
        """Fails if ``item1`` does not contain ``item2`` ``count`` times.

        Works with strings, lists and all objects that `Get Count` works
        with. The default error message can be overridden with ``msg`` and
        the actual count is always logged.

        Examples:
        | Should Contain X Times | ${output}    | hello  | 2 |
        | Should Contain X Times | ${some list} | value  | 3 |
        """
        count = self._convert_to_integer(count)
        x = self.get_count(item1, item2)
        if not msg:
            msg = "'%s' contains '%s' %d time%s, not %d time%s." \
                    % (unic(item1), unic(item2), x, s(x), count, s(count))
        self.should_be_equal_as_integers(x, count, msg, values=False)

    def get_count(self, item1, item2):
        """Returns and logs how many times ``item2`` is found from ``item1``.

        This keyword works with Python strings and lists and all objects
        that either have ``count`` method or can be converted to Python lists.

        Example:
        | ${count} = | Get Count | ${some item} | interesting value |
        | Should Be True | 5 < ${count} < 10 |
        """
        if not hasattr(item1, 'count'):
            try:
                item1 = list(item1)
            except:
                raise RuntimeError("Converting '%s' to list failed: %s"
                                   % (item1, get_error_message()))
        count = item1.count(item2)
        self.log('Item found from the first item %d time%s' % (count, s(count)))
        return count

    def should_not_match(self, string, pattern, msg=None, values=True):
        """Fails if the given ``string`` matches the given ``pattern``.

        Pattern matching is similar as matching files in a shell, and it is
        always case-sensitive. In the pattern ``*`` matches to anything and
        ``?`` matches to any single character.

        See `Should Be Equal` for an explanation on how to override the default
        error message with ``msg`` and ``values``.
        """
        if self._matches(string, pattern):
            raise AssertionError(self._get_string_msg(string, pattern, msg,
                                                      values, 'matches'))

    def should_match(self, string, pattern, msg=None, values=True):
        """Fails unless the given ``string`` matches the given ``pattern``.

        Pattern matching is similar as matching files in a shell, and it is
        always case-sensitive. In the pattern, ``*`` matches to anything and
        ``?`` matches to any single character.

        See `Should Be Equal` for an explanation on how to override the default
        error message with ``msg`` and ``values``.
        """
        if not self._matches(string, pattern):
            raise AssertionError(self._get_string_msg(string, pattern, msg,
                                                      values, 'does not match'))

    def should_match_regexp(self, string, pattern, msg=None, values=True):
        """Fails if ``string`` does not match ``pattern`` as a regular expression.

        Regular expression check is implemented using the Python
        [http://docs.python.org/2/library/re.html|re module]. Python's regular
        expression syntax is derived from Perl, and it is thus also very
        similar to the syntax used, for example, in Java, Ruby and .NET.

        Things to note about the regexp syntax in Robot Framework test data:

        1) Backslash is an escape character in the test data, and possible
        backslashes in the pattern must thus be escaped with another backslash
        (e.g. ``\\\\d\\\\w+``).

        2) Strings that may contain special characters, but should be handled
        as literal strings, can be escaped with the `Regexp Escape` keyword.

        3) The given pattern does not need to match the whole string. For
        example, the pattern ``ello`` matches the string ``Hello world!``. If
        a full match is needed, the ``^`` and ``$`` characters can be used to
        denote the beginning and end of the string, respectively. For example,
        ``^ello$`` only matches the exact string ``ello``.

        4) Possible flags altering how the expression is parsed (e.g.
        ``re.IGNORECASE``, ``re.MULTILINE``) can be set by prefixing the
        pattern with the ``(?iLmsux)`` group like ``(?im)pattern``. The
        available flags are ``i`` (case-insensitive), ``m`` (multiline mode),
        ``s`` (dotall mode), ``x`` (verbose), ``u`` (Unicode dependent) and
        ``L`` (locale dependent).

        If this keyword passes, it returns the portion of the string that
        matched the pattern. Additionally, the possible captured groups are
        returned.

        See the `Should Be Equal` keyword for an explanation on how to override
        the default error message with the ``msg`` and ``values`` arguments.

        Examples:
        | Should Match Regexp | ${output} | \\\\d{6}   | # Output contains six numbers  |
        | Should Match Regexp | ${output} | ^\\\\d{6}$ | # Six numbers and nothing more |
        | ${ret} = | Should Match Regexp | Foo: 42 | (?i)foo: \\\\d+ |
        | ${match} | ${group1} | ${group2} = |
        | ...      | Should Match Regexp | Bar: 43 | (Foo|Bar): (\\\\d+) |
        =>
        | ${ret} = 'Foo: 42'
        | ${match} = 'Bar: 43'
        | ${group1} = 'Bar'
        | ${group2} = '43'
        """
        res = re.search(pattern, string)
        if res is None:
            raise AssertionError(self._get_string_msg(string, pattern, msg,
                                                      values, 'does not match'))
        match = res.group(0)
        groups = res.groups()
        if groups:
            return [match] + list(groups)
        return match

    def should_not_match_regexp(self, string, pattern, msg=None, values=True):
        """Fails if ``string`` matches ``pattern`` as a regular expression.

        See `Should Match Regexp` for more information about arguments.
        """
        if re.search(pattern, string) is not None:
            raise AssertionError(self._get_string_msg(string, pattern, msg,
                                                      values, 'matches'))

    def get_length(self, item):
        """Returns and logs the length of the given item as an integer.

        The item can be anything that has a length, for example, a string,
        a list, or a mapping. The keyword first tries to get the length with
        the Python function ``len``, which calls the  item's ``__len__`` method
        internally. If that fails, the keyword tries to call the item's
        possible ``length`` and ``size`` methods directly. The final attempt is
        trying to get the value of the item's ``length`` attribute. If all
        these attempts are unsuccessful, the keyword fails.

        Examples:
        | ${length} = | Get Length    | Hello, world! |        |
        | Should Be Equal As Integers | ${length}     | 13     |
        | @{list} =   | Create List   | Hello,        | world! |
        | ${length} = | Get Length    | ${list}       |        |
        | Should Be Equal As Integers | ${length}     | 2      |

        See also `Length Should Be`, `Should Be Empty` and `Should Not Be
        Empty`.
        """
        length = self._get_length(item)
        self.log('Length is %d' % length)
        return length

    def _get_length(self, item):
        try:
            return len(item)
        except RERAISED_EXCEPTIONS:
            raise
        except:
            try:
                return item.length()
            except RERAISED_EXCEPTIONS:
                raise
            except:
                try:
                    return item.size()
                except RERAISED_EXCEPTIONS:
                    raise
                except:
                    try:
                        return item.length
                    except RERAISED_EXCEPTIONS:
                        raise
                    except:
                        raise RuntimeError("Could not get length of '%s'." % item)

    def length_should_be(self, item, length, msg=None):
        """Verifies that the length of the given item is correct.

        The length of the item is got using the `Get Length` keyword. The
        default error message can be overridden with the ``msg`` argument.
        """
        length = self._convert_to_integer(length)
        actual = self.get_length(item)
        if actual != length:
            raise AssertionError(msg or "Length of '%s' should be %d but is %d."
                                        % (item, length, actual))

    def should_be_empty(self, item, msg=None):
        """Verifies that the given item is empty.

        The length of the item is got using the `Get Length` keyword. The
        default error message can be overridden with the ``msg`` argument.
        """
        if self.get_length(item) > 0:
            raise AssertionError(msg or "'%s' should be empty." % item)

    def should_not_be_empty(self, item, msg=None):
        """Verifies that the given item is not empty.

        The length of the item is got using the `Get Length` keyword. The
        default error message can be overridden with the ``msg`` argument.
        """
        if self.get_length(item) == 0:
            raise AssertionError(msg or "'%s' should not be empty." % item)

    def _get_string_msg(self, item1, item2, custom_message, include_values,
                        delimiter, quote_item1=True, quote_item2=True):
        if custom_message and not self._include_values(include_values):
            return custom_message
        item1 = "'%s'" % unic(item1) if quote_item1 else unic(item1)
        item2 = "'%s'" % unic(item2) if quote_item2 else unic(item2)
        default_message = '%s %s %s' % (item1, delimiter, item2)
        if not custom_message:
            return default_message
        return '%s: %s' % (custom_message, default_message)


class _Variables(_BuiltInBase):

    def get_variables(self, no_decoration=False):
        """Returns a dictionary containing all variables in the current scope.

        Variables are returned as a special dictionary that allows accessing
        variables in space, case, and underscore insensitive manner similarly
        as accessing variables in the test data. This dictionary supports all
        same operations as normal Python dictionaries and, for example,
        Collections library can be used to access or modify it. Modifying the
        returned dictionary has no effect on the variables available in the
        current scope.

        By default variables are returned with ``${}``, ``@{}`` or ``&{}``
        decoration based on variable types. Giving a true value (see `Boolean
        arguments`) to the optional argument ``no_decoration`` will return
        the variables without the decoration. This option is new in Robot
        Framework 2.9.

        Example:
        | ${example_variable} =         | Set Variable | example value         |
        | ${variables} =                | Get Variables |                      |
        | Dictionary Should Contain Key | ${variables} | \\${example_variable} |
        | Dictionary Should Contain Key | ${variables} | \\${ExampleVariable}  |
        | Set To Dictionary             | ${variables} | \\${name} | value     |
        | Variable Should Not Exist     | \\${name}    |           |           |
        | ${no decoration} =            | Get Variables | no_decoration=Yes |
        | Dictionary Should Contain Key | ${no decoration} | example_variable |

        Note: Prior to Robot Framework 2.7.4 variables were returned as
        a custom object that did not support all dictionary methods.
        """
        return self._variables.as_dict(decoration=is_falsy(no_decoration))

    @run_keyword_variant(resolve=0)
    def get_variable_value(self, name, default=None):
        """Returns variable value or ``default`` if the variable does not exist.

        The name of the variable can be given either as a normal variable name
        (e.g. ``${NAME}``) or in escaped format (e.g. ``\\${NAME}``). Notice
        that the former has some limitations explained in `Set Suite Variable`.

        Examples:
        | ${x} = | Get Variable Value | ${a} | default |
        | ${y} = | Get Variable Value | ${a} | ${b}    |
        | ${z} = | Get Variable Value | ${z} |         |
        =>
        | ${x} gets value of ${a} if ${a} exists and string 'default' otherwise
        | ${y} gets value of ${a} if ${a} exists and value of ${b} otherwise
        | ${z} is set to Python None if it does not exist previously

        See `Set Variable If` for another keyword to set variables dynamically.
        """
        try:
            return self._variables[self._get_var_name(name)]
        except DataError:
            return self._variables.replace_scalar(default)

    def log_variables(self, level='INFO'):
        """Logs all variables in the current scope with given log level."""
        variables = self.get_variables()
        for name in sorted(variables, key=lambda s: s[2:-1].lower()):
            msg = format_assign_message(name, variables[name], cut_long=False)
            self.log(msg, level)

    @run_keyword_variant(resolve=0)
    def variable_should_exist(self, name, msg=None):
        """Fails unless the given variable exists within the current scope.

        The name of the variable can be given either as a normal variable name
        (e.g. ``${NAME}``) or in escaped format (e.g. ``\\${NAME}``). Notice
        that the former has some limitations explained in `Set Suite Variable`.

        The default error message can be overridden with the ``msg`` argument.

        See also `Variable Should Not Exist` and `Keyword Should Exist`.
        """
        name = self._get_var_name(name)
        msg = self._variables.replace_string(msg) if msg \
            else "Variable %s does not exist." % name
        try:
            self._variables[name]
        except DataError:
            raise AssertionError(msg)

    @run_keyword_variant(resolve=0)
    def variable_should_not_exist(self, name, msg=None):
        """Fails if the given variable exists within the current scope.

        The name of the variable can be given either as a normal variable name
        (e.g. ``${NAME}``) or in escaped format (e.g. ``\\${NAME}``). Notice
        that the former has some limitations explained in `Set Suite Variable`.

        The default error message can be overridden with the ``msg`` argument.

        See also `Variable Should Exist` and `Keyword Should Exist`.
        """
        name = self._get_var_name(name)
        msg = self._variables.replace_string(msg) if msg \
            else "Variable %s exists." % name
        try:
            self._variables[name]
        except DataError:
            pass
        else:
            raise AssertionError(msg)

    def replace_variables(self, text):
        """Replaces variables in the given text with their current values.

        If the text contains undefined variables, this keyword fails.
        If the given ``text`` contains only a single variable, its value is
        returned as-is and it can be any object. Otherwise this keyword
        always returns a string.

        Example:

        The file ``template.txt`` contains ``Hello ${NAME}!`` and variable
        ``${NAME}`` has the value ``Robot``.

        | ${template} =   | Get File          | ${CURDIR}/template.txt |
        | ${message} =    | Replace Variables | ${template}            |
        | Should Be Equal | ${message}        | Hello Robot!           |
        """
        return self._variables.replace_scalar(text)

    def set_variable(self, *values):
        """Returns the given values which can then be assigned to a variables.

        This keyword is mainly used for setting scalar variables.
        Additionally it can be used for converting a scalar variable
        containing a list to a list variable or to multiple scalar variables.
        It is recommended to use `Create List` when creating new lists.

        Examples:
        | ${hi} =   | Set Variable | Hello, world! |
        | ${hi2} =  | Set Variable | I said: ${hi} |
        | ${var1}   | ${var2} =    | Set Variable | Hello | world |
        | @{list} = | Set Variable | ${list with some items} |
        | ${item1}  | ${item2} =   | Set Variable  | ${list with 2 items} |

        Variables created with this keyword are available only in the
        scope where they are created. See `Set Global Variable`,
        `Set Test Variable` and `Set Suite Variable` for information on how to
        set variables so that they are available also in a larger scope.
        """
        if len(values) == 0:
            return ''
        elif len(values) == 1:
            return values[0]
        else:
            return list(values)

    @run_keyword_variant(resolve=0)
    def set_test_variable(self, name, *values):
        """Makes a variable available everywhere within the scope of the current test.

        Variables set with this keyword are available everywhere within the
        scope of the currently executed test case. For example, if you set a
        variable in a user keyword, it is available both in the test case level
        and also in all other user keywords used in the current test. Other
        test cases will not see variables set with this keyword.

        See `Set Suite Variable` for more information and examples.
        """
        name = self._get_var_name(name)
        value = self._get_var_value(name, values)
        self._variables.set_test(name, value)
        self._log_set_variable(name, value)

    @run_keyword_variant(resolve=0)
    def set_suite_variable(self, name, *values):
        """Makes a variable available everywhere within the scope of the current suite.

        Variables set with this keyword are available everywhere within the
        scope of the currently executed test suite. Setting variables with this
        keyword thus has the same effect as creating them using the Variable
        table in the test data file or importing them from variable files.

        Possible child test suites do not see variables set with this keyword
        by default. Starting from Robot Framework 2.9, that can be controlled
        by using ``children=<option>`` as the last argument. If the specified
        ``<option>`` is a non-empty string or any other value considered true
        in Python, the variable is set also to the child suites. Parent and
        sibling suites will never see variables set with this keyword.

        The name of the variable can be given either as a normal variable name
        (e.g. ``${NAME}``) or in escaped format as ``\\${NAME}`` or ``$NAME``.
        Variable value can be given using the same syntax as when variables
        are created in the Variable table.

        If a variable already exists within the new scope, its value will be
        overwritten. Otherwise a new variable is created. If a variable already
        exists within the current scope, the value can be left empty and the
        variable within the new scope gets the value within the current scope.

        Examples:
        | Set Suite Variable | ${SCALAR} | Hello, world! |
        | Set Suite Variable | ${SCALAR} | Hello, world! | children=true |
        | Set Suite Variable | @{LIST}   | First item    | Second item   |
        | Set Suite Variable | &{DICT}   | key=value     | foo=bar       |
        | ${ID} =            | Get ID    |
        | Set Suite Variable | ${ID}     |

        To override an existing value with an empty value, use built-in
        variables ``${EMPTY}``, ``@{EMPTY}`` or ``&{EMPTY}``:

        | Set Suite Variable | ${SCALAR} | ${EMPTY} |
        | Set Suite Variable | @{LIST}   | @{EMPTY} | # New in RF 2.7.4 |
        | Set Suite Variable | &{DICT}   | &{EMPTY} | # New in RF 2.9   |

        *NOTE:* If the variable has value which itself is a variable (escaped
        or not), you must always use the escaped format to set the variable:

        Example:
        | ${NAME} =          | Set Variable | \\${var} |
        | Set Suite Variable | ${NAME}      | value | # Sets variable ${var}  |
        | Set Suite Variable | \\${NAME}    | value | # Sets variable ${NAME} |

        This limitation applies also to `Set Test Variable`, `Set Global
        Variable`, `Variable Should Exist`, `Variable Should Not Exist` and
        `Get Variable Value` keywords.
        """
        name = self._get_var_name(name)
        if (values and is_string(values[-1]) and
                values[-1].startswith('children=')):
            children = self._variables.replace_scalar(values[-1][9:])
            children = is_truthy(children)
            values = values[:-1]
        else:
            children = False
        value = self._get_var_value(name, values)
        self._variables.set_suite(name, value, children=children)
        self._log_set_variable(name, value)

    @run_keyword_variant(resolve=0)
    def set_global_variable(self, name, *values):
        """Makes a variable available globally in all tests and suites.

        Variables set with this keyword are globally available in all test
        cases and suites executed after setting them. Setting variables with
        this keyword thus has the same effect as creating from the command line
        using the options ``--variable`` or ``--variablefile``. Because this
        keyword can change variables everywhere, it should be used with care.

        See `Set Suite Variable` for more information and examples.
        """
        name = self._get_var_name(name)
        value = self._get_var_value(name, values)
        self._variables.set_global(name, value)
        self._log_set_variable(name, value)

    # Helpers

    def _get_var_name(self, orig):
        name = self._resolve_possible_variable(orig)
        try:
            return self._unescape_variable_if_needed(name)
        except ValueError:
            raise RuntimeError("Invalid variable syntax '%s'." % orig)

    def _resolve_possible_variable(self, name):
        try:
            resolved = self._variables.replace_string(name)
            return self._unescape_variable_if_needed(resolved)
        except (KeyError, ValueError, DataError):
            return name

    def _unescape_variable_if_needed(self, name):
        if name.startswith('\\'):
            name = name[1:]
        if len(name) < 2:
            raise ValueError
        if name[0] in '$@&' and name[1] != '{':
            name = '%s{%s}' % (name[0], name[1:])
        if is_var(name):
            return name
        # Support for possible internal variables (issue 397)
        name = '%s{%s}' % (name[0], self.replace_variables(name[2:-1]))
        if is_var(name):
            return name
        raise ValueError

    def _get_var_value(self, name, values):
        if not values:
            return self._variables[name]
        if name[0] == '$':
            # We could consider catenating values similarly as when creating
            # scalar variables in the variable table, but that would require
            # handling non-string values somehow. For details see
            # https://github.com/robotframework/robotframework/issues/1919
            if len(values) != 1 or VariableSplitter(values[0]).is_list_variable():
                raise DataError("Setting list value to scalar variable '%s' "
                                "is not supported anymore. Create list "
                                "variable '@%s' instead." % (name, name[1:]))
            return self._variables.replace_scalar(values[0])
        return VariableTableValue(values, name).resolve(self._variables)

    def _log_set_variable(self, name, value):
        self.log(format_assign_message(name, value))


class _RunKeyword(_BuiltInBase):

    # If you use any of these run keyword variants from another library, you
    # should register those keywords with 'register_run_keyword' method. See
    # the documentation of that method at the end of this file. There are also
    # other run keyword variant keywords in BuiltIn which can also be seen
    # at the end of this file.

    @run_keyword_variant(resolve=1)
    def run_keyword(self, name, *args):
        """Executes the given keyword with the given arguments.

        Because the name of the keyword to execute is given as an argument, it
        can be a variable and thus set dynamically, e.g. from a return value of
        another keyword or from the command line.
        """
        if not is_string(name):
            raise RuntimeError('Keyword name must be a string.')
        kw = Keyword(name, args=args)
        return kw.run(self._context)

    @run_keyword_variant(resolve=0)
    def run_keywords(self, *keywords):
        """Executes all the given keywords in a sequence.

        This keyword is mainly useful in setups and teardowns when they need
        to take care of multiple actions and creating a new higher level user
        keyword would be an overkill.

        By default all arguments are expected to be keywords to be executed.

        Examples:
        | Run Keywords | Initialize database | Start servers | Clear logs |
        | Run Keywords | ${KW 1} | ${KW 2} |
        | Run Keywords | @{KEYWORDS} |

        Starting from Robot Framework 2.7.6, keywords can also be run with
        arguments using upper case ``AND`` as a separator between keywords.
        The keywords are executed so that the first argument is the first
        keyword and proceeding arguments until the first ``AND`` are arguments
        to it. First argument after the first ``AND`` is the second keyword and
        proceeding arguments until the next ``AND`` are its arguments. And so on.

        Examples:
        | Run Keywords | Initialize database | db1 | AND | Start servers | server1 | server2 |
        | Run Keywords | Initialize database | ${DB NAME} | AND | Start servers | @{SERVERS} | AND | Clear logs |
        | Run Keywords | ${KW} | AND | @{KW WITH ARGS} |

        Notice that the ``AND`` control argument must be used explicitly and
        cannot itself come from a variable. If you need to use literal ``AND``
        string as argument, you can either use variables or escape it with
        a backslash like ``\\AND``.
        """
        self._run_keywords(self._split_run_keywords(list(keywords)))

    def _run_keywords(self, iterable):
        errors = []
        for kw, args in iterable:
            try:
                self.run_keyword(kw, *args)
            except ExecutionPassed as err:
                err.set_earlier_failures(errors)
                raise err
            except ExecutionFailed as err:
                errors.extend(err.get_errors())
                if not err.can_continue(self._context.in_teardown):
                    break
        if errors:
            raise ExecutionFailures(errors)

    def _split_run_keywords(self, keywords):
        if 'AND' not in keywords:
            for name in self._variables.replace_list(keywords):
                yield name, ()
        else:
            for name, args in self._split_run_keywords_from_and(keywords):
                yield name, args

    def _split_run_keywords_from_and(self, keywords):
        while 'AND' in keywords:
            index = keywords.index('AND')
            yield self._resolve_run_keywords_name_and_args(keywords[:index])
            keywords = keywords[index+1:]
        yield self._resolve_run_keywords_name_and_args(keywords)

    def _resolve_run_keywords_name_and_args(self, kw_call):
        kw_call = self._variables.replace_list(kw_call, replace_until=1)
        if not kw_call:
            raise DataError('Incorrect use of AND')
        return kw_call[0], kw_call[1:]

    @run_keyword_variant(resolve=2)
    def run_keyword_if(self, condition, name, *args):
        """Runs the given keyword with the given arguments, if ``condition`` is true.

        The given ``condition`` is evaluated in Python as explained in
        `Evaluating expressions`, and ``name`` and ``*args`` have same
        semantics as with `Run Keyword`.

        Example, a simple if/else construct:
        | ${status} | ${value} = | `Run Keyword And Ignore Error` | `My Keyword` |
        | `Run Keyword If`     | '${status}' == 'PASS' | `Some Action`    | arg |
        | `Run Keyword Unless` | '${status}' == 'PASS' | `Another Action` |

        In this example, only either `Some Action` or `Another Action` is
        executed, based on the status of `My Keyword`. Instead of `Run Keyword
        And Ignore Error` you can also use `Run Keyword And Return Status`.

        Variables used like ``${variable}``, as in the examples above, are
        replaced in the expression before evaluation. Variables are also
        available in the evaluation namespace and can be accessed using special
        syntax ``$variable``. This is a new feature in Robot Framework 2.9
        and it is explained more thoroughly in `Evaluating expressions`.

        Example:
        | `Run Keyword If` | $result is None or $result == 'FAIL' | `Keyword` |

        Starting from Robot version 2.7.4, this keyword supports also optional
        ELSE and ELSE IF branches. Both of these are defined in ``*args`` and
        must use exactly format ``ELSE`` or ``ELSE IF``, respectively. ELSE
        branches must contain first the name of the keyword to execute and then
        its possible arguments. ELSE IF branches must first contain a condition,
        like the first argument to this keyword, and then the keyword to execute
        and its possible arguments. It is possible to have ELSE branch after
        ELSE IF and to have multiple ELSE IF branches.

        Given previous example, if/else construct can also be created like this:
        | ${status} | ${value} = | `Run Keyword And Ignore Error` | My Keyword |
        | `Run Keyword If` | '${status}' == 'PASS' | `Some Action` | arg | ELSE | `Another Action` |

        The return value is the one of the keyword that was executed or None if
        no keyword was executed (i.e. if ``condition`` was false). Hence, it is
        recommended to use ELSE and/or ELSE IF branches to conditionally assign
        return values from keyword to variables (to conditionally assign fixed
        values to variables, see `Set Variable If`). This is illustrated by the
        example below:

        | ${var1} =   | `Run Keyword If` | ${rc} == 0     | `Some keyword returning a value` |
        | ...         | ELSE IF          | 0 < ${rc} < 42 | `Another keyword` |
        | ...         | ELSE IF          | ${rc} < 0      | `Another keyword with args` | ${rc} | arg2 |
        | ...         | ELSE             | `Final keyword to handle abnormal cases` | ${rc} |
        | ${var2} =   | `Run Keyword If` | ${condition}  | `Some keyword` |

        In this example, ${var2} will be set to None if ${condition} is false.

        Notice that ``ELSE`` and ``ELSE IF`` control words must be used
        explicitly and thus cannot come from variables. If you need to use
        literal ``ELSE`` and ``ELSE IF`` strings as arguments, you can escape
        them with a backslash like ``\\ELSE`` and ``\\ELSE IF``.

        Starting from Robot Framework 2.8, Python's
        [http://docs.python.org/2/library/os.html|os] and
        [http://docs.python.org/2/library/sys.html|sys] modules are
        automatically imported when evaluating the ``condition``.
        Attributes they contain can thus be used in the condition:

        | `Run Keyword If` | os.sep == '/' | `Unix Keyword`        |
        | ...              | ELSE IF       | sys.platform.startswith('java') | `Jython Keyword` |
        | ...              | ELSE          | `Windows Keyword`     |
        """
        args, branch = self._split_elif_or_else_branch(args)
        if self._is_true(condition):
            return self.run_keyword(name, *args)
        return branch()

    def _split_elif_or_else_branch(self, args):
        if 'ELSE IF' in args:
            args, branch = self._split_branch(args, 'ELSE IF', 2,
                                              'condition and keyword')
            return args, lambda: self.run_keyword_if(*branch)
        if 'ELSE' in args:
            args, branch = self._split_branch(args, 'ELSE', 1, 'keyword')
            return args, lambda: self.run_keyword(*branch)
        return args, lambda: None

    def _split_branch(self, args, control_word, required, required_error):
        index = list(args).index(control_word)
        branch = self._variables.replace_list(args[index+1:], required)
        if len(branch) < required:
            raise DataError('%s requires %s.' % (control_word, required_error))
        return args[:index], branch

    @run_keyword_variant(resolve=2)
    def run_keyword_unless(self, condition, name, *args):
        """Runs the given keyword with the given arguments, if ``condition`` is false.

        See `Run Keyword If` for more information and an example.
        """
        if not self._is_true(condition):
            return self.run_keyword(name, *args)

    @run_keyword_variant(resolve=1)
    def run_keyword_and_ignore_error(self, name, *args):
        """Runs the given keyword with the given arguments and ignores possible error.

        This keyword returns two values, so that the first is either string
        ``PASS`` or ``FAIL``, depending on the status of the executed keyword.
        The second value is either the return value of the keyword or the
        received error message. See `Run Keyword And Return Status` If you are
        only interested in the execution status.

        The keyword name and arguments work as in `Run Keyword`. See
        `Run Keyword If` for a usage example.

        Errors caused by invalid syntax, timeouts, or fatal exceptions are not
        caught by this keyword. Otherwise this keyword itself never fails.
        Since Robot Framework 2.9, variable errors are caught by this keyword.
        """
        try:
            return 'PASS', self.run_keyword(name, *args)
        except ExecutionFailed as err:
            if err.dont_continue:
                raise
            return 'FAIL', unic(err)

    @run_keyword_variant(resolve=1)
    def run_keyword_and_return_status(self, name, *args):
        """Runs the given keyword with given arguments and returns the status as a Boolean value.

        This keyword returns Boolean ``True`` if the keyword that is executed
        succeeds and ``False`` if it fails. This is useful, for example, in
        combination with `Run Keyword If`. If you are interested in the error
        message or return value, use `Run Keyword And Ignore Error` instead.

        The keyword name and arguments work as in `Run Keyword`.

        Example:
        | ${passed} = | `Run Keyword And Return Status` | Keyword | args |
        | `Run Keyword If` | ${passed} | Another keyword |

        Errors caused by invalid syntax, timeouts, or fatal exceptions are not
        caught by this keyword. Otherwise this keyword itself never fails.

        New in Robot Framework 2.7.6.
        """
        status, _ = self.run_keyword_and_ignore_error(name, *args)
        return status == 'PASS'

    @run_keyword_variant(resolve=1)
    def run_keyword_and_continue_on_failure(self, name, *args):
        """Runs the keyword and continues execution even if a failure occurs.

        The keyword name and arguments work as with `Run Keyword`.

        Example:
        | Run Keyword And Continue On Failure | Fail | This is a stupid example |
        | Log | This keyword is executed |

        The execution is not continued if the failure is caused by invalid syntax,
        timeout, or fatal exception.
        Since Robot Framework 2.9, variable errors are caught by this keyword.
        """
        try:
            return self.run_keyword(name, *args)
        except ExecutionFailed as err:
            if not err.dont_continue:
                err.continue_on_failure = True
            raise err

    @run_keyword_variant(resolve=2)
    def run_keyword_and_expect_error(self, expected_error, name, *args):
        """Runs the keyword and checks that the expected error occurred.

        The expected error must be given in the same format as in
        Robot Framework reports. It can be a pattern containing
        characters ``?``, which matches to any single character and
        ``*``, which matches to any number of any characters. ``name`` and
        ``*args`` have same semantics as with `Run Keyword`.

        If the expected error occurs, the error message is returned and it can
        be further processed/tested, if needed. If there is no error, or the
        error does not match the expected error, this keyword fails.

        Examples:
        | Run Keyword And Expect Error | My error | Some Keyword | arg1 | arg2 |
        | ${msg} = | Run Keyword And Expect Error | * | My KW |
        | Should Start With | ${msg} | Once upon a time in |

        Errors caused by invalid syntax, timeouts, or fatal exceptions are not
        caught by this keyword.
        Since Robot Framework 2.9, variable errors are caught by this keyword.
        """
        try:
            self.run_keyword(name, *args)
        except ExecutionFailed as err:
            if err.dont_continue:
                raise
            error = err
        else:
            raise AssertionError("Expected error '%s' did not occur."
                                 % expected_error)
        if not self._matches(unic(error), expected_error):
            raise AssertionError("Expected error '%s' but got '%s'."
                                 % (expected_error, error))
        return unic(error)

    @run_keyword_variant(resolve=2)
    def repeat_keyword(self, repeat, name, *args):
        """Executes the specified keyword multiple times.

        ``name`` and ``args`` define the keyword that is executed similarly as
        with `Run Keyword`. ``repeat`` specifies how many times (as a count) or
        how long time (as a timeout) the keyword should be executed.

        If ``repeat`` is given as count, it specifies how many times the
        keyword should be executed. ``repeat`` can be given as an integer or
        as a string that can be converted to an integer. If it is a string,
        it can have postfix ``times`` or ``x`` (case and space insensitive)
        to make the expression more explicit.

        If ``repeat`` is given as timeout, it must be in Robot Framework's
        time format (e.g. ``1 minute``, ``2 min 3 s``). Using a number alone
        (e.g. ``1`` or ``1.5``) does not work in this context.

        If ``repeat`` is zero or negative, the keyword is not executed at
        all. This keyword fails immediately if any of the execution
        rounds fails.

        Examples:
        | Repeat Keyword | 5 times   | Go to Previous Page |
        | Repeat Keyword | ${var}    | Some Keyword | arg1 | arg2 |
        | Repeat Keyword | 2 minutes | Some Keyword | arg1 | arg2 |

        Specifying ``repeat`` as a timeout is new in Robot Framework 3.0.
        """
        try:
            count = self._get_repeat_count(repeat)
        except RuntimeError as err:
            timeout = self._get_repeat_timeout(repeat)
            if timeout is None:
                raise err
            keywords = self._keywords_repeated_by_timeout(timeout, name, args)
        else:
            keywords = self._keywords_repeated_by_count(count, name, args)
        self._run_keywords(keywords)

    def _get_repeat_count(self, times, require_postfix=False):
        times = normalize(str(times))
        if times.endswith('times'):
            times = times[:-5]
        elif times.endswith('x'):
            times = times[:-1]
        elif require_postfix:
            raise ValueError
        return self._convert_to_integer(times)

    def _get_repeat_timeout(self, timestr):
        try:
            float(timestr)
        except ValueError:
            pass
        else:
            return None
        try:
            return timestr_to_secs(timestr)
        except ValueError:
            return None

    def _keywords_repeated_by_count(self, count, name, args):
        if count <= 0:
            self.log("Keyword '%s' repeated zero times." % name)
        for i in range(count):
            self.log("Repeating keyword, round %d/%d." % (i + 1, count))
            yield name, args

    def _keywords_repeated_by_timeout(self, timeout, name, args):
        if timeout <= 0:
            self.log("Keyword '%s' repeated zero times." % name)
        repeat_round = 0
        maxtime = time.time() + timeout
        while time.time() < maxtime:
            repeat_round += 1
            self.log("Repeating keyword, round %d, %s remaining."
                     % (repeat_round,
                        secs_to_timestr(maxtime - time.time(), compact=True)))
            yield name, args

    @run_keyword_variant(resolve=3)
    def wait_until_keyword_succeeds(self, retry, retry_interval, name, *args):
        """Runs the specified keyword and retries if it fails.

        ``name`` and ``args`` define the keyword that is executed similarly
        as with `Run Keyword`. How long to retry running the keyword is
        defined using ``retry`` argument either as timeout or count.
        ``retry_interval`` is the time to wait before trying to run the
        keyword again after the previous run has failed.

        If ``retry`` is given as timeout, it must be in Robot Framework's
        time format (e.g. ``1 minute``, ``2 min 3 s``, ``4.5``) that is
        explained in an appendix of Robot Framework User Guide. If it is
        given as count, it must have ``times`` or ``x`` postfix (e.g.
        ``5 times``, ``10 x``). ``retry_interval`` must always be given in
        Robot Framework's time format.

        If the keyword does not succeed regardless of retries, this keyword
        fails. If the executed keyword passes, its return value is returned.

        Examples:
        | Wait Until Keyword Succeeds | 2 min | 5 sec | My keyword | argument |
        | ${result} = | Wait Until Keyword Succeeds | 3x | 200ms | My keyword |

        All normal failures are caught by this keyword. Errors caused by
        invalid syntax, test or keyword timeouts, or fatal exceptions (caused
        e.g. by `Fatal Error`) are not caught.

        Running the same keyword multiple times inside this keyword can create
        lots of output and considerably increase the size of the generated
        output files. Starting from Robot Framework 2.7, it is possible to
        remove unnecessary keywords from the outputs using
        ``--RemoveKeywords WUKS`` command line option.

        Support for specifying ``retry`` as a number of times to retry is
        a new feature in Robot Framework 2.9.
        Since Robot Framework 2.9, variable errors are caught by this keyword.
        """
        maxtime = count = -1
        try:
            count = self._get_repeat_count(retry, require_postfix=True)
        except ValueError:
            timeout = timestr_to_secs(retry)
            maxtime = time.time() + timeout
            message = 'for %s' % secs_to_timestr(timeout)
        else:
            if count <= 0:
                raise ValueError('Retry count %d is not positive.' % count)
            message = '%d time%s' % (count, s(count))
        retry_interval = timestr_to_secs(retry_interval)
        while True:
            try:
                return self.run_keyword(name, *args)
            except ExecutionFailed as err:
                if err.dont_continue:
                    raise
                count -= 1
                if time.time() > maxtime > 0 or count == 0:
                    raise AssertionError("Keyword '%s' failed after retrying "
                                         "%s. The last error was: %s"
                                         % (name, message, err))
                self._sleep_in_parts(retry_interval)

    @run_keyword_variant(resolve=1)
    def set_variable_if(self, condition, *values):
        """Sets variable based on the given condition.

        The basic usage is giving a condition and two values. The
        given condition is first evaluated the same way as with the
        `Should Be True` keyword. If the condition is true, then the
        first value is returned, and otherwise the second value is
        returned. The second value can also be omitted, in which case
        it has a default value None. This usage is illustrated in the
        examples below, where ``${rc}`` is assumed to be zero.

        | ${var1} = | Set Variable If | ${rc} == 0 | zero     | nonzero |
        | ${var2} = | Set Variable If | ${rc} > 0  | value1   | value2  |
        | ${var3} = | Set Variable If | ${rc} > 0  | whatever |         |
        =>
        | ${var1} = 'zero'
        | ${var2} = 'value2'
        | ${var3} = None

        It is also possible to have 'else if' support by replacing the
        second value with another condition, and having two new values
        after it. If the first condition is not true, the second is
        evaluated and one of the values after it is returned based on
        its truth value. This can be continued by adding more
        conditions without a limit.

        | ${var} = | Set Variable If | ${rc} == 0        | zero           |
        | ...      | ${rc} > 0       | greater than zero | less then zero |
        |          |
        | ${var} = | Set Variable If |
        | ...      | ${rc} == 0      | zero              |
        | ...      | ${rc} == 1      | one               |
        | ...      | ${rc} == 2      | two               |
        | ...      | ${rc} > 2       | greater than two  |
        | ...      | ${rc} < 0       | less than zero    |

        Use `Get Variable Value` if you need to set variables
        dynamically based on whether a variable exist or not.
        """
        values = self._verify_values_for_set_variable_if(list(values))
        if self._is_true(condition):
            return self._variables.replace_scalar(values[0])
        values = self._verify_values_for_set_variable_if(values[1:], True)
        if len(values) == 1:
            return self._variables.replace_scalar(values[0])
        return self.run_keyword('BuiltIn.Set Variable If', *values[0:])

    def _verify_values_for_set_variable_if(self, values, default=False):
        if not values:
            if default:
                return [None]
            raise RuntimeError('At least one value is required')
        if is_list_var(values[0]):
            values[:1] = [escape(item) for item in self._variables[values[0]]]
            return self._verify_values_for_set_variable_if(values)
        return values

    @run_keyword_variant(resolve=1)
    def run_keyword_if_test_failed(self, name, *args):
        """Runs the given keyword with the given arguments, if the test failed.

        This keyword can only be used in a test teardown. Trying to use it
        anywhere else results in an error.

        Otherwise, this keyword works exactly like `Run Keyword`, see its
        documentation for more details.

        Prior to Robot Framework 2.9 failures in test teardown itself were
        not detected by this keyword.
        """
        test = self._get_test_in_teardown('Run Keyword If Test Failed')
        if not test.passed:
            return self.run_keyword(name, *args)

    @run_keyword_variant(resolve=1)
    def run_keyword_if_test_passed(self, name, *args):
        """Runs the given keyword with the given arguments, if the test passed.

        This keyword can only be used in a test teardown. Trying to use it
        anywhere else results in an error.

        Otherwise, this keyword works exactly like `Run Keyword`, see its
        documentation for more details.

        Prior to Robot Framework 2.9 failures in test teardown itself were
        not detected by this keyword.
        """
        test = self._get_test_in_teardown('Run Keyword If Test Passed')
        if test.passed:
            return self.run_keyword(name, *args)

    @run_keyword_variant(resolve=1)
    def run_keyword_if_timeout_occurred(self, name, *args):
        """Runs the given keyword if either a test or a keyword timeout has occurred.

        This keyword can only be used in a test teardown. Trying to use it
        anywhere else results in an error.

        Otherwise, this keyword works exactly like `Run Keyword`, see its
        documentation for more details.
        """
        self._get_test_in_teardown('Run Keyword If Timeout Occurred')
        if self._context.timeout_occurred:
            return self.run_keyword(name, *args)

    def _get_test_in_teardown(self, kwname):
        ctx = self._context
        if ctx.test and ctx.in_test_teardown:
            return ctx.test
        raise RuntimeError("Keyword '%s' can only be used in test teardown."
                           % kwname)

    @run_keyword_variant(resolve=1)
    def run_keyword_if_all_critical_tests_passed(self, name, *args):
        """Runs the given keyword with the given arguments, if all critical tests passed.

        This keyword can only be used in suite teardown. Trying to use it in
        any other place will result in an error.

        Otherwise, this keyword works exactly like `Run Keyword`, see its
        documentation for more details.
        """
        suite = self._get_suite_in_teardown('Run Keyword If '
                                            'All Critical Tests Passed')
        if suite.statistics.critical.failed == 0:
            return self.run_keyword(name, *args)

    @run_keyword_variant(resolve=1)
    def run_keyword_if_any_critical_tests_failed(self, name, *args):
        """Runs the given keyword with the given arguments, if any critical tests failed.

        This keyword can only be used in a suite teardown. Trying to use it
        anywhere else results in an error.

        Otherwise, this keyword works exactly like `Run Keyword`, see its
        documentation for more details.
        """
        suite = self._get_suite_in_teardown('Run Keyword If '
                                            'Any Critical Tests Failed')
        if suite.statistics.critical.failed > 0:
            return self.run_keyword(name, *args)

    @run_keyword_variant(resolve=1)
    def run_keyword_if_all_tests_passed(self, name, *args):
        """Runs the given keyword with the given arguments, if all tests passed.

        This keyword can only be used in a suite teardown. Trying to use it
        anywhere else results in an error.

        Otherwise, this keyword works exactly like `Run Keyword`, see its
        documentation for more details.
        """
        suite = self._get_suite_in_teardown('Run Keyword If All Tests Passed')
        if suite.statistics.all.failed == 0:
            return self.run_keyword(name, *args)

    @run_keyword_variant(resolve=1)
    def run_keyword_if_any_tests_failed(self, name, *args):
        """Runs the given keyword with the given arguments, if one or more tests failed.

        This keyword can only be used in a suite teardown. Trying to use it
        anywhere else results in an error.

        Otherwise, this keyword works exactly like `Run Keyword`, see its
        documentation for more details.
        """
        suite = self._get_suite_in_teardown('Run Keyword If Any Tests Failed')
        if suite.statistics.all.failed > 0:
            return self.run_keyword(name, *args)

    def _get_suite_in_teardown(self, kwname):
        if not self._context.in_suite_teardown:
            raise RuntimeError("Keyword '%s' can only be used in suite teardown."
                               % kwname)
        return self._context.suite


class _Control(_BuiltInBase):

    def continue_for_loop(self):
        """Skips the current for loop iteration and continues from the next.

        Skips the remaining keywords in the current for loop iteration and
        continues from the next one. Can be used directly in a for loop or
        in a keyword that the loop uses.

        Example:
        | :FOR | ${var}         | IN                     | @{VALUES}         |
        |      | Run Keyword If | '${var}' == 'CONTINUE' | Continue For Loop |
        |      | Do Something   | ${var}                 |

        See `Continue For Loop If` to conditionally continue a for loop without
        using `Run Keyword If` or other wrapper keywords.

        New in Robot Framework 2.8.
        """
        self.log("Continuing for loop from the next iteration.")
        raise ContinueForLoop()

    def continue_for_loop_if(self, condition):
        """Skips the current for loop iteration if the ``condition`` is true.

        A wrapper for `Continue For Loop` to continue a for loop based on
        the given condition. The condition is evaluated using the same
        semantics as with `Should Be True` keyword.

        Example:
        | :FOR | ${var}               | IN                     | @{VALUES} |
        |      | Continue For Loop If | '${var}' == 'CONTINUE' |
        |      | Do Something         | ${var}                 |

        New in Robot Framework 2.8.
        """
        if self._is_true(condition):
            self.continue_for_loop()

    def exit_for_loop(self):
        """Stops executing the enclosing for loop.

        Exits the enclosing for loop and continues execution after it.
        Can be used directly in a for loop or in a keyword that the loop uses.

        Example:
        | :FOR | ${var}         | IN                 | @{VALUES}     |
        |      | Run Keyword If | '${var}' == 'EXIT' | Exit For Loop |
        |      | Do Something   | ${var} |

        See `Exit For Loop If` to conditionally exit a for loop without
        using `Run Keyword If` or other wrapper keywords.
        """
        self.log("Exiting for loop altogether.")
        raise ExitForLoop()

    def exit_for_loop_if(self, condition):
        """Stops executing the enclosing for loop if the ``condition`` is true.

        A wrapper for `Exit For Loop` to exit a for loop based on
        the given condition. The condition is evaluated using the same
        semantics as with `Should Be True` keyword.

        Example:
        | :FOR | ${var}           | IN                 | @{VALUES} |
        |      | Exit For Loop If | '${var}' == 'EXIT' |
        |      | Do Something     | ${var}             |

        New in Robot Framework 2.8.
        """
        if self._is_true(condition):
            self.exit_for_loop()

    @run_keyword_variant(resolve=0)
    def return_from_keyword(self, *return_values):
        """Returns from the enclosing user keyword.

        This keyword can be used to return from a user keyword with PASS status
        without executing it fully. It is also possible to return values
        similarly as with the ``[Return]`` setting. For more detailed information
        about working with the return values, see the User Guide.

        This keyword is typically wrapped to some other keyword, such as
        `Run Keyword If` or `Run Keyword If Test Passed`, to return based
        on a condition:

        | Run Keyword If | ${rc} < 0 | Return From Keyword |
        | Run Keyword If Test Passed | Return From Keyword |

        It is possible to use this keyword to return from a keyword also inside
        a for loop. That, as well as returning values, is demonstrated by the
        `Find Index` keyword in the following somewhat advanced example.
        Notice that it is often a good idea to move this kind of complicated
        logic into a test library.

        | ***** Variables *****
        | @{LIST} =    foo    baz
        |
        | ***** Test Cases *****
        | Example
        |     ${index} =    Find Index    baz    @{LIST}
        |     Should Be Equal    ${index}    ${1}
        |     ${index} =    Find Index    non existing    @{LIST}
        |     Should Be Equal    ${index}    ${-1}
        |
        | ***** Keywords *****
        | Find Index
        |    [Arguments]    ${element}    @{items}
        |    ${index} =    Set Variable    ${0}
        |    :FOR    ${item}    IN    @{items}
        |    \\    Run Keyword If    '${item}' == '${element}'    Return From Keyword    ${index}
        |    \\    ${index} =    Set Variable    ${index + 1}
        |    Return From Keyword    ${-1}    # Also [Return] would work here.

        The most common use case, returning based on an expression, can be
        accomplished directly with `Return From Keyword If`. Both of these
        keywords are new in Robot Framework 2.8.

        See also `Run Keyword And Return` and `Run Keyword And Return If`.
        """
        self.log('Returning from the enclosing user keyword.')
        raise ReturnFromKeyword(return_values)

    @run_keyword_variant(resolve=1)
    def return_from_keyword_if(self, condition, *return_values):
        """Returns from the enclosing user keyword if ``condition`` is true.

        A wrapper for `Return From Keyword` to return based on the given
        condition. The condition is evaluated using the same semantics as
        with `Should Be True` keyword.

        Given the same example as in `Return From Keyword`, we can rewrite the
        `Find Index` keyword as follows:

        | ***** Keywords *****
        | Find Index
        |    [Arguments]    ${element}    @{items}
        |    ${index} =    Set Variable    ${0}
        |    :FOR    ${item}    IN    @{items}
        |    \\    Return From Keyword If    '${item}' == '${element}'    ${index}
        |    \\    ${index} =    Set Variable    ${index + 1}
        |    Return From Keyword    ${-1}    # Also [Return] would work here.

        See also `Run Keyword And Return` and `Run Keyword And Return If`.

        New in Robot Framework 2.8.
        """
        if self._is_true(condition):
            self.return_from_keyword(*return_values)

    @run_keyword_variant(resolve=1)
    def run_keyword_and_return(self, name, *args):
        """Runs the specified keyword and returns from the enclosing user keyword.

        The keyword to execute is defined with ``name`` and ``*args`` exactly
        like with `Run Keyword`. After running the keyword, returns from the
        enclosing user keyword and passes possible return value from the
        executed keyword further. Returning from a keyword has exactly same
        semantics as with `Return From Keyword`.

        Example:
        | `Run Keyword And Return`  | `My Keyword` | arg1 | arg2 |
        | # Above is equivalent to: |
        | ${result} =               | `My Keyword` | arg1 | arg2 |
        | `Return From Keyword`     | ${result}    |      |      |

        Use `Run Keyword And Return If` if you want to run keyword and return
        based on a condition.

        New in Robot Framework 2.8.2.
        """
        ret = self.run_keyword(name, *args)
        self.return_from_keyword(escape(ret))

    @run_keyword_variant(resolve=2)
    def run_keyword_and_return_if(self, condition, name, *args):
        """Runs the specified keyword and returns from the enclosing user keyword.

        A wrapper for `Run Keyword And Return` to run and return based on
        the given ``condition``. The condition is evaluated using the same
        semantics as with `Should Be True` keyword.

        Example:
        | `Run Keyword And Return If` | ${rc} > 0 | `My Keyword` | arg1 | arg2 |
        | # Above is equivalent to:   |
        | `Run Keyword If`            | ${rc} > 0 | `Run Keyword And Return` | `My Keyword ` | arg1 | arg2 |

        Use `Return From Keyword If` if you want to return a certain value
        based on a condition.

        New in Robot Framework 2.8.2.
        """
        if self._is_true(condition):
            self.run_keyword_and_return(name, *args)

    def pass_execution(self, message, *tags):
        """Skips rest of the current test, setup, or teardown with PASS status.

        This keyword can be used anywhere in the test data, but the place where
        used affects the behavior:

        - When used in any setup or teardown (suite, test or keyword), passes
          that setup or teardown. Possible keyword teardowns of the started
          keywords are executed. Does not affect execution or statuses
          otherwise.
        - When used in a test outside setup or teardown, passes that particular
          test case. Possible test and keyword teardowns are executed.

        Possible continuable failures before this keyword is used, as well as
        failures in executed teardowns, will fail the execution.

        It is mandatory to give a message explaining why execution was passed.
        By default the message is considered plain text, but starting it with
        ``*HTML*`` allows using HTML formatting.

        It is also possible to modify test tags passing tags after the message
        similarly as with `Fail` keyword. Tags starting with a hyphen
        (e.g. ``-regression``) are removed and others added. Tags are modified
        using `Set Tags` and `Remove Tags` internally, and the semantics
        setting and removing them are the same as with these keywords.

        Examples:
        | Pass Execution | All features available in this version tested. |
        | Pass Execution | Deprecated test. | deprecated | -regression    |

        This keyword is typically wrapped to some other keyword, such as
        `Run Keyword If`, to pass based on a condition. The most common case
        can be handled also with `Pass Execution If`:

        | Run Keyword If    | ${rc} < 0 | Pass Execution | Negative values are cool. |
        | Pass Execution If | ${rc} < 0 | Negative values are cool. |

        Passing execution in the middle of a test, setup or teardown should be
        used with care. In the worst case it leads to tests that skip all the
        parts that could actually uncover problems in the tested application.
        In cases where execution cannot continue do to external factors,
        it is often safer to fail the test case and make it non-critical.

        New in Robot Framework 2.8.
        """
        message = message.strip()
        if not message:
            raise RuntimeError('Message cannot be empty.')
        self._set_and_remove_tags(tags)
        log_message, level = self._get_logged_test_message_and_level(message)
        self.log('Execution passed with message:\n%s' % log_message, level)
        raise PassExecution(message)

    @run_keyword_variant(resolve=1)
    def pass_execution_if(self, condition, message, *tags):
        """Conditionally skips rest of the current test, setup, or teardown with PASS status.

        A wrapper for `Pass Execution` to skip rest of the current test,
        setup or teardown based the given ``condition``. The condition is
        evaluated similarly as with `Should Be True` keyword, and ``message``
        and ``*tags`` have same semantics as with `Pass Execution`.

        Example:
        | :FOR | ${var}            | IN                     | @{VALUES}               |
        |      | Pass Execution If | '${var}' == 'EXPECTED' | Correct value was found |
        |      | Do Something      | ${var}                 |

        New in Robot Framework 2.8.
        """
        if self._is_true(condition):
            message = self._variables.replace_string(message)
            tags = self._variables.replace_list(tags)
            self.pass_execution(message, *tags)


class _Misc(_BuiltInBase):

    def no_operation(self):
        """Does absolutely nothing."""

    def sleep(self, time_, reason=None):
        """Pauses the test executed for the given time.

        ``time`` may be either a number or a time string. Time strings are in
        a format such as ``1 day 2 hours 3 minutes 4 seconds 5milliseconds`` or
        ``1d 2h 3m 4s 5ms``, and they are fully explained in an appendix of
        Robot Framework User Guide. Optional `reason` can be used to explain why
        sleeping is necessary. Both the time slept and the reason are logged.

        Examples:
        | Sleep | 42                   |
        | Sleep | 1.5                  |
        | Sleep | 2 minutes 10 seconds |
        | Sleep | 10s                  | Wait for a reply |
        """
        seconds = timestr_to_secs(time_)
        # Python hangs with negative values
        if seconds < 0:
            seconds = 0
        self._sleep_in_parts(seconds)
        self.log('Slept %s' % secs_to_timestr(seconds))
        if reason:
            self.log(reason)

    def _sleep_in_parts(self, seconds):
        # time.sleep can't be stopped in windows
        # to ensure that we can signal stop (with timeout)
        # split sleeping to small pieces
        endtime = time.time() + float(seconds)
        while True:
            remaining = endtime - time.time()
            if remaining <= 0:
                break
            time.sleep(min(remaining, 0.01))

    def catenate(self, *items):
        """Catenates the given items together and returns the resulted string.

        By default, items are catenated with spaces, but if the first item
        contains the string ``SEPARATOR=<sep>``, the separator ``<sep>`` is
        used instead. Items are converted into strings when necessary.

        Examples:
        | ${str1} = | Catenate | Hello         | world |       |
        | ${str2} = | Catenate | SEPARATOR=--- | Hello | world |
        | ${str3} = | Catenate | SEPARATOR=    | Hello | world |
        =>
        | ${str1} = 'Hello world'
        | ${str2} = 'Hello---world'
        | ${str3} = 'Helloworld'
        """
        if not items:
            return ''
        items = [unic(item) for item in items]
        if items[0].startswith('SEPARATOR='):
            sep = items[0][len('SEPARATOR='):]
            items = items[1:]
        else:
            sep = ' '
        return sep.join(items)

    def log(self, message, level='INFO', html=False, console=False, repr=False):
        u"""Logs the given message with the given level.

        Valid levels are TRACE, DEBUG, INFO (default), HTML, WARN, and ERROR.
        Messages below the current active log level are ignored. See
        `Set Log Level` keyword and ``--loglevel`` command line option
        for more details about setting the level.

        Messages logged with the WARN or ERROR levels will be automatically
        visible also in the console and in the Test Execution Errors section
        in the log file.

        Logging can be configured using optional ``html``, ``console`` and
        ``repr`` arguments. They are off by default, but can be enabled
        by giving them a true value. See `Boolean arguments` section for more
        information about true and false values.

        If the ``html`` argument is given a true value, the message will be
        considered HTML and special characters such as ``<`` in it are not
        escaped. For example, logging ``<img src="image.png">`` creates an
        image when ``html`` is true, but otherwise the message is that exact
        string. An alternative to using the ``html`` argument is using the HTML
        pseudo log level. It logs the message as HTML using the INFO level.

        If the ``console`` argument is true, the message will be written to
        the console where test execution was started from in addition to
        the log file. This keyword always uses the standard output stream
        and adds a newline after the written message. Use `Log To Console`
        instead if either of these is undesirable,

        If the ``repr`` argument is true, the given item will be passed through
        a custom version of Python's ``pprint.pformat()`` function before
        logging it. This is useful, for example, when working with strings or
        bytes containing invisible characters, or when working with nested data
        structures. The custom version differs from the standard one so that it
        omits the ``u`` prefix from Unicode strings and adds ``b`` prefix to
        byte strings.

        Examples:
        | Log | Hello, world!        |          |   | # Normal INFO message.   |
        | Log | Warning, world!      | WARN     |   | # Warning.               |
        | Log | <b>Hello</b>, world! | html=yes |   | # INFO message as HTML.  |
        | Log | <b>Hello</b>, world! | HTML     |   | # Same as above.         |
        | Log | <b>Hello</b>, world! | DEBUG    | html=true | # DEBUG as HTML. |
        | Log | Hello, console!   | console=yes | | # Log also to the console. |
        | Log | Hyv\xe4 \\x00     | repr=yes    | | # Log ``'Hyv\\xe4 \\x00'``. |

        See `Log Many` if you want to log multiple messages in one go, and
        `Log To Console` if you only want to write to the console.

        Arguments ``html``, ``console``, and ``repr`` are new in Robot Framework
        2.8.2.

        Pprint support when ``repr`` is used is new in Robot Framework 2.8.6,
        and it was changed to drop the ``u`` prefix and add the ``b`` prefix
        in Robot Framework 2.9.
        """
        if is_truthy(repr):
            message = prepr(message, width=80)
        logger.write(message, level, is_truthy(html))
        if is_truthy(console):
            logger.console(message)

    @run_keyword_variant(resolve=0)
    def log_many(self, *messages):
        """Logs the given messages as separate entries using the INFO level.

        Supports also logging list and dictionary variable items individually.

        Examples:
        | Log Many | Hello   | ${var}  |
        | Log Many | @{list} | &{dict} |

        See `Log` and `Log To Console` keywords if you want to use alternative
        log levels, use HTML, or log to the console.
        """
        for msg in self._yield_logged_messages(messages):
            self.log(msg)

    def _yield_logged_messages(self, messages):
        for msg in messages:
            var = VariableSplitter(msg)
            value = self._variables.replace_scalar(msg)
            if var.is_list_variable():
                for item in value:
                    yield item
            elif var.is_dict_variable():
                for name, value in value.items():
                    yield '%s=%s' % (name, value)
            else:
                yield value

    def log_to_console(self, message, stream='STDOUT', no_newline=False):
        """Logs the given message to the console.

        By default uses the standard output stream. Using the standard error
        stream is possibly by giving the ``stream`` argument value ``STDERR``
        (case-insensitive).

        By default appends a newline to the logged message. This can be
        disabled by giving the ``no_newline`` argument a true value (see
        `Boolean arguments`).

        Examples:
        | Log To Console | Hello, console!             |                 |
        | Log To Console | Hello, stderr!              | STDERR          |
        | Log To Console | Message starts here and is  | no_newline=true |
        | Log To Console | continued without newline.  |                 |

        This keyword does not log the message to the normal log file. Use
        `Log` keyword, possibly with argument ``console``, if that is desired.

        New in Robot Framework 2.8.2.
        """
        logger.console(message, newline=is_falsy(no_newline), stream=stream)

    @run_keyword_variant(resolve=0)
    def comment(self, *messages):
        """Displays the given messages in the log file as keyword arguments.

        This keyword does nothing with the arguments it receives, but as they
        are visible in the log, this keyword can be used to display simple
        messages. Given arguments are ignored so thoroughly that they can even
        contain non-existing variables. If you are interested about variable
        values, you can use the `Log` or `Log Many` keywords.
        """
        pass

    def set_log_level(self, level):
        """Sets the log threshold to the specified level and returns the old level.

        Messages below the level will not logged. The default logging level is
        INFO, but it can be overridden with the command line option
        ``--loglevel``.

        The available levels: TRACE, DEBUG, INFO (default), WARN, ERROR and NONE (no
        logging).
        """
        try:
            old = self._context.output.set_log_level(level)
        except DataError as err:
            raise RuntimeError(unic(err))
        self._namespace.variables.set_global('${LOG_LEVEL}', level.upper())
        self.log('Log level changed from %s to %s.' % (old, level.upper()))
        return old

    def reload_library(self, name_or_instance):
        """Rechecks what keywords the specified library provides.

        Can be called explicitly in the test data or by a library itself
        when keywords it provides have changed.

        The library can be specified by its name or as the active instance of
        the library. The latter is especially useful if the library itself
        calls this keyword as a method.

        New in Robot Framework 2.9.
        """
        library = self._namespace.reload_library(name_or_instance)
        self.log('Reloaded library %s with %s keywords.' % (library.name,
                                                            len(library)))

    @run_keyword_variant(resolve=0)
    def import_library(self, name, *args):
        """Imports a library with the given name and optional arguments.

        This functionality allows dynamic importing of libraries while tests
        are running. That may be necessary, if the library itself is dynamic
        and not yet available when test data is processed. In a normal case,
        libraries should be imported using the Library setting in the Setting
        table.

        This keyword supports importing libraries both using library
        names and physical paths. When paths are used, they must be
        given in absolute format or found from
        [http://robotframework.org/robotframework/latest/RobotFrameworkUserGuide.html#pythonpath-jythonpath-and-ironpythonpath|
        search path]. Forward slashes can be used as path separators in all
        operating systems.

        It is possible to pass arguments to the imported library and also
        named argument syntax works if the library supports it. ``WITH NAME``
        syntax can be used to give a custom name to the imported library.

        Examples:
        | Import Library | MyLibrary |
        | Import Library | ${CURDIR}/../Library.py | arg1 | named=arg2 |
        | Import Library | ${LIBRARIES}/Lib.java | arg | WITH NAME | JavaLib |
        """
        try:
            self._namespace.import_library(name, list(args))
        except DataError as err:
            raise RuntimeError(unic(err))

    @run_keyword_variant(resolve=0)
    def import_variables(self, path, *args):
        """Imports a variable file with the given path and optional arguments.

        Variables imported with this keyword are set into the test suite scope
        similarly when importing them in the Setting table using the Variables
        setting. These variables override possible existing variables with
        the same names. This functionality can thus be used to import new
        variables, for example, for each test in a test suite.

        The given path must be absolute or found from
        [http://robotframework.org/robotframework/latest/RobotFrameworkUserGuide.html#pythonpath-jythonpath-and-ironpythonpath|
        search path]. Forward slashes can be used as path separator regardless
        the operating system.

        Examples:
        | Import Variables | ${CURDIR}/variables.py   |      |      |
        | Import Variables | ${CURDIR}/../vars/env.py | arg1 | arg2 |
        | Import Variables | file_from_pythonpath.py  |      |      |
        """
        try:
            self._namespace.import_variables(path, list(args), overwrite=True)
        except DataError as err:
            raise RuntimeError(unic(err))

    @run_keyword_variant(resolve=0)
    def import_resource(self, path):
        """Imports a resource file with the given path.

        Resources imported with this keyword are set into the test suite scope
        similarly when importing them in the Setting table using the Resource
        setting.

        The given path must be absolute or found from
        [http://robotframework.org/robotframework/latest/RobotFrameworkUserGuide.html#pythonpath-jythonpath-and-ironpythonpath|
        search path]. Forward slashes can be used as path separator regardless
        the operating system.

        Examples:
        | Import Resource | ${CURDIR}/resource.txt |
        | Import Resource | ${CURDIR}/../resources/resource.html |
        | Import Resource | found_from_pythonpath.robot |
        """
        try:
            self._namespace.import_resource(path)
        except DataError as err:
            raise RuntimeError(unic(err))

    def set_library_search_order(self, *search_order):
        """Sets the resolution order to use when a name matches multiple keywords.

        The library search order is used to resolve conflicts when a keyword
        name in the test data matches multiple keywords. The first library
        (or resource, see below) containing the keyword is selected and that
        keyword implementation used. If the keyword is not found from any library
        (or resource), test executing fails the same way as when the search
        order is not set.

        When this keyword is used, there is no need to use the long
        ``LibraryName.Keyword Name`` notation.  For example, instead of
        having

        | MyLibrary.Keyword | arg |
        | MyLibrary.Another Keyword |
        | MyLibrary.Keyword | xxx |

        you can have

        | Set Library Search Order | MyLibrary |
        | Keyword | arg |
        | Another Keyword |
        | Keyword | xxx |

        This keyword can be used also to set the order of keywords in different
        resource files. In this case resource names must be given without paths
        or extensions like:

        | Set Library Search Order | resource | another_resource |

        *NOTE:*
        - The search order is valid only in the suite where this keywords is used.
        - Keywords in resources always have higher priority than
          keywords in libraries regardless the search order.
        - The old order is returned and can be used to reset the search order later.
        - Library and resource names in the search order are both case and space
          insensitive.
        """
        return self._namespace.set_search_order(search_order)

    def keyword_should_exist(self, name, msg=None):
        """Fails unless the given keyword exists in the current scope.

        Fails also if there are more than one keywords with the same name.
        Works both with the short name (e.g. ``Log``) and the full name
        (e.g. ``BuiltIn.Log``).

        The default error message can be overridden with the ``msg`` argument.

        See also `Variable Should Exist`.
        """
        try:
            runner = self._namespace.get_runner(name)
        except DataError as err:
            raise AssertionError(msg or unic(err))
        if isinstance(runner, UserErrorHandler):
            raise AssertionError(msg or runner.error)

    def get_time(self, format='timestamp', time_='NOW'):
        """Returns the given time in the requested format.

        *NOTE:* DateTime library added in Robot Framework 2.8.5 contains
        much more flexible keywords for getting the current date and time
        and for date and time handling in general.

        How time is returned is determined based on the given ``format``
        string as follows. Note that all checks are case-insensitive.

        1) If ``format`` contains the word ``epoch``, the time is returned
           in seconds after the UNIX epoch (1970-01-01 00:00:00 UTC).
           The return value is always an integer.

        2) If ``format`` contains any of the words ``year``, ``month``,
           ``day``, ``hour``, ``min``, or ``sec``, only the selected parts are
           returned. The order of the returned parts is always the one
           in the previous sentence and the order of words in ``format``
           is not significant. The parts are returned as zero-padded
           strings (e.g. May -> ``05``).

        3) Otherwise (and by default) the time is returned as a
           timestamp string in the format ``2006-02-24 15:08:31``.

        By default this keyword returns the current local time, but
        that can be altered using ``time`` argument as explained below.
        Note that all checks involving strings are case-insensitive.

        1) If ``time`` is a number, or a string that can be converted to
           a number, it is interpreted as seconds since the UNIX epoch.
           This documentation was originally written about 1177654467
           seconds after the epoch.

        2) If ``time`` is a timestamp, that time will be used. Valid
           timestamp formats are ``YYYY-MM-DD hh:mm:ss`` and
           ``YYYYMMDD hhmmss``.

        3) If ``time`` is equal to ``NOW`` (default), the current local
           time is used. This time is got using Python's ``time.time()``
           function.

        4) If ``time`` is equal to ``UTC``, the current time in
           [http://en.wikipedia.org/wiki/Coordinated_Universal_Time|UTC]
           is used. This time is got using ``time.time() + time.altzone``
           in Python.

        5) If ``time`` is in the format like ``NOW - 1 day`` or ``UTC + 1 hour
           30 min``, the current local/UTC time plus/minus the time
           specified with the time string is used. The time string format
           is described in an appendix of Robot Framework User Guide.

        Examples (expecting the current local time is 2006-03-29 15:06:21):
        | ${time} = | Get Time |             |  |  |
        | ${secs} = | Get Time | epoch       |  |  |
        | ${year} = | Get Time | return year |  |  |
        | ${yyyy}   | ${mm}    | ${dd} =     | Get Time | year,month,day |
        | @{time} = | Get Time | year month day hour min sec |  |  |
        | ${y}      | ${s} =   | Get Time    | seconds and year |  |
        =>
        | ${time} = '2006-03-29 15:06:21'
        | ${secs} = 1143637581
        | ${year} = '2006'
        | ${yyyy} = '2006', ${mm} = '03', ${dd} = '29'
        | @{time} = ['2006', '03', '29', '15', '06', '21']
        | ${y} = '2006'
        | ${s} = '21'

        Examples (expecting the current local time is 2006-03-29 15:06:21 and
        UTC time is 2006-03-29 12:06:21):
        | ${time} = | Get Time |              | 1177654467          | # Time given as epoch seconds        |
        | ${secs} = | Get Time | sec          | 2007-04-27 09:14:27 | # Time given as a timestamp          |
        | ${year} = | Get Time | year         | NOW                 | # The local time of execution        |
        | @{time} = | Get Time | hour min sec | NOW + 1h 2min 3s    | # 1h 2min 3s added to the local time |
        | @{utc} =  | Get Time | hour min sec | UTC                 | # The UTC time of execution          |
        | ${hour} = | Get Time | hour         | UTC - 1 hour        | # 1h subtracted from the UTC  time   |
        =>
        | ${time} = '2007-04-27 09:14:27'
        | ${secs} = 27
        | ${year} = '2006'
        | @{time} = ['16', '08', '24']
        | @{utc} = ['12', '06', '21']
        | ${hour} = '11'

        Support for UTC time was added in Robot Framework 2.7.5 but it did not
        work correctly until 2.7.7.
        """
        return get_time(format, parse_time(time_))

    def evaluate(self, expression, modules=None, namespace=None):
        """Evaluates the given expression in Python and returns the results.

        ``expression`` is evaluated in Python as explained in `Evaluating
        expressions`.

        ``modules`` argument can be used to specify a comma separated
        list of Python modules to be imported and added to the evaluation
        namespace.

        ``namespace`` argument can be used to pass a custom evaluation
        namespace as a dictionary. Possible ``modules`` are added to this
        namespace. This is a new feature in Robot Framework 2.8.4.

        Variables used like ``${variable}`` are replaced in the expression
        before evaluation. Variables are also available in the evaluation
        namespace and can be accessed using special syntax ``$variable``.
        This is a new feature in Robot Framework 2.9 and it is explained more
        thoroughly in `Evaluating expressions`.

        Examples (expecting ``${result}`` is 3.14):
        | ${status} = | Evaluate | 0 < ${result} < 10 | # Would also work with string '3.14' |
        | ${status} = | Evaluate | 0 < $result < 10   | # Using variable itself, not string representation |
        | ${random} = | Evaluate | random.randint(0, sys.maxint) | modules=random, sys |
        | ${ns} =     | Create Dictionary | x=${4}    | y=${2}              |
        | ${result} = | Evaluate | x*10 + y           | namespace=${ns}     |
        =>
        | ${status} = True
        | ${random} = <random integer>
        | ${result} = 42
        """
        variables = self._variables.as_dict(decoration=False)
        expression = self._handle_variables_in_expression(expression, variables)
        namespace = self._create_evaluation_namespace(namespace, modules)
        variables = self._decorate_variables_for_evaluation(variables)
        try:
            if not is_string(expression):
                raise TypeError("Expression must be string, got %s."
                                % type_name(expression))
            if not expression:
                raise ValueError("Expression cannot be empty.")
            return eval(expression, namespace, variables)
        except:
            raise RuntimeError("Evaluating expression '%s' failed: %s"
                               % (expression, get_error_message()))

    def _handle_variables_in_expression(self, expression, variables):
        if not is_string(expression):
            return expression
        tokens = []
        variable_started = seen_variable = False
        generated = generate_tokens(StringIO(expression).readline)
        for toknum, tokval, _, _, _ in generated:
            if variable_started:
                if toknum == token.NAME:
                    if tokval not in variables:
                        variable_not_found('$%s' % tokval, variables,
                                           deco_braces=False)
                    tokval = 'RF_VAR_' + tokval
                    seen_variable = True
                else:
                    tokens.append((token.ERRORTOKEN, '$'))
                variable_started = False
            if toknum == token.ERRORTOKEN and tokval == '$':
                variable_started = True
            else:
                tokens.append((toknum, tokval))
        if seen_variable:
            return untokenize(tokens).strip()
        return expression

    def _create_evaluation_namespace(self, namespace, modules):
        namespace = dict(namespace or {})
        modules = modules.replace(' ', '').split(',') if modules else []
        namespace.update((m, __import__(m)) for m in modules if m)
        return namespace

    def _decorate_variables_for_evaluation(self, variables):
        decorated = [('RF_VAR_' + name, value)
                     for name, value in variables.items()]
        return NormalizedDict(decorated, ignore='_')

    def call_method(self, object, method_name, *args, **kwargs):
        """Calls the named method of the given object with the provided arguments.

        The possible return value from the method is returned and can be
        assigned to a variable. Keyword fails both if the object does not have
        a method with the given name or if executing the method raises an
        exception.

        Support for ``**kwargs`` is new in Robot Framework 2.9. Since that
        possible equal signs in other arguments must be escaped with a
        backslash like ``\\=``.

        Examples:
        | Call Method      | ${hashtable} | put          | myname  | myvalue |
        | ${isempty} =     | Call Method  | ${hashtable} | isEmpty |         |
        | Should Not Be True | ${isempty} |              |         |         |
        | ${value} =       | Call Method  | ${hashtable} | get     | myname  |
        | Should Be Equal  | ${value}     | myvalue      |         |         |
        | Call Method      | ${object}    | kwargs    | name=value | foo=bar |
        | Call Method      | ${object}    | positional   | escaped\\=equals  |
        """
        try:
            method = getattr(object, method_name)
        except AttributeError:
            raise RuntimeError("Object '%s' does not have method '%s'."
                               % (object, method_name))
        try:
            return method(*args, **kwargs)
        except:
            raise RuntimeError("Calling method '%s' failed: %s"
                               % (method_name, get_error_message()))

    def regexp_escape(self, *patterns):
        """Returns each argument string escaped for use as a regular expression.

        This keyword can be used to escape strings to be used with
        `Should Match Regexp` and `Should Not Match Regexp` keywords.

        Escaping is done with Python's ``re.escape()`` function.

        Examples:
        | ${escaped} = | Regexp Escape | ${original} |
        | @{strings} = | Regexp Escape | @{strings}  |
        """
        if len(patterns) == 0:
            return ''
        if len(patterns) == 1:
            return re.escape(patterns[0])
        return [re.escape(p) for p in patterns]

    def set_test_message(self, message, append=False):
        """Sets message for the current test case.

        If the optional ``append`` argument is given a true value (see `Boolean
        arguments`), the given ``message`` is added after the possible earlier
        message by joining the messages with a space.

        In test teardown this keyword can alter the possible failure message,
        but otherwise failures override messages set by this keyword. Notice
        that in teardown the message is available as a built-in variable
        ``${TEST MESSAGE}``.

        It is possible to use HTML format in the message by starting the message
        with ``*HTML*``.

        Examples:
        | Set Test Message | My message           |                          |
        | Set Test Message | is continued.        | append=yes               |
        | Should Be Equal  | ${TEST MESSAGE}      | My message is continued. |
        | Set Test Message | `*`HTML`*` <b>Hello!</b> |                      |

        This keyword can not be used in suite setup or suite teardown.

        Support for ``append`` was added in Robot Framework 2.7.7 and support
        for HTML format in 2.8.
        """
        test = self._context.test
        if not test:
            raise RuntimeError("'Set Test Message' keyword cannot be used in "
                               "suite setup or teardown.")
        test.message = self._get_possibly_appended_value(test.message, message,
                                                         append)
        if self._context.in_test_teardown:
            self._variables.set_test("${TEST_MESSAGE}", test.message)
        message, level = self._get_logged_test_message_and_level(test.message)
        self.log('Set test message to:\n%s' % message, level)

    def _get_possibly_appended_value(self, initial, new, append):
        if not is_unicode(new):
            new = unic(new)
        if is_truthy(append) and initial:
            return '%s %s' % (initial, new)
        return new

    def _get_logged_test_message_and_level(self, message):
        if message.startswith('*HTML*'):
            return message[6:].lstrip(), 'HTML'
        return message, 'INFO'

    def set_test_documentation(self, doc, append=False):
        """Sets documentation for the current test case.

        By default the possible existing documentation is overwritten, but
        this can be changed using the optional ``append`` argument similarly
        as with `Set Test Message` keyword.

        The current test documentation is available as a built-in variable
        ``${TEST DOCUMENTATION}``. This keyword can not be used in suite
        setup or suite teardown.

        New in Robot Framework 2.7. Support for ``append`` was added in 2.7.7.
        """
        test = self._context.test
        if not test:
            raise RuntimeError("'Set Test Documentation' keyword cannot be "
                               "used in suite setup or teardown.")
        test.doc = self._get_possibly_appended_value(test.doc, doc, append)
        self._variables.set_test('${TEST_DOCUMENTATION}', test.doc)
        self.log('Set test documentation to:\n%s' % test.doc)

    def set_suite_documentation(self, doc, append=False, top=False):
        """Sets documentation for the current test suite.

        By default the possible existing documentation is overwritten, but
        this can be changed using the optional ``append`` argument similarly
        as with `Set Test Message` keyword.

        This keyword sets the documentation of the current suite by default.
        If the optional ``top`` argument is given a true value (see `Boolean
        arguments`), the documentation of the top level suite is altered
        instead.

        The documentation of the current suite is available as a built-in
        variable ``${SUITE DOCUMENTATION}``.

        New in Robot Framework 2.7. Support for ``append`` and ``top`` were
        added in 2.7.7.
        """
        top = is_truthy(top)
        suite = self._get_context(top).suite
        suite.doc = self._get_possibly_appended_value(suite.doc, doc, append)
        self._variables.set_suite('${SUITE_DOCUMENTATION}', suite.doc, top)
        self.log('Set suite documentation to:\n%s' % suite.doc)

    def set_suite_metadata(self, name, value, append=False, top=False):
        """Sets metadata for the current test suite.

        By default possible existing metadata values are overwritten, but
        this can be changed using the optional ``append`` argument similarly
        as with `Set Test Message` keyword.

        This keyword sets the metadata of the current suite by default.
        If the optional ``top`` argument is given a true value (see `Boolean
        arguments`), the metadata of the top level suite is altered instead.

        The metadata of the current suite is available as a built-in variable
        ``${SUITE METADATA}`` in a Python dictionary. Notice that modifying this
        variable directly has no effect on the actual metadata the suite has.

        New in Robot Framework 2.7.4. Support for ``append`` and ``top`` were
        added in 2.7.7.
        """
        top = is_truthy(top)
        if not is_unicode(name):
            name = unic(name)
        metadata = self._get_context(top).suite.metadata
        original = metadata.get(name, '')
        metadata[name] = self._get_possibly_appended_value(original, value, append)
        self._variables.set_suite('${SUITE_METADATA}', metadata.copy(), top)
        self.log("Set suite metadata '%s' to value '%s'." % (name, metadata[name]))

    def set_tags(self, *tags):
        """Adds given ``tags`` for the current test or all tests in a suite.

        When this keyword is used inside a test case, that test gets
        the specified tags and other tests are not affected.

        If this keyword is used in a suite setup, all test cases in
        that suite, recursively, gets the given tags. It is a failure
        to use this keyword in a suite teardown.

        The current tags are available as a built-in variable ``@{TEST TAGS}``.

        See `Remove Tags` if you want to remove certain tags and `Fail` if
        you want to fail the test case after setting and/or removing tags.
        """
        ctx = self._context
        if ctx.test:
            ctx.test.tags.add(tags)
            ctx.variables.set_test('@{TEST_TAGS}', list(ctx.test.tags))
        elif not ctx.in_suite_teardown:
            ctx.suite.set_tags(tags, persist=True)
        else:
            raise RuntimeError("'Set Tags' cannot be used in suite teardown.")
        self.log('Set tag%s %s.' % (s(tags), seq2str(tags)))

    def remove_tags(self, *tags):
        """Removes given ``tags`` from the current test or all tests in a suite.

        Tags can be given exactly or using a pattern where ``*`` matches
        anything and ``?`` matches one character.

        This keyword can affect either one test case or all test cases in a
        test suite similarly as `Set Tags` keyword.

        The current tags are available as a built-in variable ``@{TEST TAGS}``.

        Example:
        | Remove Tags | mytag | something-* | ?ython |

        See `Set Tags` if you want to add certain tags and `Fail` if you want
        to fail the test case after setting and/or removing tags.
        """
        ctx = self._context
        if ctx.test:
            ctx.test.tags.remove(tags)
            ctx.variables.set_test('@{TEST_TAGS}', list(ctx.test.tags))
        elif not ctx.in_suite_teardown:
            ctx.suite.set_tags(remove=tags, persist=True)
        else:
            raise RuntimeError("'Remove Tags' cannot be used in suite teardown.")
        self.log('Removed tag%s %s.' % (s(tags), seq2str(tags)))

    def get_library_instance(self, name=None, all=False):
        """Returns the currently active instance of the specified test library.

        This keyword makes it easy for test libraries to interact with
        other test libraries that have state. This is illustrated by
        the Python example below:

        | from robot.libraries.BuiltIn import BuiltIn
        |
        | def title_should_start_with(expected):
        |     seleniumlib = BuiltIn().get_library_instance('SeleniumLibrary')
        |     title = seleniumlib.get_title()
        |     if not title.startswith(expected):
        |         raise AssertionError("Title '%s' did not start with '%s'"
        |                              % (title, expected))

        It is also possible to use this keyword in the test data and
        pass the returned library instance to another keyword. If a
        library is imported with a custom name, the ``name`` used to get
        the instance must be that name and not the original library name.

        If the optional argument ``all`` is given a true value, then a
        dictionary mapping all library names to instances will be returned.
        This feature is new in Robot Framework 2.9.2.

        Example:
        | &{all libs} = | Get library instance | all=True |
        """
        if is_truthy(all):
            return self._namespace.get_library_instances()
        try:
            return self._namespace.get_library_instance(name)
        except DataError as err:
            raise RuntimeError(unic(err))


class BuiltIn(_Verify, _Converter, _Variables, _RunKeyword, _Control, _Misc):
    """An always available standard library with often needed keywords.

    ``BuiltIn`` is Robot Framework's standard library that provides a set
    of generic keywords needed often. It is imported automatically and
    thus always available. The provided keywords can be used, for example,
    for verifications (e.g. `Should Be Equal`, `Should Contain`),
    conversions (e.g. `Convert To Integer`) and for various other purposes
    (e.g. `Log`, `Sleep`, `Run Keyword If`, `Set Global Variable`).

    == Table of contents ==

    - `HTML error messages`
    - `Evaluating expressions`
    - `Boolean arguments`
    - `Multiline string comparisons`
    - `Shortcuts`
    - `Keywords`

    = HTML error messages =

    Many of the keywords accept an optional error message to use if the keyword
    fails. Starting from Robot Framework 2.8, it is possible to use HTML in
    these messages by prefixing them with ``*HTML*``. See `Fail` keyword for
    a usage example. Notice that using HTML in messages is not limited to
    BuiltIn library but works with any error message.

    = Evaluating expressions =

    Many keywords, such as `Evaluate`, `Run Keyword If` and `Should Be True`,
    accept an expression that is evaluated in Python. These expressions are
    evaluated using Python's
    [https://docs.python.org/2/library/functions.html#eval|eval] function so
    that all Python built-ins like ``len()`` and ``int()`` are available.
    `Evaluate` allows configuring the execution namespace with custom modules,
    and other keywords have [https://docs.python.org/2/library/os.html|os]
    and [https://docs.python.org/2/library/sys.html|sys] modules available
    automatically.

    Examples:
    | `Run Keyword If` | os.sep == '/' | Log                  | Not on Windows |
    | ${random int} =  | `Evaluate`    | random.randint(0, 5) | modules=random |

    When a variable is used in the expressing using the normal ``${variable}``
    syntax, its value is replaces before the expression is evaluated. This
    means that the value used in the expression will be the string
    representation of the variable value, not the variable value itself.
    This is not a problem with numbers and other objects that have a string
    representation that can be evaluated directly, but with other objects
    the behavior depends on the string representation. Most importantly,
    strings must always be quoted, and if they can contain newlines, they must
    be triple quoted.

    Examples:
    | `Should Be True` | ${rc} < 10                | Return code greater than 10 |
    | `Run Keyword If` | '${status}' == 'PASS'     | Log | Passed                |
    | `Run Keyword If` | 'FAIL' in '''${output}''' | Log | Output contains FAIL  |

    Starting from Robot Framework 2.9, variables themselves are automatically
    available in the evaluation namespace. They can be accessed using special
    variable syntax without the curly braces like ``$variable``. These
    variables should never be quoted, and in fact they are not even replaced
    inside strings.

    Examples:
    | `Should Be True` | $rc < 10          | Return code greater than 10  |
    | `Run Keyword If` | $status == 'PASS' | `Log` | Passed               |
    | `Run Keyword If` | 'FAIL' in $output | `Log` | Output contains FAIL |
    | `Should Be True` | len($result) > 1 and $result[1] == 'OK' |

    Notice that instead of creating complicated expressions, it is often better
    to move the logic into a test library.

    = Boolean arguments =

    Some keywords accept arguments that are handled as Boolean values true or
    false. If such an argument is given as a string, it is considered false if
    it is either empty or case-insensitively equal to ``false`` or ``no``.
    Keywords verifying something that allow dropping actual and expected values
    from the possible error message also consider string ``no values`` as false.
    Other strings are considered true regardless their value, and other
    argument types are tested using same
    [http://docs.python.org/2/library/stdtypes.html#truth-value-testing|rules
    as in Python].

    True examples:
    | `Should Be Equal` | ${x} | ${y}  | Custom error | values=True    | # Strings are generally true.    |
    | `Should Be Equal` | ${x} | ${y}  | Custom error | values=yes     | # Same as the above.             |
    | `Should Be Equal` | ${x} | ${y}  | Custom error | values=${TRUE} | # Python ``True`` is true.       |
    | `Should Be Equal` | ${x} | ${y}  | Custom error | values=${42}   | # Numbers other than 0 are true. |


    False examples:
    | `Should Be Equal` | ${x} | ${y}  | Custom error | values=False     | # String ``false`` is false.   |
    | `Should Be Equal` | ${x} | ${y}  | Custom error | values=no        | # Also string ``no`` is false. |
    | `Should Be Equal` | ${x} | ${y}  | Custom error | values=${EMPTY}  | # Empty string is false.       |
    | `Should Be Equal` | ${x} | ${y}  | Custom error | values=${FALSE}  | # Python ``False`` is false.   |
    | `Should Be Equal` | ${x} | ${y}  | Custom error | values=no values | # ``no values`` works with ``values`` argument |

    Note that prior to Robot Framework 2.9 some keywords considered all
    non-empty strings, including ``false`` and ``no``, to be true.

    = Multiline string comparisons =

    `Should Be Equal` and `Should Be Equal As Strings` report the failures using
    [https://en.wikipedia.org/wiki/Diff_utility#Unified_format|unified diff
    format] if both strings have more than two lines. New in Robot Framework
    2.9.1.

    Example:
    | ${first} =  | `Catenate` | SEPARATOR=\\n | Not in second | Same | Differs | Same |
    | ${second} = | `Catenate` | SEPARATOR=\\n | Same | Differs2 | Same | Not in first |
    | `Should Be Equal` | ${first} | ${second} |

    Results in the following error message:

    | Multiline strings are different:
    | --- first
    | +++ second
    | @@ -1,4 +1,4 @@
    | -Not in second
    |  Same
    | -Differs
    | +Differs2
    |  Same
    | +Not in first

    """
    ROBOT_LIBRARY_SCOPE = 'GLOBAL'
    ROBOT_LIBRARY_VERSION = get_version()


class RobotNotRunningError(AttributeError):
    """Used when something cannot be done because Robot is not running.

    Based on AttributeError to be backwards compatible with RF < 2.8.5.
    May later be based directly on Exception, so new code should except
    this exception explicitly.
    """
    pass


def register_run_keyword(library, keyword, args_to_process=None,
                         deprecation_warning=True):
    """Registers 'run keyword' so that its arguments can be handled correctly.

    *NOTE:* This API will change in RF 3.1. For more information see
    https://github.com/robotframework/robotframework/issues/2190. Use with
    `deprecation_warning=False` to avoid related deprecation warnings.

    1) Why is this method needed

    Keywords running other keywords internally (normally using `Run Keyword`
    or some variants of it in BuiltIn) must have the arguments meant to the
    internally executed keyword handled specially to prevent processing them
    twice. This is done ONLY for keywords registered using this method.

    If the register keyword has same name as any keyword from Robot Framework
    standard libraries, it can be used without getting warnings. Normally
    there is a warning in such cases unless the keyword is used in long
    format (e.g. MyLib.Keyword).

    Keywords executed by registered run keywords can be tested in dry-run mode
    if they have 'name' argument which takes the name of the executed keyword.

    2) How to use this method

    `library` is the name of the library where the registered keyword is
    implemented.

    `keyword` can be either a function or method implementing the
    keyword, or name of the implemented keyword as a string.

    `args_to_process` is needed when `keyword` is given as a string, and it
    defines how many of the arguments to the registered keyword must be
    processed normally. When `keyword` is a method or function, this
    information is got directly from it so that varargs (those specified with
    syntax '*args') are not processed but others are.

    3) Examples

    from robot.libraries.BuiltIn import BuiltIn, register_run_keyword

    def my_run_keyword(name, *args):
        # do something
        return BuiltIn().run_keyword(name, *args)

    # Either one of these works
    register_run_keyword(__name__, my_run_keyword)
    register_run_keyword(__name__, 'My Run Keyword', 1)

    -------------

    from robot.libraries.BuiltIn import BuiltIn, register_run_keyword

    class MyLibrary:
        def my_run_keyword_if(self, expression, name, *args):
            # do something
            return BuiltIn().run_keyword_if(expression, name, *args)

    # Either one of these works
    register_run_keyword('MyLibrary', MyLibrary.my_run_keyword_if)
    register_run_keyword('MyLibrary', 'my_run_keyword_if', 2)
    """
    RUN_KW_REGISTER.register_run_keyword(library, keyword, args_to_process,
                                         deprecation_warning)<|MERGE_RESOLUTION|>--- conflicted
+++ resolved
@@ -32,7 +32,7 @@
                          Matcher, normalize, NormalizedDict, parse_time, prepr,
                          RERAISED_EXCEPTIONS, plural_or_not as s, roundup,
                          secs_to_timestr, seq2str, split_from_equals, StringIO,
-                         timestr_to_secs, type_name, unic, is_list_like)
+                         timestr_to_secs, type_name, unic)
 from robot.utils.asserts import assert_equal, assert_not_equal
 from robot.variables import (is_list_var, is_var, DictVariableTableValue,
                              VariableTableValue, VariableSplitter,
@@ -614,32 +614,17 @@
         section for more details.
 
         If ignore_case is True, it indicates that ``first`` and ``second`` should be
-<<<<<<< HEAD
         compared case-insensitively.  This option only applies if ``first`` and ``second``
         are string types.  See `Boolean  arguments` section for more details.
         This option is new in Robot Framework 3.0.1.
-=======
-        compared case-insensitively.  See `Boolean  arguments` section for more details.
-        (This option is new in Robot Framework 3.0.1)
->>>>>>> a7a2a173
 
         If both arguments are multiline strings, the comparison is done using
         `multiline string comparisons`.
         """
         self._log_types_at_info_if_different(first, second)
-<<<<<<< HEAD
         if is_truthy(ignore_case) and is_string(first) and is_string(second):
                 first = first.lower()
                 second = second.lower()
-=======
-        if is_truthy(ignore_case):
-            if is_string(first) and is_string(second):
-                first = first.lower()
-                second = second.lower()
-            elif is_list_like(first) and is_list_like(second):
-                first = [x.lower() if type(x) is str else x for x in first]
-                second = [x.lower() if type(x) is str else x for x in second]
->>>>>>> a7a2a173
         self._should_be_equal(first, second, msg, values)
 
     def _should_be_equal(self, first, second, msg, values):
@@ -676,30 +661,14 @@
         error message with ``msg`` and ``values``.
 
         If ignore_case is True, it indicates that ``first`` and ``second`` should be
-<<<<<<< HEAD
         compared case-insensitively.  This option only applies if ``first`` and ``second``
         are string types.  See `Boolean  arguments` section for more details.
         This option is new in Robot Framework 3.0.1.
-=======
-        compared case-insensitively.  See `Boolean  arguments` section for more details.
-        (This option is new in Robot Framework 3.0.1)
->>>>>>> a7a2a173
-        """
-        print("first: {0}, second: {1}".format(first, second))
+        """
         self._log_types_at_info_if_different(first, second)
-<<<<<<< HEAD
         if is_truthy(ignore_case) and is_string(first) and is_string(second):
                 first = first.lower()
                 second = second.lower()
-=======
-        if is_truthy(ignore_case):
-            if is_string(first) and is_string(second):
-                first = first.lower()
-                second = second.lower()
-            elif is_list_like(first) and is_list_like(second):
-                first = [x.lower() if type(x) is str else x for x in first]
-                second = [x.lower() if type(x) is str else x for x in second]
->>>>>>> a7a2a173
         self._should_not_be_equal(first, second, msg, values)
 
     def _should_not_be_equal(self, first, second, msg, values):
