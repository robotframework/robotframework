--- conflicted
+++ resolved
@@ -1197,23 +1197,12 @@
                 container = container.lower()
             elif is_list_like(container):
                 container = [i.lower() if is_string(i) else i for i in container]
-<<<<<<< HEAD
-        #TODO strip_spaces
-        # TODO add acceptance tests
-        if strip_spaces and is_string(item2):
-            item2 = self._strip_spaces(item2, strip_spaces)
-            if is_string(item1):
-                item1 = self._strip_spaces(item1, strip_spaces)
-            elif is_list_like(item1):
-                item1 = [self._strip_spaces(x, strip_spaces) if is_string(x) else x for x in item1]
-=======
         if strip_spaces and is_string(item):
             item = self._strip_spaces(item, strip_spaces)
             if is_string(container):
                 container = self._strip_spaces(container, strip_spaces)
             elif is_list_like(container):
                 container = [self._strip_spaces(x, strip_spaces) if is_string(x) else x for x in container]
->>>>>>> e0d35765
         x = self.get_count(container, item)
         if not msg:
             msg = "'%s' contains '%s' %d time%s, not %d time%s." \
