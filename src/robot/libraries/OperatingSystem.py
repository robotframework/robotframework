--- conflicted
+++ resolved
@@ -12,15 +12,11 @@
 #  See the License for the specific language governing permissions and
 #  limitations under the License.
 
-<<<<<<< HEAD
 from six import PY3, text_type as unicode
 
-=======
-from __future__ import with_statement
 import codecs
 import fnmatch
 import glob
->>>>>>> 111d78b5
 import os
 import shutil
 import subprocess
@@ -381,13 +377,8 @@
         lines = []
         total_lines = 0
         self._link("Reading file '%s'", path)
-<<<<<<< HEAD
-        with open(path, 'rbU') as f:
-            for line in f:
-=======
         with codecs.open(path, encoding=encoding, errors=encoding_errors) as f:
             for line in f.readlines():
->>>>>>> 111d78b5
                 total_lines += 1
                 line = line.rstrip('\r\n')
                 if fnmatch.fnmatchcase(line, pattern):
