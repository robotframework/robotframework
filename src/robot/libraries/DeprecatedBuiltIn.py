--- conflicted
+++ resolved
@@ -36,11 +36,6 @@
         return (name[0] != '_' and callable(func) and
                 not (func.__doc__ or '').startswith('*DEPRECATED!*'))
 
-<<<<<<< HEAD
-## import BuiltIn
-#HACK: Prevent 2to3 from converting to relative import
-BuiltIn = __import__('BuiltIn')
-=======
     @classmethod
     def _deprecate(cls, func, use_instead_library):
         def deprecated(self, *args):
@@ -49,7 +44,6 @@
         deprecated.__doc__ = ("*DEPRECATED!* Use '%s.%s' instead."
                               % (use_instead_library, use_instead_keyword))
         return deprecated
->>>>>>> 3a7571d2
 
 
 class DeprecatedBuiltIn(object):
