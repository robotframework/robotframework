#  Copyright 2008-2015 Nokia Solutions and Networks
#
#  Licensed under the Apache License, Version 2.0 (the "License");
#  you may not use this file except in compliance with the License.
#  You may obtain a copy of the License at
#
#      http://www.apache.org/licenses/LICENSE-2.0
#
#  Unless required by applicable law or agreed to in writing, software
#  distributed under the License is distributed on an "AS IS" BASIS,
#  WITHOUT WARRANTIES OR CONDITIONS OF ANY KIND, either express or implied.
#  See the License for the specific language governing permissions and
#  limitations under the License.

from .DeprecatedBuiltIn import deprecator
from .OperatingSystem import OperatingSystem

<<<<<<< HEAD
## import OperatingSystem
#HACK: Prevent 2to3 from converting to relative import
OperatingSystem = __import__('OperatingSystem')
=======
>>>>>>> 3a7571d2

OS = OperatingSystem()


class DeprecatedOperatingSystem(object):
    __metaclass__ = deprecator

    ROBOT_LIBRARY_SCOPE = 'GLOBAL'

    delete_environment_variable = OS.remove_environment_variable
    environment_variable_is_set = OS.environment_variable_should_be_set
    environment_variable_is_not_set = OS.environment_variable_should_not_be_set

    fail_unless_exists = OS.should_exist
    fail_if_exists = OS.should_not_exist
    fail_unless_file_exists = OS.file_should_exist
    fail_if_file_exists = OS.file_should_not_exist
    fail_unless_dir_exists = OS.directory_should_exist
    fail_if_dir_exists = OS.directory_should_not_exist
    fail_unless_dir_empty = OS.directory_should_be_empty
    fail_if_dir_empty = OS.directory_should_not_be_empty
    fail_unless_file_empty = OS.file_should_be_empty
    fail_if_file_empty = OS.file_should_not_be_empty

    empty_dir = OS.empty_directory
    remove_dir = OS.remove_directory
    copy_dir = OS.copy_directory
    move_dir = OS.move_directory
    create_dir = OS.create_directory
    list_dir = OS.list_directory
    list_files_in_dir = OS.list_files_in_directory
    list_dirs_in_dir = OS.list_directories_in_directory
    count_items_in_dir = OS.count_items_in_directory
    count_files_in_dir = OS.count_files_in_directory
    count_dirs_in_dir = OS.count_directories_in_directory<|MERGE_RESOLUTION|>--- conflicted
+++ resolved
@@ -15,12 +15,6 @@
 from .DeprecatedBuiltIn import deprecator
 from .OperatingSystem import OperatingSystem
 
-<<<<<<< HEAD
-## import OperatingSystem
-#HACK: Prevent 2to3 from converting to relative import
-OperatingSystem = __import__('OperatingSystem')
-=======
->>>>>>> 3a7571d2
 
 OS = OperatingSystem()
 
