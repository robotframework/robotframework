--- conflicted
+++ resolved
@@ -12,12 +12,8 @@
 #  See the License for the specific language governing permissions and
 #  limitations under the License.
 
-<<<<<<< HEAD
 from six import string_types
 
-import sys
-=======
->>>>>>> 3a7571d2
 import ctypes
 import os
 import subprocess
@@ -863,18 +859,13 @@
                   'shell': self.shell,
                   'cwd': self.cwd,
                   'env': self.env,
-<<<<<<< HEAD
                   'universal_newlines': not self.binary_mode}
-        if hasattr(os, 'setsid') and not sys.platform.startswith('java'):
-=======
-                  'universal_newlines': True}
         if not JYTHON:
             self._add_process_group_config(config)
         return config
 
     def _add_process_group_config(self, config):
         if hasattr(os, 'setsid'):
->>>>>>> 3a7571d2
             config['preexec_fn'] = os.setsid
         if hasattr(subprocess, 'CREATE_NEW_PROCESS_GROUP'):
             config['creationflags'] = subprocess.CREATE_NEW_PROCESS_GROUP
