#  Copyright 2008-2015 Nokia Networks
#  Copyright 2016-     Robot Framework Foundation
#
#  Licensed under the Apache License, Version 2.0 (the "License");
#  you may not use this file except in compliance with the License.
#  You may obtain a copy of the License at
#
#      http://www.apache.org/licenses/LICENSE-2.0
#
#  Unless required by applicable law or agreed to in writing, software
#  distributed under the License is distributed on an "AS IS" BASIS,
#  WITHOUT WARRANTIES OR CONDITIONS OF ANY KIND, either express or implied.
#  See the License for the specific language governing permissions and
#  limitations under the License.

import os
import signal as signal_module
import subprocess
import sys
import time
from tempfile import TemporaryFile

from robot.api import logger
from robot.errors import TimeoutExceeded
from robot.utils import (cmdline2list, ConnectionCache, console_decode, console_encode,
                         is_list_like, is_pathlike, is_string, is_truthy,
                         NormalizedDict, secs_to_timestr, system_decode, system_encode,
                         timestr_to_secs, WINDOWS)
from robot.version import get_version


LOCALE_ENCODING = 'locale' if sys.version_info >= (3, 10) else None


class Process:
    """Robot Framework library for running processes.

    This library utilizes Python's
    [http://docs.python.org/library/subprocess.html|subprocess]
    module and its
    [http://docs.python.org/library/subprocess.html#popen-constructor|Popen]
    class.

    The library has following main usages:

    - Running processes in system and waiting for their completion using
      `Run Process` keyword.
    - Starting processes on background using `Start Process`.
    - Waiting started process to complete using `Wait For Process` or
      stopping them with `Terminate Process` or `Terminate All Processes`.

    == Table of contents ==

    %TOC%

    = Specifying command and arguments =

    Both `Run Process` and `Start Process` accept the command to execute and
    all arguments passed to the command as separate arguments. This makes usage
    convenient and also allows these keywords to automatically escape possible
    spaces and other special characters in commands and arguments. Notice that
    if a command accepts options that themselves accept values, these options
    and their values must be given as separate arguments.

    When `running processes in shell`, it is also possible to give the whole
    command to execute as a single string. The command can then contain
    multiple commands to be run together. When using this approach, the caller
    is responsible on escaping.

    Examples:
    | `Run Process` | ${tools}${/}prog.py | argument | second arg with spaces |
    | `Run Process` | java | -jar | ${jars}${/}example.jar | --option | value |
    | `Run Process` | prog.py "one arg" && tool.sh | shell=yes | cwd=${tools} |

    Possible non-string arguments are converted to strings automatically.

    = Process configuration =

    `Run Process` and `Start Process` keywords can be configured using
    optional ``**configuration`` keyword arguments. Configuration arguments
    must be given after other arguments passed to these keywords and must
    use syntax like ``name=value``. Available configuration arguments are
    listed below and discussed further in sections afterward.

    |  = Name =  |                  = Explanation =                      |
    | shell      | Specifies whether to run the command in shell or not. |
    | cwd        | Specifies the working directory.                      |
    | env        | Specifies environment variables given to the process. |
    | env:<name> | Overrides the named environment variable(s) only.     |
    | stdout     | Path of a file where to write standard output.        |
    | stderr     | Path of a file where to write standard error.         |
    | stdin      | Configure process standard input. New in RF 4.1.2.    |
    | output_encoding | Encoding to use when reading command outputs.    |
    | alias      | Alias given to the process.                           |

    Note that because ``**configuration`` is passed using ``name=value`` syntax,
    possible equal signs in other arguments passed to `Run Process` and
    `Start Process` must be escaped with a backslash like ``name\\=value``.
    See `Run Process` for an example.

    == Running processes in shell ==

    The ``shell`` argument specifies whether to run the process in a shell or
    not. By default, shell is not used, which means that shell specific commands,
    like ``copy`` and ``dir`` on Windows, are not available. You can, however,
    run shell scripts and batch files without using a shell.

    Giving the ``shell`` argument any non-false value, such as ``shell=True``,
    changes the program to be executed in a shell. It allows using the shell
    capabilities, but can also make the process invocation operating system
    dependent. Having a shell between the actually started process and this
    library can also interfere communication with the process such as stopping
    it and reading its outputs. Because of these problems, it is recommended
    to use the shell only when absolutely necessary.

    When using a shell it is possible to give the whole command to execute
    as a single string. See `Specifying command and arguments` section for
    examples and more details in general.

    == Current working directory ==

    By default, the child process will be executed in the same directory
    as the parent process, the process running Robot Framework, is executed. This
    can be changed by giving an alternative location using the ``cwd`` argument.
    Forward slashes in the given path are automatically converted to
    backslashes on Windows.

    `Standard output and error streams`, when redirected to files,
    are also relative to the current working directory possibly set using
    the ``cwd`` argument.

    Example:
    | `Run Process` | prog.exe | cwd=${ROOT}/directory | stdout=stdout.txt |

    == Environment variables ==

    The child process will get a copy of the parent process's environment
    variables by default. The ``env`` argument can be used to give the
    child a custom environment as a Python dictionary. If there is a need
    to specify only certain environment variable, it is possible to use the
    ``env:<name>=<value>`` format to set or override only that named variables.
    It is also possible to use these two approaches together.

    Examples:
    | `Run Process` | program | env=${environ} |
    | `Run Process` | program | env:http_proxy=10.144.1.10:8080 | env:PATH=%{PATH}${:}${PROGDIR} |
    | `Run Process` | program | env=${environ} | env:EXTRA=value |

    == Standard output and error streams ==

    By default, processes are run so that their standard output and standard
    error streams are kept in the memory. This typically works fine, but there
    can be problems if the amount of output is large or unlimited. Prior to
    Robot Framework 7.3 the limit was smaller than nowadays and reaching it
    caused a deadlock.

    To avoid the above-mentioned problems, it is possible to use ``stdout``
    and ``stderr`` arguments to specify files on the file system where to
    redirect the output. This can also be useful if other processes or
    other keywords need to read or manipulate the output somehow.

    Given ``stdout`` and ``stderr`` paths are relative to the `current working
    directory`. Forward slashes in the given paths are automatically converted
    to backslashes on Windows.

    Regardless are outputs redirected to files or not, they are accessible
    through the `result object` returned when the process ends. Commands are
    expected to write outputs using the console encoding, but `output encoding`
    can be configured using the ``output_encoding`` argument if needed.

    As a special feature, it is possible to redirect the standard error to
    the standard output by using ``stderr=STDOUT``.

    If you are not interested in output at all, you can explicitly ignore it by
    using a special value ``DEVNULL`` both with ``stdout`` and ``stderr``. For
    example, ``stdout=DEVNULL`` is the same as redirecting output on console
    with ``> /dev/null`` on UNIX-like operating systems or ``> NUL`` on Windows.
    This way even a huge amount of output cannot cause problems, but naturally
    the output is not available after execution either.

    Examples:
    | ${result} = | `Run Process` | program | stdout=${TEMPDIR}/stdout.txt | stderr=${TEMPDIR}/stderr.txt |
    | `Log Many`  | stdout: ${result.stdout} | stderr: ${result.stderr} |
    | ${result} = | `Run Process` | program | stderr=STDOUT |
    | `Log`       | all output: ${result.stdout} |
    | ${result} = | `Run Process` | program | stdout=DEVNULL | stderr=DEVNULL |

    Note that the created output files are not automatically removed after
    execution. The user is responsible to remove them if needed.

    == Standard input stream ==

    The ``stdin`` argument makes it possible to pass information to the standard
    input stream of the started process. How its value is interpreted is
    explained in the table below.

    | = Value =        | = Explanation = |
    | String ``NONE``  | Inherit stdin from the parent process. This is the default. |
    | String ``PIPE``  | Make stdin a pipe that can be written to. |
    | Path to a file   | Open the specified file and use it as the stdin. |
    | Any other string | Create a temporary file with the text as its content and use it as the stdin. |
    | Any non-string value | Used as-is. Could be a file descriptor, stdout of another process, etc. |

    Values ``PIPE`` and ``NONE`` are case-insensitive and internally mapped to
    ``subprocess.PIPE`` and ``None``, respectively, when calling
    [https://docs.python.org/3/library/subprocess.html#subprocess.Popen|subprocess.Popen].

    Examples:
    | `Run Process` | command | stdin=PIPE |
    | `Run Process` | command | stdin=${CURDIR}/stdin.txt |
    | `Run Process` | command | stdin=Stdin as text. |

    The support to configure ``stdin`` is new in Robot Framework 4.1.2. Its default
    value used to be ``PIPE`` until Robot Framework 7.0.

    == Output encoding ==

    Executed commands are, by default, expected to write outputs to the
    `standard output and error streams` using the encoding used by the
    system console. If the command uses some other encoding, that can be
    configured using the ``output_encoding`` argument. This is especially
    useful on Windows where the console uses a different encoding than rest
    of the system, and many commands use the general system encoding instead
    of the console encoding.

    The value used with the ``output_encoding`` argument must be a valid
    encoding and must match the encoding actually used by the command. As a
    convenience, it is possible to use strings ``CONSOLE`` and ``SYSTEM``
    to specify that the console or system encoding is used, respectively.
    If produced outputs use different encoding then configured, values got
    through the `result object` will be invalid.

    Examples:
    | `Start Process` | program | output_encoding=UTF-8 |
    | `Run Process`   | program | stdout=${path} | output_encoding=SYSTEM |

    == Alias ==

    A custom name given to the process that can be used when selecting the
    `active process`.

    Examples:
    | `Start Process` | program | alias=example |
    | `Run Process`   | python  | -c | print('hello') | alias=hello |

    = Active process =

    The library keeps record which of the started processes is currently active.
    By default, it is the latest process started with `Start Process`,
    but `Switch Process` can be used to activate a different process. Using
    `Run Process` does not affect the active process.

    The keywords that operate on started processes will use the active process
    by default, but it is possible to explicitly select a different process
    using the ``handle`` argument. The handle can be an ``alias`` explicitly
    given to `Start Process` or the process object returned by it.

    = Result object =

    `Run Process`, `Wait For Process` and `Terminate Process` keywords return a
    result object that contains information about the process execution as its
    attributes. The same result object, or some of its attributes, can also
    be get using `Get Process Result` keyword. Attributes available in the
    object are documented in the table below.

    | = Attribute = |             = Explanation =               |
    | rc            | Return code of the process as an integer. |
    | stdout        | Contents of the standard output stream.   |
    | stderr        | Contents of the standard error stream.    |
    | stdout_path   | Path where stdout was redirected or ``None`` if not redirected. |
    | stderr_path   | Path where stderr was redirected or ``None`` if not redirected. |

    Example:
    | ${result} =            | `Run Process`         | program               |
    | `Should Be Equal As Integers` | ${result.rc}   | 0                     |
    | `Should Match`         | ${result.stdout}      | Some t?xt*            |
    | `Should Be Empty`      | ${result.stderr}      |                       |
    | ${stdout} =            | `Get File`            | ${result.stdout_path} |
    | `Should Be Equal`      | ${stdout}             | ${result.stdout}      |
    | `File Should Be Empty` | ${result.stderr_path} |                       |

    = Boolean arguments =

    Some keywords accept arguments that are handled as Boolean values true or
    false. If such an argument is given as a string, it is considered false if
    it is an empty string or equal to ``FALSE``, ``NONE``, ``NO``, ``OFF`` or
    ``0``, case-insensitively. Other strings are considered true regardless
    their value, and other argument types are tested using the same
    [http://docs.python.org/library/stdtypes.html#truth|rules as in Python].

    True examples:
    | `Terminate Process` | kill=True     | # Strings are generally true.    |
    | `Terminate Process` | kill=yes      | # Same as the above.             |
    | `Terminate Process` | kill=${TRUE}  | # Python ``True`` is true.       |
    | `Terminate Process` | kill=${42}    | # Numbers other than 0 are true. |

    False examples:
    | `Terminate Process` | kill=False    | # String ``false`` is false.   |
    | `Terminate Process` | kill=no       | # Also string ``no`` is false. |
    | `Terminate Process` | kill=${EMPTY} | # Empty string is false.       |
    | `Terminate Process` | kill=${FALSE} | # Python ``False`` is false.   |

    = Example =

    | ***** Settings *****
    | Library           Process
    | Suite Teardown    `Terminate All Processes`    kill=True
    |
    | ***** Test Cases *****
    | Example
    |     `Start Process`    program    arg1    arg2    alias=First
    |     ${handle} =    `Start Process`    command.sh arg | command2.sh    shell=True    cwd=/path
    |     ${result} =    `Run Process`    ${CURDIR}/script.py
    |     `Should Not Contain`    ${result.stdout}    FAIL
    |     `Terminate Process`    ${handle}
    |     ${result} =    `Wait For Process`    First
    |     `Should Be Equal As Integers`    ${result.rc}    0
    """
    ROBOT_LIBRARY_SCOPE = 'GLOBAL'
    ROBOT_LIBRARY_VERSION = get_version()
    TERMINATE_TIMEOUT = 30
    KILL_TIMEOUT = 10

    def __init__(self):
        self._processes = ConnectionCache('No active process.')
        self._results = {}

    def run_process(self, command, *arguments, **configuration):
        """Runs a process and waits for it to complete.

        ``command`` and ``*arguments`` specify the command to execute and
        arguments passed to it. See `Specifying command and arguments` for
        more details.

        ``**configuration`` contains additional configuration related to
        starting processes and waiting for them to finish. See `Process
        configuration` for more details about configuration related to starting
        processes. Configuration related to waiting for processes consists of
        ``timeout`` and ``on_timeout`` arguments that have same semantics as
        with `Wait For Process` keyword. By default, there is no timeout, and
        if timeout is defined the default action on timeout is ``terminate``.
        
        ``log_level`` defines the level of log when running processes, 
        starting processes and waiting for processes. Its value can 
        be ``info``,``debug`` or ``error``. When ``log_level`` is not defined,
        then log level will be ``info`` as default.
        
        Process outputs are, by default, written into in-memory buffers.
        This typically works fine, but there can be problems if the amount of
        output is large or unlimited. To avoid such problems, outputs can be
        redirected to files using the ``stdout`` and ``stderr`` configuration
        parameters. For more information see the `Standard output and error streams`
        section.

        Returns a `result object` containing information about the execution.

        Note that possible equal signs in ``*arguments`` must be escaped
        with a backslash (e.g. ``name\\=value``) to avoid them to be passed in
        as ``**configuration``.
        
        Examples:
        | ${result} = | Run Process | python | -c | print('Hello, world!') |
        | Should Be Equal | ${result.stdout} | Hello, world! |
        | ${result} = | Run Process | ${command} | stdout=${CURDIR}/stdout.txt | stderr=STDOUT |
        | ${result} = | Run Process | ${command} | timeout=1min | on_timeout=continue |
        | ${result} = | Run Process | java -Dname\\=value Example | shell=True | cwd=${EXAMPLE} |
        | ${result} = | Run Process | java -Dname\\=value Example | shell=True | cwd=${EXAMPLE} | 'info' |

        This keyword does not change the `active process`.
        
        ``log_level`` is new in Robot Framework 7.2.
        """
        current = self._processes.current
        timeout = configuration.pop('timeout', None)
        on_timeout = configuration.pop('on_timeout', 'terminate')
        log_level = configuration.pop('log_level',None)
        try:
            handle = self.start_process(command, *arguments, **configuration)
            return self.wait_for_process(handle, timeout, on_timeout, log_level)
        finally:
            self._processes.current = current
    def _get_log_by_level(self, msg, log_level):        
        log_func_dic = {
            'info': logger.info,
            'Info': logger.info,
            'INFO': logger.info,
            'debug': logger.debug,
            'Debug': logger.debug,
            'DEBUG': logger.debug,
            'error': logger.error,
            'Error': logger.error,
            'ERROR': logger.error
        }
        log_func = log_func_dic.get(log_level, logger.info)
        log_func(msg)
    def start_process(self, command, *arguments, **configuration):
        """Starts a new process on background.

        See `Specifying command and arguments` and `Process configuration`
        for more information about the arguments, and `Run Process` keyword
        for related examples. This includes information about redirecting
        process outputs to avoid process handing due to output buffers getting
        full.

        Makes the started process new `active process`. Returns the created
        [https://docs.python.org/3/library/subprocess.html#popen-constructor |
        subprocess.Popen] object which can be used later to activate this
        process. ``Popen`` attributes like ``pid`` can also be accessed directly.

        ``log_level`` defines the level of log when running processes, 
        starting processes and waiting for processes. Its value can 
        be ``info``,``debug`` or ``error``. When ``log_level`` is not defined,
        then log level will be ``info`` as default.
        
        Processes are started so that they create a new process group. This
        allows terminating and sending signals to possible child processes.

        Examples:

        Start process and wait for it to end later using an alias:
        | `Start Process` | ${command} | alias=example |
        | # Other keywords |
        | ${result} = | `Wait For Process` | example |

        Use returned ``Popen`` object:
        | ${process} = | `Start Process` | ${command} |
        | `Log` | PID: ${process.pid} |
        | # Other keywords |
        | ${result} = | `Terminate Process` | ${process} | log_level='debug' |

        Use started process in a pipeline with another process:
        | ${process} = | `Start Process` | python | -c | print('Hello, world!') |
        | ${result} = | `Run Process` | python | -c | import sys; print(sys.stdin.read().upper().strip()) | stdin=${process.stdout} |
        | `Wait For Process` | ${process} |
        | `Should Be Equal` | ${result.stdout} | HELLO, WORLD! |

        Returning a ``subprocess.Popen`` object is new in Robot Framework 5.0.
        Earlier versions returned a generic handle and getting the process object
        required using `Get Process Object` separately.
        
        ``log_level`` is new in RobotFramework 7.2.
        """
        conf = ProcessConfiguration(**configuration)
        command = conf.get_command(command, list(arguments))
        self._log_start(command, conf,**configuration)
        process = subprocess.Popen(command, **conf.popen_config)
        self._results[process] = ExecutionResult(process, **conf.result_config)
        self._processes.register(process, alias=conf.alias)
        return self._processes.current

    def _log_start(self, command, config,**configuration):
        if is_list_like(command):
            command = self.join_command_line(command)
        log_level = configuration.pop('log_level',None)
        self._get_log_by_level(f'Starting process:\n{system_decode(command)}',log_level)
        self._get_log_by_level(f'Process configuration:\n{config}','debug')

    def is_process_running(self, handle=None):
        """Checks is the process running or not.

        If ``handle`` is not given, uses the current `active process`.

        Returns ``True`` if the process is still running and ``False`` otherwise.
        """
        return self._processes[handle].poll() is None

    def process_should_be_running(self, handle=None,
                                  error_message='Process is not running.'):
        """Verifies that the process is running.

        If ``handle`` is not given, uses the current `active process`.

        Fails if the process has stopped.
        """
        if not self.is_process_running(handle):
            raise AssertionError(error_message)

    def process_should_be_stopped(self, handle=None,
                                  error_message='Process is running.'):
        """Verifies that the process is not running.

        If ``handle`` is not given, uses the current `active process`.

        Fails if the process is still running.
        """
        if self.is_process_running(handle):
            raise AssertionError(error_message)

    def wait_for_process(self, handle=None, timeout=None, on_timeout='continue', log_level=None):
        """Waits for the process to complete or to reach the given timeout.

        The process to wait for must have been started earlier with
        `Start Process`. If ``handle`` is not given, uses the current
        `active process`.

        ``timeout`` defines the maximum time to wait for the process. It can be
        given in
        [http://robotframework.org/robotframework/latest/RobotFrameworkUserGuide.html#time-format|
        various time formats] supported by Robot Framework, for example, ``42``,
        ``42 s``, or ``1 minute 30 seconds``. The timeout is ignored if it is
        Python ``None`` (default), string ``NONE`` (case-insensitively), zero,
        or negative.

        ``on_timeout`` defines what to do if the timeout occurs. Possible values
        and corresponding actions are explained in the table below. Notice
        that reaching the timeout never fails the test.

        | = Value = |               = Action =               |
        | continue  | The process is left running (default). |
        | terminate | The process is gracefully terminated.  |
        | kill      | The process is forcefully stopped.     |

        See `Terminate Process` keyword for more details how processes are
        terminated and killed.

        If the process ends before the timeout, or it is terminated or killed,
        this keyword returns a `result object` containing information about
        the execution. If the process is left running, Python ``None`` is
        returned instead.
        
        ``log_level`` defines the level of log when running processes, 
        starting processes and waiting for processes. Its value can 
        be ``info``,``debug`` or ``error``. When ``log_level`` is not defined,
        then log level will be ``info`` as default.
        
        Examples:
        | # Process ends cleanly      |                  |                  |
        | ${result} =                 | Wait For Process | example          | log_level='info' |
        | Process Should Be Stopped   | example          |                  |
        | Should Be Equal As Integers | ${result.rc}     | 0                |
        | # Process does not end      |                  |                  |
        | ${result} =                 | Wait For Process | timeout=42 secs  |
        | Process Should Be Running   |                  |                  |
        | Should Be Equal             | ${result}        | ${NONE}          |
        | # Kill non-ending process   |                  |                  |
        | ${result} =                 | Wait For Process | timeout=1min 30s | on_timeout=kill |
        | Process Should Be Stopped   |                  |                  |
        | Should Be Equal As Integers | ${result.rc}     | -9               |
<<<<<<< HEAD
        
        ``log_level`` is new in Robot Framework 7.2.
=======

        Note: If Robot Framework's test or keyword timeout is exceeded while
        this keyword is waiting for the process to end, the process is killed
        to avoid leaving it running on the background. This is new in Robot
        Framework 7.3.
>>>>>>> 24d682a7
        """
        process = self._processes[handle]
        self._get_log_by_level('Waiting for process to complete.',log_level)
        timeout = self._get_timeout(timeout)
        if timeout > 0:
            if not self._process_is_stopped(process, timeout):
                self._get_log_by_level(f'Process did not complete in {secs_to_timestr(timeout)}.',log_level)
                return self._manage_process_timeout(handle, on_timeout.lower(),log_level)
        return self._wait(process,log_level)

    def _get_timeout(self, timeout):
        if (is_string(timeout) and timeout.upper() == 'NONE') or not timeout:
            return -1
        return timestr_to_secs(timeout)

    def _manage_process_timeout(self, handle, on_timeout,log_level):
        if on_timeout == 'terminate':
            return self.terminate_process(handle)
        elif on_timeout == 'kill':
            return self.terminate_process(handle, kill=True)
        else:
            self._get_log_by_level('Leaving process intact.',log_level)
            return None

    def _wait(self, process, log_level):
        result = self._results[process]
        # Popen.communicate() does not like closed stdin/stdout/stderr PIPEs.
        # Due to us using a timeout, we only need to care about stdin.
        # https://github.com/python/cpython/issues/131064
        if process.stdin and process.stdin.closed:
            process.stdin = None
        # Timeout is used with communicate() to support Robot's timeouts.
        while True:
            try:
                result.stdout, result.stderr = process.communicate(timeout=0.1)
            except subprocess.TimeoutExpired:
                continue
            except TimeoutExceeded:
                logger.info('Timeout exceeded.')
                self._kill(process)
                raise
            else:
                break
        result.rc = process.returncode
        result.close_streams()
        self._get_log_by_level('Process completed.',log_level)
        return result

    def terminate_process(self, handle=None, kill=False, log_level=None):
        """Stops the process gracefully or forcefully.

        If ``handle`` is not given, uses the current `active process`.

        By default, first tries to stop the process gracefully. If the process
        does not stop in 30 seconds, or ``kill`` argument is given a true value,
        (see `Boolean arguments`) kills the process forcefully. Stops also all
        the child processes of the originally started process.

        Waits for the process to stop after terminating it. Returns a `result
        object` containing information about the execution similarly as `Wait
        For Process`.

        On Unix-like machines graceful termination is done using ``TERM (15)``
        signal and killing using ``KILL (9)``. Use `Send Signal To Process`
        instead if you just want to send either of these signals without
        waiting for the process to stop.

        On Windows graceful termination is done using ``CTRL_BREAK_EVENT``
        event and killing using Win32 API function ``TerminateProcess()``.
        
        ``log_level`` defines the level of log when running processes, 
        starting processes and waiting for processes. Its value can 
        be ``info``,``debug`` or ``error``. When ``log_level`` is not defined,
        then log level will be ``info`` as default.

        Examples:
        | ${result} =                 | Terminate Process |     |
        | Should Be Equal As Integers | ${result.rc}      | -15 | # On Unixes |
        | Terminate Process           | myproc            | kill=true | log_level='info' |

        Limitations:
        - On Windows forceful kill only stops the main process, not possible
          child processes.
          
        ``log_level`` is new in Robot Framework 7.2.
        """
        process = self._processes[handle]
        if not hasattr(process, 'terminate'):
            raise RuntimeError('Terminating processes is not supported '
                               'by this Python version.')
        terminator = self._kill if is_truthy(kill) else self._terminate
        try:
            terminator(process)
        except OSError:
            if not self._process_is_stopped(process, self.KILL_TIMEOUT):
                raise
            self._get_log_by_level('Ignored OSError because process was stopped.',log_level)
        return self._wait(process,log_level)

    def _kill(self, process,log_level='info'):
        self._get_log_by_level('Forcefully killing process.',log_level)
        if hasattr(os, 'killpg'):
            os.killpg(process.pid, signal_module.SIGKILL)
        else:
            process.kill()
        if not self._process_is_stopped(process, self.KILL_TIMEOUT):
            raise RuntimeError('Failed to kill process.')

    def _terminate(self, process,log_level='info'):
        self._get_log_by_level('Gracefully terminating process.',log_level)
        # Sends signal to the whole process group both on POSIX and on Windows
        # if supported by the interpreter.
        if hasattr(os, 'killpg'):
            os.killpg(process.pid, signal_module.SIGTERM)
        elif hasattr(signal_module, 'CTRL_BREAK_EVENT'):
            process.send_signal(signal_module.CTRL_BREAK_EVENT)
        else:
            process.terminate()
        if not self._process_is_stopped(process, self.TERMINATE_TIMEOUT):
            self._get_log_by_level('Graceful termination failed.',log_level)
            self._kill(process)

    def terminate_all_processes(self, kill=False):
        """Terminates all still running processes started by this library.

        This keyword can be used in suite teardown or elsewhere to make
        sure that all processes are stopped,

        Tries to terminate processes gracefully by default, but can be
        configured to forcefully kill them immediately. See `Terminate Process`
        that this keyword uses internally for more details.
        """
        for handle in range(1, len(self._processes) + 1):
            if self.is_process_running(handle):
                self.terminate_process(handle, kill=kill,log_level='info')
        self.__init__()

    def send_signal_to_process(self, signal, handle=None, group=False, log_level=None):
        """Sends the given ``signal`` to the specified process.

        If ``handle`` is not given, uses the current `active process`.

        Signal can be specified either as an integer as a signal name. In the
        latter case it is possible to give the name both with or without ``SIG``
        prefix, but names are case-sensitive. For example, all the examples
        below send signal ``INT (2)``:

        | Send Signal To Process | 2      |        | # Send to active process |
        | Send Signal To Process | INT    |        |                          |
        | Send Signal To Process | SIGINT | myproc | # Send to named process  | log_level='info' |

        This keyword is only supported on Unix-like machines, not on Windows.
        What signals are supported depends on the system. For a list of
        existing signals on your system, see the Unix man pages related to
        signal handling (typically ``man signal`` or ``man 7 signal``).

        By default sends the signal only to the parent process, not to possible
        child processes started by it. Notice that when `running processes in
        shell`, the shell is the parent process and it depends on the system
        does the shell propagate the signal to the actual started process.

        To send the signal to the whole process group, ``group`` argument can
        be set to any true value (see `Boolean arguments`).
        
        ``log_level`` defines the level of log when running processes, 
        starting processes and waiting for processes. Its value can 
        be ``info``,``debug`` or ``error``. When ``log_level`` is not defined,
        then log level will be ``info`` as default.
        
        ``log_level`` is new in Robot Framework 7.2.
        """
        if os.sep == '\\':
            raise RuntimeError('This keyword does not work on Windows.')
        process = self._processes[handle]
        signum = self._get_signal_number(signal)
        self._get_log_by_level(f'Sending signal {signal} ({signum}).',log_level)
        if is_truthy(group) and hasattr(os, 'killpg'):
            os.killpg(process.pid, signum)
        elif hasattr(process, 'send_signal'):
            process.send_signal(signum)
        else:
            raise RuntimeError('Sending signals is not supported '
                               'by this Python version.')

    def _get_signal_number(self, int_or_name):
        try:
            return int(int_or_name)
        except ValueError:
            return self._convert_signal_name_to_number(int_or_name)

    def _convert_signal_name_to_number(self, name):
        try:
            return getattr(signal_module,
                           name if name.startswith('SIG') else 'SIG' + name)
        except AttributeError:
            raise RuntimeError(f"Unsupported signal '{name}'.")

    def get_process_id(self, handle=None):
        """Returns the process ID (pid) of the process as an integer.

        If ``handle`` is not given, uses the current `active process`.

        Starting from Robot Framework 5.0, it is also possible to directly access
        the ``pid`` attribute of the ``subprocess.Popen`` object returned by
        `Start Process` like ``${process.pid}``.
        """
        return self._processes[handle].pid

    def get_process_object(self, handle=None):
        """Return the underlying ``subprocess.Popen`` object.

        If ``handle`` is not given, uses the current `active process`.

        Starting from Robot Framework 5.0, `Start Process` returns the created
        ``subprocess.Popen`` object, not a generic handle, making this keyword
        mostly redundant.
        """
        return self._processes[handle]

    def get_process_result(self, handle=None, rc=False, stdout=False,
                           stderr=False, stdout_path=False, stderr_path=False):
        """Returns the specified `result object` or some of its attributes.

        The given ``handle`` specifies the process whose results should be
        returned. If no ``handle`` is given, results of the current `active
        process` are returned. In either case, the process must have been
        finishes before this keyword can be used. In practice this means
        that processes started with `Start Process` must be finished either
        with `Wait For Process` or `Terminate Process` before using this
        keyword.

        If no other arguments than the optional ``handle`` are given, a whole
        `result object` is returned. If one or more of the other arguments
        are given any true value, only the specified attributes of the
        `result object` are returned. These attributes are always returned
        in the same order as arguments are specified in the keyword signature.
        See `Boolean arguments` section for more details about true and false
        values.

        Examples:
        | Run Process           | python             | -c            | print('Hello, world!') | alias=myproc |
        | # Get result object   |                    |               |
        | ${result} =           | Get Process Result | myproc        |
        | Should Be Equal       | ${result.rc}       | ${0}          |
        | Should Be Equal       | ${result.stdout}   | Hello, world! |
        | Should Be Empty       | ${result.stderr}   |               |
        | # Get one attribute   |                    |               |
        | ${stdout} =           | Get Process Result | myproc        | stdout=true |
        | Should Be Equal       | ${stdout}          | Hello, world! |
        | # Multiple attributes |                    |               |
        | ${stdout}             | ${stderr} =        | Get Process Result |  myproc | stdout=yes | stderr=yes |
        | Should Be Equal       | ${stdout}          | Hello, world! |
        | Should Be Empty       | ${stderr}          |               |

        Although getting results of a previously executed process can be handy
        in general, the main use case for this keyword is returning results
        over the remote library interface. The remote interface does not
        support returning the whole result object, but individual attributes
        can be returned without problems.
        """
        result = self._results[self._processes[handle]]
        if result.rc is None:
            raise RuntimeError('Getting results of unfinished processes '
                               'is not supported.')
        attributes = self._get_result_attributes(result, rc, stdout, stderr,
                                                 stdout_path, stderr_path)
        if not attributes:
            return result
        elif len(attributes) == 1:
            return attributes[0]
        return attributes

    def _get_result_attributes(self, result, *includes):
        attributes = (result.rc, result.stdout, result.stderr,
                      result.stdout_path, result.stderr_path)
        includes = (is_truthy(incl) for incl in includes)
        return tuple(attr for attr, incl in zip(attributes, includes) if incl)

    def switch_process(self, handle):
        """Makes the specified process the current `active process`.

        The handle can be an identifier returned by `Start Process` or
        the ``alias`` given to it explicitly.

        Example:
        | Start Process  | prog1    | alias=process1 |
        | Start Process  | prog2    | alias=process2 |
        | # currently active process is process2 |
        | Switch Process | process1 |
        | # now active process is process1 |
        """
        self._processes.switch(handle)

    def _process_is_stopped(self, process, timeout):
        stopped = lambda: process.poll() is not None
        max_time = time.time() + timeout
        while time.time() <= max_time and not stopped():
            time.sleep(min(0.1, timeout))
        return stopped()

    def split_command_line(self, args, escaping=False):
        """Splits command line string into a list of arguments.

        String is split from spaces, but argument surrounded in quotes may
        contain spaces in them.

        If ``escaping`` is given a true value, then backslash is treated as
        an escape character. It can escape unquoted spaces, quotes inside
        quotes, and so on, but it also requires using doubling backslashes
        in Windows paths and elsewhere.

        Examples:
        | @{cmd} = | Split Command Line | --option "value with spaces" |
        | Should Be True | $cmd == ['--option', 'value with spaces'] |
        """
        return cmdline2list(args, escaping=escaping)

    def join_command_line(self, *args):
        """Joins arguments into one command line string.

        In resulting command line string arguments are delimited with a space,
        arguments containing spaces are surrounded with quotes, and possible
        quotes are escaped with a backslash.

        If this keyword is given only one argument and that is a list-like
        object, then the values of that list are joined instead.

        Example:
        | ${cmd} = | Join Command Line | --option | value with spaces |
        | Should Be Equal | ${cmd} | --option "value with spaces" |
        """
        if len(args) == 1 and is_list_like(args[0]):
            args = args[0]
        return subprocess.list2cmdline(str(a) for a in args)


class ExecutionResult:

    def __init__(self, process, stdout, stderr, stdin=None, rc=None,
                 output_encoding=None):
        self._process = process
        self.stdout_path = self._get_path(stdout)
        self.stderr_path = self._get_path(stderr)
        self.rc = rc
        self._output_encoding = output_encoding
        self._stdout = None
        self._stderr = None
        self._custom_streams = [stream for stream in (stdout, stderr, stdin)
                                if self._is_custom_stream(stream)]

    def _get_path(self, stream):
        return stream.name if self._is_custom_stream(stream) else None

    def _is_custom_stream(self, stream):
        return stream not in (subprocess.PIPE, subprocess.STDOUT, None)

    @property
    def stdout(self):
        if self._stdout is None:
            self._read_stdout()
        return self._stdout

    @stdout.setter
    def stdout(self, stdout):
        self._stdout = self._format_output(stdout)

    @property
    def stderr(self):
        if self._stderr is None:
            self._read_stderr()
        return self._stderr

    @stderr.setter
    def stderr(self, stderr):
        self._stderr = self._format_output(stderr)

    def _read_stdout(self):
        self._stdout = self._read_stream(self.stdout_path, self._process.stdout)

    def _read_stderr(self):
        self._stderr = self._read_stream(self.stderr_path, self._process.stderr)

    def _read_stream(self, stream_path, stream):
        if stream_path:
            stream = open(stream_path, 'rb')
        elif not self._is_open(stream):
            return ''
        try:
            content = stream.read()
        except IOError:
            content = ''
        finally:
            if stream_path:
                stream.close()
        return self._format_output(content)

    def _is_open(self, stream):
        return stream and not stream.closed

    def _format_output(self, output):
        if output is None:
            return None
        output = console_decode(output, self._output_encoding)
        output = output.replace('\r\n', '\n')
        if output.endswith('\n'):
            output = output[:-1]
        return output

    def close_streams(self):
        standard_streams = self._get_and_read_standard_streams(self._process)
        for stream in standard_streams + self._custom_streams:
            if self._is_open(stream):
                stream.close()

    def _get_and_read_standard_streams(self, process):
        stdin, stdout, stderr = process.stdin, process.stdout, process.stderr
        if self._is_open(stdout):
            self._read_stdout()
        if self._is_open(stderr):
            self._read_stderr()
        return [stdin, stdout, stderr]

    def __str__(self):
        return f'<result object with rc {self.rc}>'


class ProcessConfiguration:

    def __init__(self, cwd=None, shell=False, stdout=None, stderr=None, stdin=None,
                 output_encoding='CONSOLE', alias=None, env=None, log_level=None, **rest):
        self.cwd = os.path.normpath(cwd) if cwd else os.path.abspath('.')
        self.shell = is_truthy(shell)
        self.alias = alias
        self.output_encoding = output_encoding
        self.stdout_stream = self._new_stream(stdout)
        self.stderr_stream = self._get_stderr(stderr, stdout, self.stdout_stream)
        self.stdin_stream = self._get_stdin(stdin)
        self.env = self._construct_env(env, rest)
        self.log_level = log_level

    def _new_stream(self, name):
        if name == 'DEVNULL':
            return open(os.devnull, 'w', encoding=LOCALE_ENCODING)
        if name:
            path = os.path.normpath(os.path.join(self.cwd, name))
            return open(path, 'w', encoding=LOCALE_ENCODING)
        return subprocess.PIPE

    def _get_stderr(self, stderr, stdout, stdout_stream):
        if stderr and stderr in ['STDOUT', stdout]:
            if stdout_stream != subprocess.PIPE:
                return stdout_stream
            return subprocess.STDOUT
        return self._new_stream(stderr)

    def _get_stdin(self, stdin):
        if is_pathlike(stdin):
            stdin = str(stdin)
        elif not is_string(stdin):
            return stdin
        elif stdin.upper() == 'NONE':
            return None
        elif stdin == 'PIPE':
            return subprocess.PIPE
        path = os.path.normpath(os.path.join(self.cwd, stdin))
        if os.path.isfile(path):
            return open(path, encoding=LOCALE_ENCODING)
        stdin_file = TemporaryFile()
        stdin_file.write(console_encode(stdin, self.output_encoding, force=True))
        stdin_file.seek(0)
        return stdin_file

    def _construct_env(self, env, extra):
        env = self._get_initial_env(env, extra)
        if env is None:
            return None
        if WINDOWS:
            env = NormalizedDict(env, spaceless=False)
        self._add_to_env(env, extra)
        if WINDOWS:
            env = dict((key.upper(), env[key]) for key in env)
        return env

    def _get_initial_env(self, env, extra):
        if env:
            return dict((system_encode(k), system_encode(env[k])) for k in env)
        if extra:
            return os.environ.copy()
        return None

    def _add_to_env(self, env, extra):
        for name in extra:
            if not name.startswith('env:'):
                raise RuntimeError(f"Keyword argument '{name}' is not supported by "
                                   f"this keyword.")
            env[system_encode(name[4:])] = system_encode(extra[name])

    def get_command(self, command, arguments):
        command = [system_encode(item) for item in [command] + arguments]
        if not self.shell:
            return command
        if arguments:
            return subprocess.list2cmdline(command)
        return command[0]

    @property
    def popen_config(self):
        config = {'stdout': self.stdout_stream,
                  'stderr': self.stderr_stream,
                  'stdin': self.stdin_stream,
                  'shell': self.shell,
                  'cwd': self.cwd,
                  'env': self.env}
        self._add_process_group_config(config)
        return config

    def _add_process_group_config(self, config):
        if hasattr(os, 'setsid'):
            config['start_new_session'] = True
        if hasattr(subprocess, 'CREATE_NEW_PROCESS_GROUP'):
            config['creationflags'] = subprocess.CREATE_NEW_PROCESS_GROUP

    @property
    def result_config(self):
        return {'stdout': self.stdout_stream,
                'stderr': self.stderr_stream,
                'stdin': self.stdin_stream,
                'output_encoding': self.output_encoding}

    def __str__(self):
        return f'''\
cwd:     {self.cwd}
shell:   {self.shell}
stdout:  {self._stream_name(self.stdout_stream)}
stderr:  {self._stream_name(self.stderr_stream)}
stdin:   {self._stream_name(self.stdin_stream)}
alias:   {self.alias}
env:     {self.env}
log_level:  {self.log_level}
'''

    def _stream_name(self, stream):
        if hasattr(stream, 'name'):
            return stream.name
        return {subprocess.PIPE: 'PIPE',
                subprocess.STDOUT: 'STDOUT',
                None: 'None'}.get(stream, stream)<|MERGE_RESOLUTION|>--- conflicted
+++ resolved
@@ -536,16 +536,13 @@
         | ${result} =                 | Wait For Process | timeout=1min 30s | on_timeout=kill |
         | Process Should Be Stopped   |                  |                  |
         | Should Be Equal As Integers | ${result.rc}     | -9               |
-<<<<<<< HEAD
         
         ``log_level`` is new in Robot Framework 7.2.
-=======
 
         Note: If Robot Framework's test or keyword timeout is exceeded while
         this keyword is waiting for the process to end, the process is killed
         to avoid leaving it running on the background. This is new in Robot
         Framework 7.3.
->>>>>>> 24d682a7
         """
         process = self._processes[handle]
         self._get_log_by_level('Waiting for process to complete.',log_level)
