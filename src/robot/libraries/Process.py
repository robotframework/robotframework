--- conflicted
+++ resolved
@@ -353,7 +353,6 @@
         arguments passed to it. See `Specifying command and arguments` for
         more details.
 
-<<<<<<< HEAD
         ``**configuration`` contains additional configuration related to
         starting processes and waiting for them to finish. See `Process
         configuration` for more details about configuration related to starting
@@ -367,7 +366,6 @@
         be ``info``,``debug`` or ``error``. When ``log_level`` is not defined,
         then log level will be ``info`` as default.
         
-=======
         The started process can be configured using ``cwd``, ``shell``, ``stdout``,
         ``stderr``, ``stdin``, ``output_encoding``, ``alias``, ``env`` and
         ``env_extra`` parameters that are documented in the `Process configuration`
@@ -377,7 +375,6 @@
         and ``on_timeout`` parameters that have same semantics than with the
         `Wait For Process` keyword.
 
->>>>>>> 31b5516d
         Process outputs are, by default, written into in-memory buffers.
         This typically works fine, but there can be problems if the amount of
         output is large or unlimited. To avoid such problems, outputs can be
@@ -387,16 +384,13 @@
 
         Returns a `result object` containing information about the execution.
 
-<<<<<<< HEAD
         Note that possible equal signs in ``*arguments`` must be escaped
         with a backslash (e.g. ``name\\=value``) to avoid them to be passed in
         as ``**configuration``.
         
-=======
         Note that possible equal signs in ``command`` and ``arguments`` must
         be escaped with a backslash (e.g. ``name\\=value``).
 
->>>>>>> 31b5516d
         Examples:
         | ${result} = | Run Process | python | -c | print('Hello, world!') |
         | Should Be Equal | ${result.stdout} | Hello, world! |
@@ -410,7 +404,6 @@
         ``log_level`` is new in Robot Framework 7.4.
         """
         current = self._processes.current
-<<<<<<< HEAD
         timeout = configuration.pop('timeout', None)
         on_timeout = configuration.pop('on_timeout', 'terminate')
         log_level = configuration.pop('log_level',None)
@@ -434,7 +427,6 @@
         log_func = log_func_dic.get(log_level, logger.info)
         log_func(msg)
     def start_process(self, command, *arguments, **configuration):
-=======
         try:
             handle = self.start_process(
                 command,
@@ -467,7 +459,6 @@
         env=None,
         **env_extra,
     ):
->>>>>>> 31b5516d
         """Starts a new process on background.
 
         See `Specifying command and arguments` and `Process configuration` sections
@@ -535,14 +526,9 @@
     def _log_start(self, command, config,**configuration):
         if is_list_like(command):
             command = self.join_command_line(command)
-<<<<<<< HEAD
         log_level = configuration.pop('log_level',None)
         self._get_log_by_level(f'Starting process:\n{system_decode(command)}',log_level)
         self._get_log_by_level(f'Process configuration:\n{config}','debug')
-=======
-        logger.info(f"Starting process:\n{system_decode(command)}")
-        logger.debug(f"Process configuration:\n{config}")
->>>>>>> 31b5516d
 
     def is_process_running(self, handle=None):
         """Checks is the process running or not.
@@ -581,11 +567,7 @@
         if self.is_process_running(handle):
             raise AssertionError(error_message)
 
-<<<<<<< HEAD
     def wait_for_process(self, handle=None, timeout=None, on_timeout='continue', log_level=None):
-=======
-    def wait_for_process(self, handle=None, timeout=None, on_timeout="continue"):
->>>>>>> 31b5516d
         """Waits for the process to complete or to reach the given timeout.
 
         The process to wait for must have been started earlier with
@@ -644,46 +626,26 @@
         Framework 7.3.
         """
         process = self._processes[handle]
-<<<<<<< HEAD
         self._get_log_by_level('Waiting for process to complete.',log_level)
         timeout = self._get_timeout(timeout)
-        if timeout > 0:
-            if not self._process_is_stopped(process, timeout):
+        if timeout > 0 and not self._process_is_stopped(process,timeout):
                 self._get_log_by_level(f'Process did not complete in {secs_to_timestr(timeout)}.',log_level)
                 return self._manage_process_timeout(handle, on_timeout.lower(),log_level)
         return self._wait(process,log_level)
-=======
-        logger.info("Waiting for process to complete.")
-        timeout = self._get_timeout(timeout)
-        if timeout > 0 and not self._process_is_stopped(process, timeout):
-            logger.info(f"Process did not complete in {secs_to_timestr(timeout)}.")
-            return self._manage_process_timeout(handle, on_timeout.lower())
-        return self._wait(process)
->>>>>>> 31b5516d
 
     def _get_timeout(self, timeout):
         if (isinstance(timeout, str) and timeout.upper() == "NONE") or not timeout:
             return -1
         return timestr_to_secs(timeout)
 
-<<<<<<< HEAD
     def _manage_process_timeout(self, handle, on_timeout,log_level):
         if on_timeout == 'terminate':
-=======
-    def _manage_process_timeout(self, handle, on_timeout):
-        if on_timeout == "terminate":
->>>>>>> 31b5516d
             return self.terminate_process(handle)
         if on_timeout == "kill":
             return self.terminate_process(handle, kill=True)
-<<<<<<< HEAD
         else:
             self._get_log_by_level('Leaving process intact.',log_level)
             return None
-=======
-        logger.info("Leaving process intact.")
-        return None
->>>>>>> 31b5516d
 
     def _wait(self, process, log_level):
         result = self._results[process]
@@ -706,11 +668,7 @@
                 break
         result.rc = process.returncode
         result.close_streams()
-<<<<<<< HEAD
         self._get_log_by_level('Process completed.',log_level)
-=======
-        logger.info("Process completed.")
->>>>>>> 31b5516d
         return result
 
     def terminate_process(self, handle=None, kill=False, log_level=None):
@@ -762,34 +720,20 @@
         except OSError:
             if not self._process_is_stopped(process, self.KILL_TIMEOUT):
                 raise
-<<<<<<< HEAD
             self._get_log_by_level('Ignored OSError because process was stopped.',log_level)
         return self._wait(process,log_level)
 
     def _kill(self, process,log_level='info'):
         self._get_log_by_level('Forcefully killing process.',log_level)
         if hasattr(os, 'killpg'):
-=======
-            logger.debug("Ignored OSError because process was stopped.")
-        return self._wait(process)
-
-    def _kill(self, process):
-        logger.info("Forcefully killing process.")
-        if hasattr(os, "killpg"):
->>>>>>> 31b5516d
             os.killpg(process.pid, signal_module.SIGKILL)
         else:
             process.kill()
         if not self._process_is_stopped(process, self.KILL_TIMEOUT):
             raise RuntimeError("Failed to kill process.")
 
-<<<<<<< HEAD
     def _terminate(self, process,log_level='info'):
         self._get_log_by_level('Gracefully terminating process.',log_level)
-=======
-    def _terminate(self, process):
-        logger.info("Gracefully terminating process.")
->>>>>>> 31b5516d
         # Sends signal to the whole process group both on POSIX and on Windows
         # if supported by the interpreter.
         if hasattr(os, "killpg"):
@@ -799,11 +743,7 @@
         else:
             process.terminate()
         if not self._process_is_stopped(process, self.TERMINATE_TIMEOUT):
-<<<<<<< HEAD
             self._get_log_by_level('Graceful termination failed.',log_level)
-=======
-            logger.info("Graceful termination failed.")
->>>>>>> 31b5516d
             self._kill(process)
 
     def terminate_all_processes(self, kill=False):
@@ -859,13 +799,8 @@
             raise RuntimeError("This keyword does not work on Windows.")
         process = self._processes[handle]
         signum = self._get_signal_number(signal)
-<<<<<<< HEAD
         self._get_log_by_level(f'Sending signal {signal} ({signum}).',log_level)
-        if is_truthy(group) and hasattr(os, 'killpg'):
-=======
-        logger.info(f"Sending signal {signal} ({signum}).")
-        if group and hasattr(os, "killpg"):
->>>>>>> 31b5516d
+        if group and hasattr(os, 'killpg'):
             os.killpg(process.pid, signum)
         elif hasattr(process, "send_signal"):
             process.send_signal(signum)
@@ -1147,12 +1082,6 @@
 
 class ProcessConfiguration:
 
-<<<<<<< HEAD
-    def __init__(self, cwd=None, shell=False, stdout=None, stderr=None, stdin=None,
-                 output_encoding='CONSOLE', alias=None, env=None, log_level=None, **rest):
-        self.cwd = os.path.normpath(cwd) if cwd else os.path.abspath('.')
-        self.shell = is_truthy(shell)
-=======
     def __init__(
         self,
         cwd=None,
@@ -1163,22 +1092,18 @@
         output_encoding="CONSOLE",
         alias=None,
         env=None,
-        **env_extra,
+        **env_extra, 
+        log_level=None
     ):
         self.cwd = os.path.normpath(cwd) if cwd else os.path.abspath(".")
         self.shell = shell
->>>>>>> 31b5516d
         self.alias = alias
         self.output_encoding = output_encoding
         self.stdout_stream = self._new_stream(stdout)
         self.stderr_stream = self._get_stderr(stderr, stdout, self.stdout_stream)
         self.stdin_stream = self._get_stdin(stdin)
-<<<<<<< HEAD
-        self.env = self._construct_env(env, rest)
+        self.env = self._construct_env(env, env_extra)
         self.log_level = log_level
-=======
-        self.env = self._construct_env(env, env_extra)
->>>>>>> 31b5516d
 
     def _new_stream(self, name):
         if name == "DEVNULL":
@@ -1282,13 +1207,9 @@
 stderr:  {self._stream_name(self.stderr_stream)}
 stdin:   {self._stream_name(self.stdin_stream)}
 alias:   {self.alias}
-<<<<<<< HEAD
 env:     {self.env}
 log_level:  {self.log_level}
 '''
-=======
-env:     {self.env}"""
->>>>>>> 31b5516d
 
     def _stream_name(self, stream):
         if hasattr(stream, "name"):
