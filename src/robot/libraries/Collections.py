--- conflicted
+++ resolved
@@ -515,15 +515,12 @@
         =>
         | ${keys} = ['a', 'b', 'c']
         """
-<<<<<<< HEAD
         #TODO: Sorting causes problems when key types are not comparable,
         # especially in Python 3 where even basic types like int and str
         # are not comparable to each other.
         if PY3:
             return list(dictionary)
-=======
         # TODO: Possibility to disable sorting. Can be handy with OrderedDicts.
->>>>>>> 3a7571d2
         return sorted(dictionary)
 
     def get_dictionary_values(self, dictionary):
@@ -871,15 +868,9 @@
     if not iterable:
         return []
     regexp = False
-<<<<<<< HEAD
     if not isinstance(pattern, string_types):
-        raise TypeError(
-            "Pattern must be string, got '%s'." % type(pattern).__name__)
-=======
-    if not isinstance(pattern, basestring):
         raise TypeError("Pattern must be string, got '%s'."
                         % type_name(pattern))
->>>>>>> 3a7571d2
     if pattern.startswith('regexp='):
         pattern = pattern[7:]
         regexp = True
