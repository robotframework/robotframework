#  Copyright 2008-2015 Nokia Networks
#  Copyright 2016-     Robot Framework Foundation
#
#  Licensed under the Apache License, Version 2.0 (the "License");
#  you may not use this file except in compliance with the License.
#  You may obtain a copy of the License at
#
#      http://www.apache.org/licenses/LICENSE-2.0
#
#  Unless required by applicable law or agreed to in writing, software
#  distributed under the License is distributed on an "AS IS" BASIS,
#  WITHOUT WARRANTIES OR CONDITIONS OF ANY KIND, either express or implied.
#  See the License for the specific language governing permissions and
#  limitations under the License.

import copy
from ast import literal_eval

from robot.api import logger
<<<<<<< HEAD
from robot.utils import (get_error_message, is_dict_like, is_list_like, is_string, is_truthy,
                         Matcher, plural_or_not as s, seq2str, seq2str2, type_name)
=======
from robot.utils import (get_error_message, is_dict_like, is_list_like, is_truthy,
                         Matcher, NOT_SET, plural_or_not as s, seq2str, seq2str2,
                         type_name)
>>>>>>> 6ab23b33
from robot.utils.asserts import assert_equal
from robot.version import get_version


class _List:

    def convert_to_list(self, item):
        """Converts the given ``item`` to a Python ``list`` type.

        Mainly useful for converting tuples and other iterable to lists.
        Use `Create List` from the BuiltIn library for constructing new lists.
        """
        return list(item)

    def append_to_list(self, list_, *values):
        """Adds ``values`` to the end of ``list``.

        Example:
        | Append To List | ${L1} | xxx |   |   |
        | Append To List | ${L2} | x   | y | z |
        =>
        | ${L1} = ['a', 'xxx']
        | ${L2} = ['a', 'b', 'x', 'y', 'z']
        """
        self._validate_list(list_)
        for value in values:
            list_.append(value)

    def insert_into_list(self, list_, index, value):
        """Inserts ``value`` into ``list`` to the position specified with ``index``.

        Index ``0`` adds the value into the first position, ``1`` to the second,
        and so on. Inserting from right works with negative indices so that
        ``-1`` is the second last position, ``-2`` third last, and so on. Use
        `Append To List` to add items to the end of the list.

        If the absolute value of the index is greater than
        the length of the list, the value is added at the end
        (positive index) or the beginning (negative index). An index
        can be given either as an integer or a string that can be
        converted to an integer.

        Example:
        | Insert Into List | ${L1} | 0     | xxx |
        | Insert Into List | ${L2} | ${-1} | xxx |
        =>
        | ${L1} = ['xxx', 'a']
        | ${L2} = ['a', 'xxx', 'b']
        """
        self._validate_list(list_)
        list_.insert(self._index_to_int(index), value)

    def combine_lists(self, *lists):
        """Combines the given ``lists`` together and returns the result.

        The given lists are not altered by this keyword.

        Example:
        | ${x} = | Combine Lists | ${L1} | ${L2} |       |
        | ${y} = | Combine Lists | ${L1} | ${L2} | ${L1} |
        =>
        | ${x} = ['a', 'a', 'b']
        | ${y} = ['a', 'a', 'b', 'a']
        | ${L1} and ${L2} are not changed.
        """
        self._validate_lists(*lists)
        ret = []
        for item in lists:
            ret.extend(item)
        return ret

    def set_list_value(self, list_, index, value):
        """Sets the value of ``list`` specified by ``index`` to the given ``value``.

        Index ``0`` means the first position, ``1`` the second and so on.
        Similarly, ``-1`` is the last position, ``-2`` second last, and so on.
        Using an index that does not exist on the list causes an error.
        The index can be either an integer or a string that can be converted to
        an integer.

        Example:
        | Set List Value | ${L3} | 1  | xxx |
        | Set List Value | ${L3} | -1 | yyy |
        =>
        | ${L3} = ['a', 'xxx', 'yyy']

        Starting from Robot Framework 6.1, it is also possible to use the native
        item assignment syntax. This is equivalent to the above:
        | ${L3}[1] =  | Set Variable | xxx |
        | ${L3}[-1] = | Set Variable | yyy |
        """
        self._validate_list(list_)
        try:
            list_[self._index_to_int(index)] = value
        except IndexError:
            self._index_error(list_, index)

    def remove_values_from_list(self, list_, *values):
        """Removes all occurrences of given ``values`` from ``list``.

        It is not an error if a value does not exist in the list at all.

        Example:
        | Remove Values From List | ${L4} | a | c | e | f |
        =>
        | ${L4} = ['b', 'd']
        """
        self._validate_list(list_)
        for value in values:
            while value in list_:
                list_.remove(value)

    def remove_from_list(self, list_, index):
        """Removes and returns the value specified with an ``index`` from ``list``.

        Index ``0`` means the first position, ``1`` the second and so on.
        Similarly, ``-1`` is the last position, ``-2`` the second last, and so on.
        Using an index that does not exist on the list causes an error.
        The index can be either an integer or a string that can be converted
        to an integer.

        Example:
        | ${x} = | Remove From List | ${L2} | 0 |
        =>
        | ${x} = 'a'
        | ${L2} = ['b']
        """
        self._validate_list(list_)
        try:
            return list_.pop(self._index_to_int(index))
        except IndexError:
            self._index_error(list_, index)

    def remove_duplicates(self, list_):
        """Returns a list without duplicates based on the given ``list``.

        Creates and returns a new list that contains all items in the given
        list so that one item can appear only once. Order of the items in
        the new list is the same as in the original except for missing
        duplicates. Number of the removed duplicates is logged.
        """
        self._validate_list(list_)
        ret = []
        for item in list_:
            if item not in ret:
                ret.append(item)
        removed = len(list_) - len(ret)
        logger.info(f'{removed} duplicate{s(removed)} removed.')
        return ret

    def get_from_list(self, list_, index):
        """Returns the value specified with an ``index`` from ``list``.

        The given list is never altered by this keyword.

        Index ``0`` means the first position, ``1`` the second, and so on.
        Similarly, ``-1`` is the last position, ``-2`` the second last, and so on.
        Using an index that does not exist on the list causes an error.
        The index can be either an integer or a string that can be converted
        to an integer.

        Examples (including Python equivalents in comments):
        | ${x} = | Get From List | ${L5} | 0  | # L5[0]  |
        | ${y} = | Get From List | ${L5} | -2 | # L5[-2] |
        =>
        | ${x} = 'a'
        | ${y} = 'd'
        | ${L5} is not changed
        """
        self._validate_list(list_)
        try:
            return list_[self._index_to_int(index)]
        except IndexError:
            self._index_error(list_, index)

    def get_slice_from_list(self, list_, start=0, end=None):
        """Returns a slice of the given list between ``start`` and ``end`` indexes.

        The given list is never altered by this keyword.

        If both ``start`` and ``end`` are given, a sublist containing values
        from ``start`` to ``end`` is returned. This is the same as
        ``list[start:end]`` in Python. To get all items from the beginning,
        use 0 as the start value, and to get all items until and including
        the end, use ``None`` (default) as the end value.

        Using ``start`` or ``end`` not found on the list is the same as using
        the largest (or smallest) available index.

        Examples (incl. Python equivalents in comments):
        | ${x} = | Get Slice From List | ${L5} | 2      | 4 | # L5[2:4]    |
        | ${y} = | Get Slice From List | ${L5} | 1      |   | # L5[1:None] |
        | ${z} = | Get Slice From List | ${L5} | end=-2 |   | # L5[0:-2]   |
        =>
        | ${x} = ['c', 'd']
        | ${y} = ['b', 'c', 'd', 'e']
        | ${z} = ['a', 'b', 'c']
        | ${L5} is not changed
        """
        self._validate_list(list_)
        start = self._index_to_int(start, True)
        if end is not None:
            end = self._index_to_int(end)
        return list_[start:end]

    def count_values_in_list(self, list_, value, start=0, end=None):
        """Returns the number of occurrences of the given ``value`` in ``list``.

        The search can be narrowed to the selected sublist by the ``start`` and
        ``end`` indexes having the same semantics as with `Get Slice From List`
        keyword. The given list is never altered by this keyword.

        Example:
        | ${x} = | Count Values In List | ${L3} | b |
        =>
        | ${x} = 1
        | ${L3} is not changed
        """
        self._validate_list(list_)
        return self.get_slice_from_list(list_, start, end).count(value)

    def get_index_from_list(self, list_, value, start=0, end=None):
        """Returns the index of the first occurrence of the ``value`` on the list.

        The search can be narrowed to the selected sublist by the ``start`` and
        ``end`` indexes having the same semantics as with `Get Slice From List`
        keyword. In case the value is not found, -1 is returned. The given list
        is never altered by this keyword.

        Example:
        | ${x} = | Get Index From List | ${L5} | d |
        =>
        | ${x} = 3
        | ${L5} is not changed
        """
        self._validate_list(list_)
        if start == '':
            start = 0
        list_ = self.get_slice_from_list(list_, start, end)
        try:
            return int(start) + list_.index(value)
        except ValueError:
            return -1

    def copy_list(self, list_, deepcopy=False):
        """Returns a copy of the given list.

        If the optional ``deepcopy`` is given a true value, the returned
        list is a deep copy. New option in Robot Framework 3.1.2.

        The given list is never altered by this keyword.
        """
        self._validate_list(list_)
        if deepcopy:
            return copy.deepcopy(list_)
        return list_[:]

    def reverse_list(self, list_):
        """Reverses the given list in place.

        Note that the given list is changed and nothing is returned. Use
        `Copy List` first, if you need to keep also the original order.

        | Reverse List | ${L3} |
        =>
        | ${L3} = ['c', 'b', 'a']
        """
        self._validate_list(list_)
        list_.reverse()

    def sort_list(self, list_):
        """Sorts the given list in place.

        Sorting fails if items in the list are not comparable with each others.
        On Python 2 most objects are comparable, but on Python 3 comparing,
        for example, strings with numbers is not possible.

        Note that the given list is changed and nothing is returned. Use
        `Copy List` first, if you need to keep also the original order.
        """
        self._validate_list(list_)
        list_.sort()

    def list_should_contain_value(self, list_, value, msg=None, ignore_case=False):
        """Fails if the ``value`` is not found from ``list``.

        Use the ``msg`` argument to override the default error message.

        The ignore_case argument can be used to make comparison case-insensitive. 
        See the Ignore case section for more details. It is new in Robot Framework 6.2.
        """
        self._validate_list(list_)
        normalize = Normalizer(ignore_case).normalize
        _verify_condition(normalize(value) in normalize(list_), 
                          f"{seq2str2(list_)} does not contain value '{value}'.", msg)

    def list_should_not_contain_value(self, list_, value, msg=None, ignore_case=False):
        """Fails if the ``value`` is found from ``list``.

        Use the ``msg`` argument to override the default error message.

        The ignore_case argument can be used to make comparison case-insensitive. 
        See the Ignore case section for more details. It is new in Robot Framework 6.2.
        """
        self._validate_list(list_)
        normalize = Normalizer(ignore_case).normalize
        _verify_condition(normalize(value) not in normalize(list_),
                          f"{seq2str2(list_)} contains value '{value}'.",
                          msg)

    def list_should_not_contain_duplicates(self, list_, msg=None, ignore_case=False):
        """Fails if any element in the ``list`` is found from it more than once.

        The default error message lists all the elements that were found
        from the ``list`` multiple times, but it can be overridden by giving
        a custom ``msg``. All multiple times found items and their counts are
        also logged.

        This keyword works with all iterables that can be converted to a list.
        The original iterable is never altered.

        The ignore_case argument can be used to make comparison case-insensitive. 
        See the Ignore case section for more details. It is new in Robot Framework 6.2.
        """
        self._validate_list(list_)
        if not isinstance(list_, list):
            list_ = list(list_)
        dupes = []
        normalize = Normalizer(ignore_case).normalize
        for item in normalize(list_):
            if item not in dupes:
                count = normalize(list_).count(item)
                if count > 1:
                    logger.info(f"'{item}' found {count} times.")
                    dupes.append(item)
        if dupes:
            raise AssertionError(msg or f'{seq2str(dupes)} found multiple times.')

    def lists_should_be_equal(self, list1, list2, msg=None, values=True,
                              names=None, ignore_order=False, ignore_case=False):
        """Fails if given lists are unequal.

        The keyword first verifies that the lists have equal lengths, and then
        it checks are all their values equal. Possible differences between the
        values are listed in the default error message like ``Index 4: ABC !=
        Abc``. The types of the lists do not need to be the same. For example,
        Python tuple and list with same content are considered equal.

        The error message can be configured using ``msg`` and ``values``
        arguments:
        - If ``msg`` is not given, the default error message is used.
        - If ``msg`` is given and ``values`` gets a value considered true
          (see `Boolean arguments`), the error message starts with the given
          ``msg`` followed by a newline and the default message.
        - If ``msg`` is given and ``values``  is not given a true value,
          the error message is just the given ``msg``.

        The optional ``names`` argument can be used for naming the indices
        shown in the default error message. It can either be a list of names
        matching the indices in the lists or a dictionary where keys are
        indices that need to be named. It is not necessary to name all indices.
        When using a dictionary, keys can be either integers
        or strings that can be converted to integers.

        Examples:
        | ${names} = | Create List | First Name | Family Name | Email |
        | Lists Should Be Equal | ${people1} | ${people2} | names=${names} |
        | ${names} = | Create Dictionary | 0=First Name | 2=Email |
        | Lists Should Be Equal | ${people1} | ${people2} | names=${names} |

        If the items in index 2 would differ in the above examples, the error
        message would contain a row like ``Index 2 (email): name@foo.com !=
        name@bar.com``.

        The optional ``ignore_order`` argument can be used to ignore the order
        of the elements in the lists. Using it requires items to be sortable.
        This is new in Robot Framework 3.2.

        Example:
        | ${list1} = | Create List | apple | cherry | banana |
        | ${list2} = | Create List | cherry | banana | apple |
        | Lists Should Be Equal | ${list1} | ${list2} | ignore_order=True |

        The ignore_case argument can be used to make comparison case-insensitive. 
        See the Ignore case section for more details. It is new in Robot Framework 6.2.
        """
        self._validate_lists(list1, list2)
        len1 = len(list1)
        len2 = len(list2)
        _verify_condition(len1 == len2,
                          f'Lengths are different: {len1} != {len2}',
                          msg, values)
        names = self._get_list_index_name_mapping(names, len1)
        if ignore_order:
            list1 = sorted(list1)
            list2 = sorted(list2)
        normalize = Normalizer(ignore_case).normalize
        diffs = '\n'.join(self._yield_list_diffs(normalize(list1), normalize(list2),
                                                 names))
        _verify_condition(not diffs,
                          f'Lists are different:\n{diffs}',
                          msg, values)

    def _get_list_index_name_mapping(self, names, list_length):
        if not names:
            return {}
        if is_dict_like(names):
            return dict((int(index), names[index]) for index in names)
        return dict(zip(range(list_length), names))

    def _yield_list_diffs(self, list1, list2, names):
        for index, (item1, item2) in enumerate(zip(list1, list2)):
            name = f' ({names[index]})' if index in names else ''
            try:
                assert_equal(item1, item2, msg=f'Index {index}{name}')
            except AssertionError as err:
                yield str(err)

    def list_should_contain_sub_list(self, list1, list2, msg=None,
                                     values=True, ignore_case=False):
        """Fails if not all elements in ``list2`` are found in ``list1``.

        The order of values and the number of values are not taken into
        account.

        See `Lists Should Be Equal` for more information about configuring
        the error message with ``msg`` and ``values`` arguments.

        The ignore_case argument can be used to make comparison case-insensitive. 
        See the Ignore case section for more details. It is new in Robot Framework 6.2.
        """
        self._validate_lists(list1, list2)
        normalize = Normalizer(ignore_case).normalize
        diffs = ', '.join(str(item) for item in normalize(list2) if
                          item not in normalize(list1))
        _verify_condition(not diffs,
                          f'Following values were not found from first list: {diffs}',
                          msg, values)

    def log_list(self, list_, level='INFO'):
        """Logs the length and contents of the ``list`` using given ``level``.

        Valid levels are TRACE, DEBUG, INFO (default), and WARN.

        If you only want to the length, use keyword `Get Length` from
        the BuiltIn library.
        """
        self._validate_list(list_)
        logger.write('\n'.join(self._log_list(list_)), level)

    def _log_list(self, list_):
        if not list_:
            yield 'List is empty.'
        elif len(list_) == 1:
            yield f'List has one item:\n{list_[0]}'
        else:
            yield f'List length is {len(list_)} and it contains following items:'
            for index, item in enumerate(list_):
                yield f'{index}: {item}'

    def _index_to_int(self, index, empty_to_zero=False):
        if empty_to_zero and not index:
            return 0
        try:
            return int(index)
        except ValueError:
            raise ValueError(f"Cannot convert index '{index}' to an integer.")

    def _index_error(self, list_, index):
        raise IndexError(f'Given index {index} is out of the range 0-{len(list_)-1}.')

    def _validate_list(self, list_, position=1):
        if not is_list_like(list_):
            raise TypeError(f"Expected argument {position} to be a list or list-like, "
                            f"got {type_name(list_)} instead.")

    def _validate_lists(self, *lists):
        for index, item in enumerate(lists, start=1):
            self._validate_list(item, index)

class _Dictionary:

    def convert_to_dictionary(self, item):
        """Converts the given ``item`` to a Python ``dict`` type.

        Mainly useful for converting other mappings to normal dictionaries.
        This includes converting Robot Framework's own ``DotDict`` instances
        that it uses if variables are created using the ``&{var}`` syntax.

        Use `Create Dictionary` from the BuiltIn library for constructing new
        dictionaries.
        """
        return dict(item)

    def set_to_dictionary(self, dictionary, *key_value_pairs, **items):
        """Adds the given ``key_value_pairs`` and/or ``items`` to the ``dictionary``.

        If given items already exist in the dictionary, their values are updated.

        It is easiest to specify items using the ``name=value`` syntax:
        | Set To Dictionary | ${D1} | key=value | second=${2} |
        =>
        | ${D1} = {'a': 1, 'key': 'value', 'second': 2}

        A limitation of the above syntax is that keys must be strings.
        That can be avoided by passing keys and values as separate arguments:
        | Set To Dictionary | ${D1} | key | value | ${2} | value 2 |
        =>
        | ${D1} = {'a': 1, 'key': 'value', 2: 'value 2'}

        Starting from Robot Framework 6.1, it is also possible to use the native
        item assignment syntax. This is equivalent to the above:
        | ${D1}[key] =  | Set Variable | value |
        | ${D1}[${2}] = | Set Variable | value 2 |
        """
        self._validate_dictionary(dictionary)
        if len(key_value_pairs) % 2 != 0:
            raise ValueError("Adding data to a dictionary failed. There "
                             "should be even number of key-value-pairs.")
        for i in range(0, len(key_value_pairs), 2):
            dictionary[key_value_pairs[i]] = key_value_pairs[i+1]
        dictionary.update(items)
        return dictionary

    def remove_from_dictionary(self, dictionary, *keys):
        """Removes the given ``keys`` from the ``dictionary``.

        If the given ``key`` cannot be found from the ``dictionary``, it
        is ignored.

        Example:
        | Remove From Dictionary | ${D3} | b | x | y |
        =>
        | ${D3} = {'a': 1, 'c': 3}
        """
        self._validate_dictionary(dictionary)
        for key in keys:
            if key in dictionary:
                value = dictionary.pop(key)
                logger.info(f"Removed item with key '{key}' and value '{value}'.")
            else:
                logger.info(f"Key '{key}' not found.")

    def pop_from_dictionary(self, dictionary, key, default=NOT_SET):
        """Pops the given ``key`` from the ``dictionary`` and returns its value.

        By default the keyword fails if the given ``key`` cannot be found from
        the ``dictionary``. If optional ``default`` value is given, it will be
        returned instead of failing.

        Example:
        | ${val}= | Pop From Dictionary | ${D3} | b |
        =>
        | ${val} = 2
        | ${D3} = {'a': 1, 'c': 3}
        """
        self._validate_dictionary(dictionary)
        if default is NOT_SET:
            self.dictionary_should_contain_key(dictionary, key)
            return dictionary.pop(key)
        return dictionary.pop(key, default)

    def keep_in_dictionary(self, dictionary, *keys):
        """Keeps the given ``keys`` in the ``dictionary`` and removes all other.

        If the given ``key`` cannot be found from the ``dictionary``, it
        is ignored.

        Example:
        | Keep In Dictionary | ${D5} | b | x | d |
        =>
        | ${D5} = {'b': 2, 'd': 4}
        """
        self._validate_dictionary(dictionary)
        remove_keys = [k for k in dictionary if k not in keys]
        self.remove_from_dictionary(dictionary, *remove_keys)

    def copy_dictionary(self, dictionary, deepcopy=False):
        """Returns a copy of the given dictionary.

        The ``deepcopy`` argument controls should the returned dictionary be
        a [https://docs.python.org/library/copy.html|shallow or deep copy].
        By default returns a shallow copy, but that can be changed by giving
        ``deepcopy`` a true value (see `Boolean arguments`). This is a new
        option in Robot Framework 3.1.2. Earlier versions always returned
        shallow copies.

        The given dictionary is never altered by this keyword.
        """
        self._validate_dictionary(dictionary)
        if deepcopy:
            return copy.deepcopy(dictionary)
        return dictionary.copy()

    def get_dictionary_keys(self, dictionary, sort_keys=True):
        """Returns keys of the given ``dictionary`` as a list.

        By default keys are returned in sorted order (assuming they are
        sortable), but they can be returned in the original order by giving
        ``sort_keys``  a false value (see `Boolean arguments`). Notice that
        with Python 3.5 and earlier dictionary order is undefined unless using
        ordered dictionaries.

        The given ``dictionary`` is never altered by this keyword.

        Example:
        | ${sorted} =   | Get Dictionary Keys | ${D3} |
        | ${unsorted} = | Get Dictionary Keys | ${D3} | sort_keys=False |
        =>
        | ${sorted} = ['a', 'b', 'c']
        | ${unsorted} = ['b', 'a', 'c']   # Order depends on Python version.

        ``sort_keys`` is a new option in Robot Framework 3.1.2. Earlier keys
        were always sorted.
        """
        self._validate_dictionary(dictionary)
        keys = dictionary.keys()
        if sort_keys:
            try:
                return sorted(keys)
            except TypeError:
                pass
        return list(keys)

    def get_dictionary_values(self, dictionary, sort_keys=True):
        """Returns values of the given ``dictionary`` as a list.

        Uses `Get Dictionary Keys` to get keys and then returns corresponding
        values. By default keys are sorted and values returned in that order,
        but this can be changed by giving ``sort_keys`` a false value (see
        `Boolean arguments`). Notice that with Python 3.5 and earlier
        dictionary order is undefined unless using ordered dictionaries.

        The given ``dictionary`` is never altered by this keyword.

        Example:
        | ${sorted} =   | Get Dictionary Values | ${D3} |
        | ${unsorted} = | Get Dictionary Values | ${D3} | sort_keys=False |
        =>
        | ${sorted} = [1, 2, 3]
        | ${unsorted} = [2, 1, 3]    # Order depends on Python version.

        ``sort_keys`` is a new option in Robot Framework 3.1.2. Earlier values
        were always sorted based on keys.
        """
        self._validate_dictionary(dictionary)
        keys = self.get_dictionary_keys(dictionary, sort_keys=sort_keys)
        return [dictionary[k] for k in keys]

    def get_dictionary_items(self, dictionary, sort_keys=True):
        """Returns items of the given ``dictionary`` as a list.

        Uses `Get Dictionary Keys` to get keys and then returns corresponding
        items. By default keys are sorted and items returned in that order,
        but this can be changed by giving ``sort_keys`` a false value (see
        `Boolean arguments`). Notice that with Python 3.5 and earlier
        dictionary order is undefined unless using ordered dictionaries.

        Items are returned as a flat list so that first item is a key,
        second item is a corresponding value, third item is the second key,
        and so on.

        The given ``dictionary`` is never altered by this keyword.

        Example:
        | ${sorted} =   | Get Dictionary Items | ${D3} |
        | ${unsorted} = | Get Dictionary Items | ${D3} | sort_keys=False |
        =>
        | ${sorted} = ['a', 1, 'b', 2, 'c', 3]
        | ${unsorted} = ['b', 2, 'a', 1, 'c', 3]    # Order depends on Python version.

        ``sort_keys`` is a new option in Robot Framework 3.1.2. Earlier items
        were always sorted based on keys.
        """
        self._validate_dictionary(dictionary)
        keys = self.get_dictionary_keys(dictionary, sort_keys=sort_keys)
        return [i for key in keys for i in (key, dictionary[key])]

    def get_from_dictionary(self, dictionary, key, default=NOT_SET):
        """Returns a value from the given ``dictionary`` based on the given ``key``.

        If the given ``key`` cannot be found from the ``dictionary``, this
        keyword fails. If optional ``default`` value is given, it will be
        returned instead of failing.

        The given dictionary is never altered by this keyword.

        Example:
        | ${value} = | Get From Dictionary | ${D3} | b |
        =>
        | ${value} = 2

        Support for ``default`` is new in Robot Framework 6.0.
        """
        self._validate_dictionary(dictionary)
        try:
            return dictionary[key]
        except KeyError:
            if default is not NOT_SET:
                return default
            raise RuntimeError(f"Dictionary does not contain key '{key}'.")

    def dictionary_should_contain_key(self, dictionary, key, msg=None,
                                      ignore_case=False):
        """Fails if ``key`` is not found from ``dictionary``.

        Use the ``msg`` argument to override the default error message.
        
        The ignore_case argument can be used to make comparison case-insensitive. 
        See the Ignore case section for more details. It is new in Robot Framework 6.2.
        """
        self._validate_dictionary(dictionary)
        normalize = Normalizer(ignore_case).normalize
        _verify_condition(normalize(key) in normalize(dictionary),
                          f"Dictionary does not contain key '{key}'.",
                          msg)

    def dictionary_should_not_contain_key(self, dictionary, key, msg=None,
                                          ignore_case=False):
        """Fails if ``key`` is found from ``dictionary``.

        Use the ``msg`` argument to override the default error message.
        
        The ignore_case argument can be used to make comparison case-insensitive. 
        See the Ignore case section for more details. It is new in Robot Framework 6.2.
        """
        self._validate_dictionary(dictionary)
        normalize = Normalizer(ignore_case).normalize
        _verify_condition(normalize(key) not in normalize(dictionary),
                          f"Dictionary contains key '{key}'.",
                          msg)

    def dictionary_should_contain_item(self, dictionary, key, value, msg=None,
                                       ignore_case=False):
        """An item of ``key`` / ``value`` must be found in a ``dictionary``.

        Value is converted to unicode for comparison.

        Use the ``msg`` argument to override the default error message.
        
        The ignore_case argument can be used to make comparison case-insensitive. 
        See the Ignore case section for more details. It is new in Robot Framework 6.2.
        """
        self._validate_dictionary(dictionary)
        normalize = Normalizer(ignore_case).normalize
        self.dictionary_should_contain_key(dictionary, key, msg, ignore_case)
        assert_equal(normalize(dictionary[normalize(key)]), normalize(value),
                     msg or f"Value of dictionary key '{key}' does not match",
                     values=not msg)

    def dictionary_should_contain_value(self, dictionary, value, msg=None,
                                        ignore_case=False):
        """Fails if ``value`` is not found from ``dictionary``.

        Use the ``msg`` argument to override the default error message.
        
        The ignore_case argument can be used to make comparison case-insensitive. 
        See the Ignore case section for more details. It is new in Robot Framework 6.2.
        """
        self._validate_dictionary(dictionary)
        normalize = Normalizer(ignore_case).normalize
        _verify_condition(normalize(value) in normalize(dictionary).values(),
                          f"Dictionary does not contain value '{value}'.",
                          msg)

    def dictionary_should_not_contain_value(self, dictionary, value, msg=None,
                                            ignore_case=False):
        """Fails if ``value`` is found from ``dictionary``.

        Use the ``msg`` argument to override the default error message.
        
        The ignore_case argument can be used to make comparison case-insensitive. 
        See the Ignore case section for more details. It is new in Robot Framework 6.2.
        """
        self._validate_dictionary(dictionary)
        normalize = Normalizer(ignore_case).normalize
        _verify_condition(normalize(value) not in normalize(dictionary).values(),
                          f"Dictionary contains value '{value}'.",
                          msg)

    def dictionaries_should_be_equal(self, dict1, dict2, msg=None, values=True,
                                     ignore_keys=None, ignore_case=False):
        """Fails if the given dictionaries are not equal.

        First the equality of dictionaries' keys is checked and after that all
        the key value pairs. If there are differences between the values, those
        are listed in the error message. The types of the dictionaries do not
        need to be same.

        ``ignore_keys`` can be used to provide a list of keys to ignore in the
        comparison. It can be an actual list or a Python list literal. This
        option is new in Robot Framework 6.1.

        Examples:
        | Dictionaries Should Be Equal | ${dict} | ${expected} |
        | Dictionaries Should Be Equal | ${dict} | ${expected} | ignore_keys=${ignored} |
        | Dictionaries Should Be Equal | ${dict} | ${expected} | ignore_keys=['key1', 'key2'] |

        See `Lists Should Be Equal` for more information about configuring
        the error message with ``msg`` and ``values`` arguments.
        
        The ignore_case argument can be used to make comparison case-insensitive. 
        See the Ignore case section for more details. It is new in Robot Framework 6.2.
        """
        self._validate_dictionary(dict1)
        self._validate_dictionary(dict2, 2)
        if ignore_keys:
            if isinstance(ignore_keys, str):
                try:
                    ignore_keys = literal_eval(ignore_keys)
                except Exception:
                    raise ValueError("Converting 'ignore_keys' to a list failed: "
                                     + get_error_message())
            if not is_list_like(ignore_keys):
                raise ValueError(f"'ignore_keys' must be list-like, "
                                 f"got {type_name(ignore_keys)}.")
            dict1 = {k: v for k, v in dict1.items() if k not in ignore_keys}
            dict2 = {k: v for k, v in dict2.items() if k not in ignore_keys}
        keys = self._keys_should_be_equal(dict1, dict2, msg, values, ignore_case)
        self._key_values_should_be_equal(keys, dict1, dict2, msg, values, ignore_case)

    def dictionary_should_contain_sub_dictionary(self, dict1, dict2, msg=None,
                                                 values=True, ignore_case=False):
        """Fails unless all items in ``dict2`` are found from ``dict1``.

        See `Lists Should Be Equal` for more information about configuring
        the error message with ``msg`` and ``values`` arguments.
        
        The ignore_case argument can be used to make comparison case-insensitive. 
        See the Ignore case section for more details. It is new in Robot Framework 6.2.
        """
        self._validate_dictionary(dict1)
        self._validate_dictionary(dict2, 2)
        normalize = Normalizer(ignore_case).normalize
        keys = self.get_dictionary_keys(dict2)
        diffs = ', '.join(str(k) for k in normalize(keys) if k
                          not in normalize(dict1))
        _verify_condition(not diffs,
                          f"Following keys missing from first dictionary: {diffs}",
                          msg, values)
        self._key_values_should_be_equal(keys, dict1, dict2, msg,
                                         values, ignore_case)

    def log_dictionary(self, dictionary, level='INFO'):
        """Logs the size and contents of the ``dictionary`` using given ``level``.

        Valid levels are TRACE, DEBUG, INFO (default), and WARN.

        If you only want to log the size, use keyword `Get Length` from
        the BuiltIn library.
        """
        self._validate_dictionary(dictionary)
        logger.write('\n'.join(self._log_dictionary(dictionary)), level)

    def _log_dictionary(self, dictionary):
        if not dictionary:
            yield 'Dictionary is empty.'
        elif len(dictionary) == 1:
            yield 'Dictionary has one item:'
        else:
            yield f'Dictionary size is {len(dictionary)} and it contains following items:'
        for key in self.get_dictionary_keys(dictionary):
            yield f'{key}: {dictionary[key]}'

    def _keys_should_be_equal(self, dict1, dict2, msg, values, ignore_case):
        keys1 = self.get_dictionary_keys(dict1)
        keys2 = self.get_dictionary_keys(dict2)
        normalize = Normalizer(ignore_case).normalize
        miss1 = ', '.join(str(k) for k in normalize(keys2) if k
                          not in normalize(dict1))
        miss2 = ', '.join(str(k) for k in normalize(keys1) if k
                          not in normalize(dict2))
        error = []
        if miss1:
            error += [f'Following keys missing from first dictionary: {miss1}']
        if miss2:
            error += [f'Following keys missing from second dictionary: {miss2}']
        _verify_condition(not error, '\n'.join(error), msg, values)
        return keys1

    def _key_values_should_be_equal(self, keys, dict1, dict2, msg, values, ignore_case):
        normalize = Normalizer(ignore_case).normalize
        diffs = '\n'.join(self._yield_dict_diffs(normalize(dict1),
                                normalize(dict2), ignore_case))
        _verify_condition(not diffs,
                          f'Following keys have different values:\n{diffs}',
                          msg, values)

    def _yield_dict_diffs(self, dict1, dict2, ignore_case):
        normalize = Normalizer(ignore_case).normalize
        for key1, key2 in zip(normalize(dict1), normalize(dict2)):
            try:
                assert_equal(dict1[key1], dict2[key2], msg=f'Key {key1}')
            except AssertionError as err:
                yield str(err)

    def _validate_dictionary(self, dictionary, position=1):
        if not is_dict_like(dictionary):
            raise TypeError(f"Expected argument {position} to be a dictionary or "
                            f"dictionary-like, got {type_name(dictionary)} instead.")

class Collections(_List, _Dictionary):
    """A library providing keywords for handling lists and dictionaries.

    ``Collections`` is Robot Framework's standard library that provides a
    set of keywords for handling Python lists and dictionaries. This
    library has keywords, for example, for modifying and getting
    values from lists and dictionaries (e.g. `Append To List`, `Get
    From Dictionary`) and for verifying their contents (e.g. `Lists
    Should Be Equal`, `Dictionary Should Contain Value`).

    == Table of contents ==

    %TOC%

    = Related keywords in BuiltIn =

    Following keywords in the BuiltIn library can also be used with
    lists and dictionaries:

    | = Keyword Name =             | = Applicable With = |
    | `Create List`                | lists |
    | `Create Dictionary`          | dicts |
    | `Get Length`                 | both  |
    | `Length Should Be`           | both  |
    | `Should Be Empty`            | both  |
    | `Should Not Be Empty`        | both  |
    | `Should Contain`             | both  |
    | `Should Not Contain`         | both  |
    | `Should Contain X Times`     | lists |
    | `Should Not Contain X Times` | lists |
    | `Get Count`                  | lists |

    = Using with list-like and dictionary-like objects =

    List keywords that do not alter the given list can also be used
    with tuples, and to some extend also with other iterables.
    `Convert To List` can be used to convert tuples and other iterables
    to Python ``list`` objects.

    Similarly dictionary keywords can, for most parts, be used with other
    mappings. `Convert To Dictionary` can be used if real Python ``dict``
    objects are needed.

    = Boolean arguments =

    Some keywords accept arguments that are handled as Boolean values true or
    false. If such an argument is given as a string, it is considered false if
    it is an empty string or equal to ``FALSE``, ``NONE``, ``NO``, ``OFF`` or
    ``0``, case-insensitively. Keywords verifying something that allow dropping
    actual and expected values from the possible error message also consider
    string ``no values`` to be false. Other strings are considered true
    regardless their value, and other argument types are tested using the same
    [http://docs.python.org/library/stdtypes.html#truth|rules as in Python].

    True examples:
    | `Should Contain Match` | ${list} | ${pattern} | case_insensitive=True    | # Strings are generally true.    |
    | `Should Contain Match` | ${list} | ${pattern} | case_insensitive=yes     | # Same as the above.             |
    | `Should Contain Match` | ${list} | ${pattern} | case_insensitive=${TRUE} | # Python ``True`` is true.       |
    | `Should Contain Match` | ${list} | ${pattern} | case_insensitive=${42}   | # Numbers other than 0 are true. |

    False examples:
    | `Should Contain Match` | ${list} | ${pattern} | case_insensitive=False    | # String ``false`` is false.   |
    | `Should Contain Match` | ${list} | ${pattern} | case_insensitive=no       | # Also string ``no`` is false. |
    | `Should Contain Match` | ${list} | ${pattern} | case_insensitive=${EMPTY} | # Empty string is false.       |
    | `Should Contain Match` | ${list} | ${pattern} | case_insensitive=${FALSE} | # Python ``False`` is false.   |
    | `Lists Should Be Equal` | ${x}   | ${y} | Custom error | values=no values | # ``no values`` works with ``values`` argument |

    Considering ``OFF`` and ``0`` false is new in Robot Framework 3.1.

    = Data in examples =

    List related keywords use variables in format ``${Lx}`` in their examples.
    They mean lists with as many alphabetic characters as specified by ``x``.
    For example, ``${L1}`` means ``['a']`` and ``${L3}`` means
    ``['a', 'b', 'c']``.

    Dictionary keywords use similar ``${Dx}`` variables. For example, ``${D1}``
    means ``{'a': 1}`` and ``${D3}`` means ``{'a': 1, 'b': 2, 'c': 3}``.

    = Ignore case =

    It is possible to ignore the case for elements in both dictionaries and lists.
    In lists, this can be done by adding ``ignore_case=True``. For dictionaries,
    there are additional options since they employ both keys and values, using
    ignore_case equal to ``key``, ``value`` or ``both``. Ignoring case means that the
    values to compare are normalized by lowercasing strings before comparison.

    Additionally, be aware that list-like objects are converted to lists, and 
    dictionary-like objects to dictionaries, for ease of comparison

    List Examples:
    | `Lists should be equal` | ${list1} | ${list} | ignore_case=True   | # String ``true`` is True.   |
    | `Lists should be equal` | ${list1} | ${list} | ignore_case=False  | # String ``false`` is False. |

    Dictionary Examples:
    | `Dictionaries should be equal` | ${dict1} | ${dict2} | ignore_case=True   | # String ``true`` is True.   |
    | `Dictionaries should be equal` | ${dict1} | ${dict2} | ignore_case=both   | # Case will be ignored on keys and values    |
    | `Dictionaries should be equal` | ${dict1} | ${dict2} | ignore_case=key    | # Case will be ignored on keys, not values   |
    | `Dictionaries should be equal` | ${dict1} | ${dict2} | ignore_case=value  | # Case will be ignored on values, not keys   |
    | `Dictionaries should be equal` | ${dict1} | ${dict2} | ignore_case=False  | # String ``false`` is False. |
    """

    ROBOT_LIBRARY_SCOPE = 'GLOBAL'
    ROBOT_LIBRARY_VERSION = get_version()

    def should_contain_match(self, list, pattern, msg=None,
                             case_insensitive=False,
                             whitespace_insensitive=False):
        """Fails if ``pattern`` is not found in ``list``.

        By default, pattern matching is similar to matching files in a shell
        and is case-sensitive and whitespace-sensitive. In the pattern syntax,
        ``*`` matches to anything and ``?`` matches to any single character. You
        can also prepend ``glob=`` to your pattern to explicitly use this pattern
        matching behavior.

        If you prepend ``regexp=`` to your pattern, your pattern will be used
        according to the Python
        [http://docs.python.org/library/re.html|re module] regular expression
        syntax. Important note: Backslashes are an escape character, and must
        be escaped with another backslash (e.g. ``regexp=\\\\d{6}`` to search for
        ``\\d{6}``). See `BuiltIn.Should Match Regexp` for more details.

        If ``case_insensitive`` is given a true value (see `Boolean arguments`),
        the pattern matching will ignore case.

        If ``whitespace_insensitive`` is given a true value (see `Boolean
        arguments`), the pattern matching will ignore whitespace.

        Non-string values in lists are ignored when matching patterns.

        Use the ``msg`` argument to override the default error message.

        See also ``Should Not Contain Match``.

        Examples:
        | Should Contain Match | ${list} | a*              | | | # Match strings beginning with 'a'. |
        | Should Contain Match | ${list} | regexp=a.*      | | | # Same as the above but with regexp. |
        | Should Contain Match | ${list} | regexp=\\\\d{6} | | | # Match strings containing six digits. |
        | Should Contain Match | ${list} | a*  | case_insensitive=True       | | # Match strings beginning with 'a' or 'A'. |
        | Should Contain Match | ${list} | ab* | whitespace_insensitive=yes  | | # Match strings beginning with 'ab' with possible whitespace ignored. |
        | Should Contain Match | ${list} | ab* | whitespace_insensitive=true | case_insensitive=true | # Same as the above but also ignore case. |
        """
        _List._validate_list(self, list)
        matches = _get_matches_in_iterable(list, pattern, case_insensitive,
                                           whitespace_insensitive)
        default = f"{seq2str2(list)} does not contain match for pattern '{pattern}'."
        _verify_condition(matches, default, msg)

    def should_not_contain_match(self, list, pattern, msg=None,
                                 case_insensitive=False,
                                 whitespace_insensitive=False):
        """Fails if ``pattern`` is found in ``list``.

        Exact opposite of `Should Contain Match` keyword. See that keyword
        for information about arguments and usage in general.
        """
        _List._validate_list(self, list)
        matches = _get_matches_in_iterable(list, pattern, case_insensitive,
                                           whitespace_insensitive)
        default = f"{seq2str2(list)} contains match for pattern '{pattern}'."
        _verify_condition(not matches, default, msg)

    def get_matches(self, list, pattern, case_insensitive=False,
                    whitespace_insensitive=False):
        """Returns a list of matches to ``pattern`` in ``list``.

        For more information on ``pattern``, ``case_insensitive``, and
        ``whitespace_insensitive``, see `Should Contain Match`.

        Examples:
        | ${matches}= | Get Matches | ${list} | a* | # ${matches} will contain any string beginning with 'a' |
        | ${matches}= | Get Matches | ${list} | regexp=a.* | # ${matches} will contain any string beginning with 'a' (regexp version) |
        | ${matches}= | Get Matches | ${list} | a* | case_insensitive=${True} | # ${matches} will contain any string beginning with 'a' or 'A' |
        """
        _List._validate_list(self, list)
        return _get_matches_in_iterable(list, pattern, case_insensitive,
                                        whitespace_insensitive)

    def get_match_count(self, list, pattern, case_insensitive=False,
                        whitespace_insensitive=False):
        """Returns the count of matches to ``pattern`` in ``list``.

        For more information on ``pattern``, ``case_insensitive``, and
        ``whitespace_insensitive``, see `Should Contain Match`.

        Examples:
        | ${count}= | Get Match Count | ${list} | a* | # ${count} will be the count of strings beginning with 'a' |
        | ${count}= | Get Match Count | ${list} | regexp=a.* | # ${matches} will be the count of strings beginning with 'a' (regexp version) |
        | ${count}= | Get Match Count | ${list} | a* | case_insensitive=${True} | # ${matches} will be the count of strings beginning with 'a' or 'A' |
        """
        _List._validate_list(self, list)
        return len(self.get_matches(list, pattern, case_insensitive,
                                    whitespace_insensitive))


def _verify_condition(condition, default_msg, msg, values=False):
    if condition:
        return
    if not msg:
        msg = default_msg
    elif is_truthy(values) and str(values).upper() != 'NO VALUES':
        msg += '\n' + default_msg
    raise AssertionError(msg)


def _get_matches_in_iterable(iterable, pattern, case_insensitive=False,
                             whitespace_insensitive=False):
    if not isinstance(pattern, str):
        raise TypeError(f"Pattern must be string, got '{type_name(pattern)}'.")
    regexp = False
    if pattern.startswith('regexp='):
        pattern = pattern[7:]
        regexp = True
    elif pattern.startswith('glob='):
        pattern = pattern[5:]
    matcher = Matcher(pattern,
                      caseless=is_truthy(case_insensitive),
                      spaceless=is_truthy(whitespace_insensitive),
                      regexp=regexp)
    return [item for item in iterable if isinstance(item, str) and matcher.match(item)]

class Normalizer:
    def __init__(self, ignore_case=False):
        self.ignore_case = ignore_case

    def normalize(self, value):
        if not self.ignore_case:
            return value
        normalize = self.normalize
        if is_dict_like(value):
            if normalize(self.ignore_case)=="key":
                return {normalize(k): value[k] for k in value}
            elif normalize(self.ignore_case)=="value":
                return {k: normalize(value[k]) for k in value}
            elif normalize(self.ignore_case)=="both" or self.ignore_case is True:
                return {normalize(k): normalize(value[k]) for k in value}
        if is_list_like(value):
            return [normalize(v) for v in value]
        if is_string(value):
            return value.lower()
        return value<|MERGE_RESOLUTION|>--- conflicted
+++ resolved
@@ -17,14 +17,9 @@
 from ast import literal_eval
 
 from robot.api import logger
-<<<<<<< HEAD
 from robot.utils import (get_error_message, is_dict_like, is_list_like, is_string, is_truthy,
-                         Matcher, plural_or_not as s, seq2str, seq2str2, type_name)
-=======
-from robot.utils import (get_error_message, is_dict_like, is_list_like, is_truthy,
                          Matcher, NOT_SET, plural_or_not as s, seq2str, seq2str2,
                          type_name)
->>>>>>> 6ab23b33
 from robot.utils.asserts import assert_equal
 from robot.version import get_version
 
