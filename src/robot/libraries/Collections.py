#  Copyright 2008-2015 Nokia Networks
#  Copyright 2016-     Robot Framework Foundation
#
#  Licensed under the Apache License, Version 2.0 (the "License");
#  you may not use this file except in compliance with the License.
#  You may obtain a copy of the License at
#
#      http://www.apache.org/licenses/LICENSE-2.0
#
#  Unless required by applicable law or agreed to in writing, software
#  distributed under the License is distributed on an "AS IS" BASIS,
#  WITHOUT WARRANTIES OR CONDITIONS OF ANY KIND, either express or implied.
#  See the License for the specific language governing permissions and
#  limitations under the License.

import copy
from ast import literal_eval

from robot.api import logger
<<<<<<< HEAD
from robot.utils import (is_dict_like, is_list_like, is_string, is_truthy,
=======
from robot.utils import (get_error_message, is_dict_like, is_list_like, is_truthy,
>>>>>>> 6a266bf8
                         Matcher, plural_or_not as s, seq2str, seq2str2, type_name)
from robot.utils.asserts import assert_equal
from robot.version import get_version


class NotSet:
    def __repr__(self):
        return ""


NOT_SET = NotSet()


class _List:

    def convert_to_list(self, item):
        """Converts the given ``item`` to a Python ``list`` type.

        Mainly useful for converting tuples and other iterable to lists.
        Use `Create List` from the BuiltIn library for constructing new lists.
        """
        return list(item)

    def append_to_list(self, list_, *values):
        """Adds ``values`` to the end of ``list``.

        Example:
        | Append To List | ${L1} | xxx |   |   |
        | Append To List | ${L2} | x   | y | z |
        =>
        | ${L1} = ['a', 'xxx']
        | ${L2} = ['a', 'b', 'x', 'y', 'z']
        """
        self._validate_list(list_)
        for value in values:
            list_.append(value)

    def insert_into_list(self, list_, index, value):
        """Inserts ``value`` into ``list`` to the position specified with ``index``.

        Index ``0`` adds the value into the first position, ``1`` to the second,
        and so on. Inserting from right works with negative indices so that
        ``-1`` is the second last position, ``-2`` third last, and so on. Use
        `Append To List` to add items to the end of the list.

        If the absolute value of the index is greater than
        the length of the list, the value is added at the end
        (positive index) or the beginning (negative index). An index
        can be given either as an integer or a string that can be
        converted to an integer.

        Example:
        | Insert Into List | ${L1} | 0     | xxx |
        | Insert Into List | ${L2} | ${-1} | xxx |
        =>
        | ${L1} = ['xxx', 'a']
        | ${L2} = ['a', 'xxx', 'b']
        """
        self._validate_list(list_)
        list_.insert(self._index_to_int(index), value)

    def combine_lists(self, *lists):
        """Combines the given ``lists`` together and returns the result.

        The given lists are not altered by this keyword.

        Example:
        | ${x} = | Combine Lists | ${L1} | ${L2} |       |
        | ${y} = | Combine Lists | ${L1} | ${L2} | ${L1} |
        =>
        | ${x} = ['a', 'a', 'b']
        | ${y} = ['a', 'a', 'b', 'a']
        | ${L1} and ${L2} are not changed.
        """
        self._validate_lists(*lists)
        ret = []
        for item in lists:
            ret.extend(item)
        return ret

    def set_list_value(self, list_, index, value):
        """Sets the value of ``list`` specified by ``index`` to the given ``value``.

        Index ``0`` means the first position, ``1`` the second and so on.
        Similarly, ``-1`` is the last position, ``-2`` second last, and so on.
        Using an index that does not exist on the list causes an error.
        The index can be either an integer or a string that can be converted to
        an integer.

        Example:
        | Set List Value | ${L3} | 1  | xxx |
        | Set List Value | ${L3} | -1 | yyy |
        =>
        | ${L3} = ['a', 'xxx', 'yyy']

        Starting from Robot Framework 6.1, it is also possible to use the native
        item assignment syntax. This is equivalent to the above:
        | ${L3}[1] =  | Set Variable | xxx |
        | ${L3}[-1] = | Set Variable | yyy |
        """
        self._validate_list(list_)
        try:
            list_[self._index_to_int(index)] = value
        except IndexError:
            self._index_error(list_, index)

    def remove_values_from_list(self, list_, *values):
        """Removes all occurrences of given ``values`` from ``list``.

        It is not an error if a value does not exist in the list at all.

        Example:
        | Remove Values From List | ${L4} | a | c | e | f |
        =>
        | ${L4} = ['b', 'd']
        """
        self._validate_list(list_)
        for value in values:
            while value in list_:
                list_.remove(value)

    def remove_from_list(self, list_, index):
        """Removes and returns the value specified with an ``index`` from ``list``.

        Index ``0`` means the first position, ``1`` the second and so on.
        Similarly, ``-1`` is the last position, ``-2`` the second last, and so on.
        Using an index that does not exist on the list causes an error.
        The index can be either an integer or a string that can be converted
        to an integer.

        Example:
        | ${x} = | Remove From List | ${L2} | 0 |
        =>
        | ${x} = 'a'
        | ${L2} = ['b']
        """
        self._validate_list(list_)
        try:
            return list_.pop(self._index_to_int(index))
        except IndexError:
            self._index_error(list_, index)

    def remove_duplicates(self, list_):
        """Returns a list without duplicates based on the given ``list``.

        Creates and returns a new list that contains all items in the given
        list so that one item can appear only once. Order of the items in
        the new list is the same as in the original except for missing
        duplicates. Number of the removed duplicates is logged.
        """
        self._validate_list(list_)
        ret = []
        for item in list_:
            if item not in ret:
                ret.append(item)
        removed = len(list_) - len(ret)
        logger.info(f'{removed} duplicate{s(removed)} removed.')
        return ret

    def get_from_list(self, list_, index):
        """Returns the value specified with an ``index`` from ``list``.

        The given list is never altered by this keyword.

        Index ``0`` means the first position, ``1`` the second, and so on.
        Similarly, ``-1`` is the last position, ``-2`` the second last, and so on.
        Using an index that does not exist on the list causes an error.
        The index can be either an integer or a string that can be converted
        to an integer.

        Examples (including Python equivalents in comments):
        | ${x} = | Get From List | ${L5} | 0  | # L5[0]  |
        | ${y} = | Get From List | ${L5} | -2 | # L5[-2] |
        =>
        | ${x} = 'a'
        | ${y} = 'd'
        | ${L5} is not changed
        """
        self._validate_list(list_)
        try:
            return list_[self._index_to_int(index)]
        except IndexError:
            self._index_error(list_, index)

    def get_slice_from_list(self, list_, start=0, end=None):
        """Returns a slice of the given list between ``start`` and ``end`` indexes.

        The given list is never altered by this keyword.

        If both ``start`` and ``end`` are given, a sublist containing values
        from ``start`` to ``end`` is returned. This is the same as
        ``list[start:end]`` in Python. To get all items from the beginning,
        use 0 as the start value, and to get all items until and including
        the end, use ``None`` (default) as the end value.

        Using ``start`` or ``end`` not found on the list is the same as using
        the largest (or smallest) available index.

        Examples (incl. Python equivalents in comments):
        | ${x} = | Get Slice From List | ${L5} | 2      | 4 | # L5[2:4]    |
        | ${y} = | Get Slice From List | ${L5} | 1      |   | # L5[1:None] |
        | ${z} = | Get Slice From List | ${L5} | end=-2 |   | # L5[0:-2]   |
        =>
        | ${x} = ['c', 'd']
        | ${y} = ['b', 'c', 'd', 'e']
        | ${z} = ['a', 'b', 'c']
        | ${L5} is not changed
        """
        self._validate_list(list_)
        start = self._index_to_int(start, True)
        if end is not None:
            end = self._index_to_int(end)
        return list_[start:end]

    def count_values_in_list(self, list_, value, start=0, end=None):
        """Returns the number of occurrences of the given ``value`` in ``list``.

        The search can be narrowed to the selected sublist by the ``start`` and
        ``end`` indexes having the same semantics as with `Get Slice From List`
        keyword. The given list is never altered by this keyword.

        Example:
        | ${x} = | Count Values In List | ${L3} | b |
        =>
        | ${x} = 1
        | ${L3} is not changed
        """
        self._validate_list(list_)
        return self.get_slice_from_list(list_, start, end).count(value)

    def get_index_from_list(self, list_, value, start=0, end=None):
        """Returns the index of the first occurrence of the ``value`` on the list.

        The search can be narrowed to the selected sublist by the ``start`` and
        ``end`` indexes having the same semantics as with `Get Slice From List`
        keyword. In case the value is not found, -1 is returned. The given list
        is never altered by this keyword.

        Example:
        | ${x} = | Get Index From List | ${L5} | d |
        =>
        | ${x} = 3
        | ${L5} is not changed
        """
        self._validate_list(list_)
        if start == '':
            start = 0
        list_ = self.get_slice_from_list(list_, start, end)
        try:
            return int(start) + list_.index(value)
        except ValueError:
            return -1

    def copy_list(self, list_, deepcopy=False):
        """Returns a copy of the given list.

        If the optional ``deepcopy`` is given a true value, the returned
        list is a deep copy. New option in Robot Framework 3.1.2.

        The given list is never altered by this keyword.
        """
        self._validate_list(list_)
        if deepcopy:
            return copy.deepcopy(list_)
        return list_[:]

    def reverse_list(self, list_):
        """Reverses the given list in place.

        Note that the given list is changed and nothing is returned. Use
        `Copy List` first, if you need to keep also the original order.

        | Reverse List | ${L3} |
        =>
        | ${L3} = ['c', 'b', 'a']
        """
        self._validate_list(list_)
        list_.reverse()

    def sort_list(self, list_):
        """Sorts the given list in place.

        Sorting fails if items in the list are not comparable with each others.
        On Python 2 most objects are comparable, but on Python 3 comparing,
        for example, strings with numbers is not possible.

        Note that the given list is changed and nothing is returned. Use
        `Copy List` first, if you need to keep also the original order.
        """
        self._validate_list(list_)
        list_.sort()

    def list_should_contain_value(self, list_, value, msg=None, ignore_case=False):
        """Fails if the ``value`` is not found from ``list``.

        Use the ``msg`` argument to override the default error message.

        See section `Ignore Case` for more information about ignoring case in lists.
        """
        self._validate_list(list_)
        if ignore_case:
            check_list = self._normalize(list_)
            check_value = self._normalize(value)
        else:
            check_list = list_
            check_value = value
        _verify_condition(check_value in check_list,
                          f"{seq2str2(list_)} does not contain value '{value}'.",
                          msg)

    def list_should_not_contain_value(self, list_, value, msg=None, ignore_case=False):
        """Fails if the ``value`` is found from ``list``.

        Use the ``msg`` argument to override the default error message.

        See section `Ignore Case` for more information about ignoring case in lists.
        """
        self._validate_list(list_)
        if ignore_case:
            check_list = self._normalize(list_)
            check_value = self._normalize(value)
        else:
            check_list = list_
            check_value = value
        _verify_condition(check_value not in check_list,
                          f"{seq2str2(list_)} contains value '{value}'.",
                          msg)

    def list_should_not_contain_duplicates(self, list_, msg=None, ignore_case=False):
        """Fails if any element in the ``list`` is found from it more than once.

        The default error message lists all the elements that were found
        from the ``list`` multiple times, but it can be overridden by giving
        a custom ``msg``. All multiple times found items and their counts are
        also logged.

        This keyword works with all iterables that can be converted to a list.
        The original iterable is never altered.

        See section `Ignore Case` for more information about ignoring case in lists.
        """
        self._validate_list(list_)
        if not isinstance(list_, list):
            list_ = list(list_)
        dupes = []
        for item in list_:
            if ignore_case:
                check_list = self._normalize(list_)
                normalized_dupes = self._normalize(dupes)
                normalized_item = self._normalize(item)
                if normalized_item not in normalized_dupes:
                    count = check_list.count(normalized_item)
                    if count > 1:
                        logger.info(f"'{item}' found {count} times.")
                        dupes.append(item)
            else:
                if item not in dupes:
                    count = list_.count(item)
                    if count > 1:
                        logger.info(f"'{item}' found {count} times.")
                        dupes.append(item)
        if dupes:
            raise AssertionError(msg or f'{seq2str(dupes)} found multiple times.')

    def lists_should_be_equal(self, list1, list2, msg=None, values=True,
                              names=None, ignore_order=False, ignore_case=False):
        """Fails if given lists are unequal.

        The keyword first verifies that the lists have equal lengths, and then
        it checks are all their values equal. Possible differences between the
        values are listed in the default error message like ``Index 4: ABC !=
        Abc``. The types of the lists do not need to be the same. For example,
        Python tuple and list with same content are considered equal.

        The error message can be configured using ``msg`` and ``values``
        arguments:
        - If ``msg`` is not given, the default error message is used.
        - If ``msg`` is given and ``values`` gets a value considered true
          (see `Boolean arguments`), the error message starts with the given
          ``msg`` followed by a newline and the default message.
        - If ``msg`` is given and ``values``  is not given a true value,
          the error message is just the given ``msg``.

        The optional ``names`` argument can be used for naming the indices
        shown in the default error message. It can either be a list of names
        matching the indices in the lists or a dictionary where keys are
        indices that need to be named. It is not necessary to name all indices.
        When using a dictionary, keys can be either integers
        or strings that can be converted to integers.

        Examples:
        | ${names} = | Create List | First Name | Family Name | Email |
        | Lists Should Be Equal | ${people1} | ${people2} | names=${names} |
        | ${names} = | Create Dictionary | 0=First Name | 2=Email |
        | Lists Should Be Equal | ${people1} | ${people2} | names=${names} |

        If the items in index 2 would differ in the above examples, the error
        message would contain a row like ``Index 2 (email): name@foo.com !=
        name@bar.com``.

        The optional ``ignore_order`` argument can be used to ignore the order
        of the elements in the lists. Using it requires items to be sortable.
        This is new in Robot Framework 3.2.

        Example:
        | ${list1} = | Create List | apple | cherry | banana |
        | ${list2} = | Create List | cherry | banana | apple |
        | Lists Should Be Equal | ${list1} | ${list2} | ignore_order=True |

        See section `Ignore Case` for more information about ignoring case in lists.
        """
        self._validate_lists(list1, list2)
        len1 = len(list1)
        len2 = len(list2)
        _verify_condition(len1 == len2,
                          f'Lengths are different: {len1} != {len2}',
                          msg, values)
        names = self._get_list_index_name_mapping(names, len1)
        if ignore_order:
            list1 = sorted(list1)
            list2 = sorted(list2)
        if ignore_case:
            list1 = self._normalize(list1)
            list2 = self._normalize(list2)
        diffs = '\n'.join(self._yield_list_diffs(list1, list2, names))
        _verify_condition(not diffs,
                          f'Lists are different:\n{diffs}',
                          msg, values)

    def _get_list_index_name_mapping(self, names, list_length):
        if not names:
            return {}
        if is_dict_like(names):
            return dict((int(index), names[index]) for index in names)
        return dict(zip(range(list_length), names))

    def _yield_list_diffs(self, list1, list2, names):
        for index, (item1, item2) in enumerate(zip(list1, list2)):
            name = f' ({names[index]})' if index in names else ''
            try:
                assert_equal(item1, item2, msg=f'Index {index}{name}')
            except AssertionError as err:
                yield str(err)

    def list_should_contain_sub_list(self, list1, list2, msg=None,
                                     values=True, ignore_case=False):
        """Fails if not all elements in ``list2`` are found in ``list1``.

        The order of values and the number of values are not taken into
        account.

        See `Lists Should Be Equal` for more information about configuring
        the error message with ``msg`` and ``values`` arguments.

        See section `Ignore Case` for more information about ignoring case in lists.
        """
        self._validate_lists(list1, list2)
        if ignore_case:
            list1 = self._normalize(list1)
            diffs = ', '.join(str(item) for item in list2 if
                              self._normalize(item) not in list1)
        else:
            diffs = ', '.join(str(item) for item in list2 if item not in list1)
        _verify_condition(not diffs,
                          f'Following values were not found from first list: {diffs}',
                          msg, values)

    def log_list(self, list_, level='INFO'):
        """Logs the length and contents of the ``list`` using given ``level``.

        Valid levels are TRACE, DEBUG, INFO (default), and WARN.

        If you only want to the length, use keyword `Get Length` from
        the BuiltIn library.
        """
        self._validate_list(list_)
        logger.write('\n'.join(self._log_list(list_)), level)

    def _log_list(self, list_):
        if not list_:
            yield 'List is empty.'
        elif len(list_) == 1:
            yield f'List has one item:\n{list_[0]}'
        else:
            yield f'List length is {len(list_)} and it contains following items:'
            for index, item in enumerate(list_):
                yield f'{index}: {item}'

    def _index_to_int(self, index, empty_to_zero=False):
        if empty_to_zero and not index:
            return 0
        try:
            return int(index)
        except ValueError:
            raise ValueError(f"Cannot convert index '{index}' to an integer.")

    def _index_error(self, list_, index):
        raise IndexError(f'Given index {index} is out of the range 0-{len(list_)-1}.')

    def _validate_list(self, list_, position=1):
        if not is_list_like(list_):
            raise TypeError(f"Expected argument {position} to be a list or list-like, "
                            f"got {type_name(list_)} instead.")

    def _validate_lists(self, *lists):
        for index, item in enumerate(lists, start=1):
            self._validate_list(item, index)

    def _normalize(self,value):
        if is_dict_like(value):
            return {self._normalize(k): self._normalize(value[k]) for k in value}
        if is_list_like(value):
            return [self._normalize(v) for v in value]
        if is_string(value):
            return value.lower()
        return value


class _Dictionary:

    def convert_to_dictionary(self, item):
        """Converts the given ``item`` to a Python ``dict`` type.

        Mainly useful for converting other mappings to normal dictionaries.
        This includes converting Robot Framework's own ``DotDict`` instances
        that it uses if variables are created using the ``&{var}`` syntax.

        Use `Create Dictionary` from the BuiltIn library for constructing new
        dictionaries.
        """
        return dict(item)

    def set_to_dictionary(self, dictionary, *key_value_pairs, **items):
        """Adds the given ``key_value_pairs`` and/or ``items`` to the ``dictionary``.

        If given items already exist in the dictionary, their values are updated.

        It is easiest to specify items using the ``name=value`` syntax:
        | Set To Dictionary | ${D1} | key=value | second=${2} |
        =>
        | ${D1} = {'a': 1, 'key': 'value', 'second': 2}

        A limitation of the above syntax is that keys must be strings.
        That can be avoided by passing keys and values as separate arguments:
        | Set To Dictionary | ${D1} | key | value | ${2} | value 2 |
        =>
        | ${D1} = {'a': 1, 'key': 'value', 2: 'value 2'}

        Starting from Robot Framework 6.1, it is also possible to use the native
        item assignment syntax. This is equivalent to the above:
        | ${D1}[key] =  | Set Variable | value |
        | ${D1}[${2}] = | Set Variable | value 2 |
        """
        self._validate_dictionary(dictionary)
        if len(key_value_pairs) % 2 != 0:
            raise ValueError("Adding data to a dictionary failed. There "
                             "should be even number of key-value-pairs.")
        for i in range(0, len(key_value_pairs), 2):
            dictionary[key_value_pairs[i]] = key_value_pairs[i+1]
        dictionary.update(items)
        return dictionary

    def remove_from_dictionary(self, dictionary, *keys):
        """Removes the given ``keys`` from the ``dictionary``.

        If the given ``key`` cannot be found from the ``dictionary``, it
        is ignored.

        Example:
        | Remove From Dictionary | ${D3} | b | x | y |
        =>
        | ${D3} = {'a': 1, 'c': 3}
        """
        self._validate_dictionary(dictionary)
        for key in keys:
            if key in dictionary:
                value = dictionary.pop(key)
                logger.info(f"Removed item with key '{key}' and value '{value}'.")
            else:
                logger.info(f"Key '{key}' not found.")

    def pop_from_dictionary(self, dictionary, key, default=NOT_SET):
        """Pops the given ``key`` from the ``dictionary`` and returns its value.

        By default the keyword fails if the given ``key`` cannot be found from
        the ``dictionary``. If optional ``default`` value is given, it will be
        returned instead of failing.

        Example:
        | ${val}= | Pop From Dictionary | ${D3} | b |
        =>
        | ${val} = 2
        | ${D3} = {'a': 1, 'c': 3}
        """
        self._validate_dictionary(dictionary)
        if default is NOT_SET:
            self.dictionary_should_contain_key(dictionary, key)
            return dictionary.pop(key)
        return dictionary.pop(key, default)

    def keep_in_dictionary(self, dictionary, *keys):
        """Keeps the given ``keys`` in the ``dictionary`` and removes all other.

        If the given ``key`` cannot be found from the ``dictionary``, it
        is ignored.

        Example:
        | Keep In Dictionary | ${D5} | b | x | d |
        =>
        | ${D5} = {'b': 2, 'd': 4}
        """
        self._validate_dictionary(dictionary)
        remove_keys = [k for k in dictionary if k not in keys]
        self.remove_from_dictionary(dictionary, *remove_keys)

    def copy_dictionary(self, dictionary, deepcopy=False):
        """Returns a copy of the given dictionary.

        The ``deepcopy`` argument controls should the returned dictionary be
        a [https://docs.python.org/library/copy.html|shallow or deep copy].
        By default returns a shallow copy, but that can be changed by giving
        ``deepcopy`` a true value (see `Boolean arguments`). This is a new
        option in Robot Framework 3.1.2. Earlier versions always returned
        shallow copies.

        The given dictionary is never altered by this keyword.
        """
        self._validate_dictionary(dictionary)
        if deepcopy:
            return copy.deepcopy(dictionary)
        return dictionary.copy()

    def get_dictionary_keys(self, dictionary, sort_keys=True):
        """Returns keys of the given ``dictionary`` as a list.

        By default keys are returned in sorted order (assuming they are
        sortable), but they can be returned in the original order by giving
        ``sort_keys``  a false value (see `Boolean arguments`). Notice that
        with Python 3.5 and earlier dictionary order is undefined unless using
        ordered dictionaries.

        The given ``dictionary`` is never altered by this keyword.

        Example:
        | ${sorted} =   | Get Dictionary Keys | ${D3} |
        | ${unsorted} = | Get Dictionary Keys | ${D3} | sort_keys=False |
        =>
        | ${sorted} = ['a', 'b', 'c']
        | ${unsorted} = ['b', 'a', 'c']   # Order depends on Python version.

        ``sort_keys`` is a new option in Robot Framework 3.1.2. Earlier keys
        were always sorted.
        """
        self._validate_dictionary(dictionary)
        keys = dictionary.keys()
        if sort_keys:
            try:
                return sorted(keys)
            except TypeError:
                pass
        return list(keys)

    def get_dictionary_values(self, dictionary, sort_keys=True):
        """Returns values of the given ``dictionary`` as a list.

        Uses `Get Dictionary Keys` to get keys and then returns corresponding
        values. By default keys are sorted and values returned in that order,
        but this can be changed by giving ``sort_keys`` a false value (see
        `Boolean arguments`). Notice that with Python 3.5 and earlier
        dictionary order is undefined unless using ordered dictionaries.

        The given ``dictionary`` is never altered by this keyword.

        Example:
        | ${sorted} =   | Get Dictionary Values | ${D3} |
        | ${unsorted} = | Get Dictionary Values | ${D3} | sort_keys=False |
        =>
        | ${sorted} = [1, 2, 3]
        | ${unsorted} = [2, 1, 3]    # Order depends on Python version.

        ``sort_keys`` is a new option in Robot Framework 3.1.2. Earlier values
        were always sorted based on keys.
        """
        self._validate_dictionary(dictionary)
        keys = self.get_dictionary_keys(dictionary, sort_keys=sort_keys)
        return [dictionary[k] for k in keys]

    def get_dictionary_items(self, dictionary, sort_keys=True):
        """Returns items of the given ``dictionary`` as a list.

        Uses `Get Dictionary Keys` to get keys and then returns corresponding
        items. By default keys are sorted and items returned in that order,
        but this can be changed by giving ``sort_keys`` a false value (see
        `Boolean arguments`). Notice that with Python 3.5 and earlier
        dictionary order is undefined unless using ordered dictionaries.

        Items are returned as a flat list so that first item is a key,
        second item is a corresponding value, third item is the second key,
        and so on.

        The given ``dictionary`` is never altered by this keyword.

        Example:
        | ${sorted} =   | Get Dictionary Items | ${D3} |
        | ${unsorted} = | Get Dictionary Items | ${D3} | sort_keys=False |
        =>
        | ${sorted} = ['a', 1, 'b', 2, 'c', 3]
        | ${unsorted} = ['b', 2, 'a', 1, 'c', 3]    # Order depends on Python version.

        ``sort_keys`` is a new option in Robot Framework 3.1.2. Earlier items
        were always sorted based on keys.
        """
        self._validate_dictionary(dictionary)
        keys = self.get_dictionary_keys(dictionary, sort_keys=sort_keys)
        return [i for key in keys for i in (key, dictionary[key])]

    def get_from_dictionary(self, dictionary, key, default=NOT_SET):
        """Returns a value from the given ``dictionary`` based on the given ``key``.

        If the given ``key`` cannot be found from the ``dictionary``, this
        keyword fails. If optional ``default`` value is given, it will be
        returned instead of failing.

        The given dictionary is never altered by this keyword.

        Example:
        | ${value} = | Get From Dictionary | ${D3} | b |
        =>
        | ${value} = 2

        Support for ``default`` is new in Robot Framework 6.0.
        """
        self._validate_dictionary(dictionary)
        try:
            return dictionary[key]
        except KeyError:
            if default is not NOT_SET:
                return default
            raise RuntimeError(f"Dictionary does not contain key '{key}'.")

    def dictionary_should_contain_key(self, dictionary, key, msg=None,
                                      ignore_case=False):
        """Fails if ``key`` is not found from ``dictionary``.

        Use the ``msg`` argument to override the default error message.
        
        See section `Ignore Case` for more information about how to use ignore_case 
        as an argument
        """
        self._validate_dictionary(dictionary)
        should_ignore = self._is_ignore_case(ignore_case)
        if should_ignore['key']:
            dictionary=self._normalize(dictionary)
            key=self._normalize(key)
        _verify_condition(key in dictionary,
                          f"Dictionary does not contain key '{key}'.",
                          msg)

    def dictionary_should_not_contain_key(self, dictionary, key, msg=None,
                                          ignore_case=False):
        """Fails if ``key`` is found from ``dictionary``.

        Use the ``msg`` argument to override the default error message.
        
        See section `Ignore Case` for more information about how to use ignore_case 
        as an argument
        """
        self._validate_dictionary(dictionary)
        should_ignore = self._is_ignore_case(ignore_case)
        if should_ignore['key']:
            dictionary=self._normalize(dictionary)
            key=self._normalize(key)
        _verify_condition(key not in dictionary,
                          f"Dictionary contains key '{key}'.",
                          msg)

    def dictionary_should_contain_item(self, dictionary, key, value, msg=None,
                                       ignore_case=False):
        """An item of ``key`` / ``value`` must be found in a ``dictionary``.

        Value is converted to unicode for comparison.

        Use the ``msg`` argument to override the default error message.
        
        See section `Ignore Case` for more information about how to use ignore_case 
        as an argument
        """
        self._validate_dictionary(dictionary)
        should_ignore = self._is_ignore_case(ignore_case)
        self.dictionary_should_contain_key(dictionary, key, msg, should_ignore['key'])
        if ignore_case is True or self._normalize(ignore_case)=="both":
            dictionary = self._normalize(dictionary)
            key=self._normalize(key)
            value=self._normalize(value)
        elif should_ignore['key']:
            dictionary = {self._normalize(k): dictionary[k] for k in dictionary}
            key=self._normalize(key)
        elif should_ignore['value']:
            dictionary = {k: self._normalize(dictionary[k]) for k in dictionary}
            value=self._normalize(value)
        assert_equal(dictionary[key], value,
                     msg or f"Value of dictionary key '{key}' does not match",
                     values=not msg)

    def dictionary_should_contain_value(self, dictionary, value, msg=None,
                                        ignore_case=False):
        """Fails if ``value`` is not found from ``dictionary``.

        Use the ``msg`` argument to override the default error message.
        
        See section `Ignore Case` for more information about how to use ignore_case 
        as an argument
        """
        self._validate_dictionary(dictionary)
        should_ignore = self._is_ignore_case(ignore_case)
        if should_ignore['value']:
            dictionary=self._normalize(dictionary)
            value=self._normalize(value)
        _verify_condition(value in dictionary.values(),
                          f"Dictionary does not contain value '{value}'.",
                          msg)

    def dictionary_should_not_contain_value(self, dictionary, value, msg=None,
                                            ignore_case=False):
        """Fails if ``value`` is found from ``dictionary``.

        Use the ``msg`` argument to override the default error message.
        
        See section `Ignore Case` for more information about how to use ignore_case 
        as an argument
        """
        self._validate_dictionary(dictionary)
        should_ignore = self._is_ignore_case(ignore_case)
        if should_ignore['value']:
            dictionary = self._normalize(dictionary)
            value=self._normalize(value)
        _verify_condition(value not in dictionary.values(),
                          f"Dictionary contains value '{value}'.",
                          msg)

    def dictionaries_should_be_equal(self, dict1, dict2, msg=None, values=True,
<<<<<<< HEAD
                                     ignore_case=False):
=======
                                     ignore_keys=None):
>>>>>>> 6a266bf8
        """Fails if the given dictionaries are not equal.

        First the equality of dictionaries' keys is checked and after that all
        the key value pairs. If there are differences between the values, those
        are listed in the error message. The types of the dictionaries do not
        need to be same.

        ``ignore_keys`` can be used to provide a list of keys to ignore in the
        comparison. It can be an actual list or a Python list literal. This
        option is new in Robot Framework 6.1.

        Examples:
        | Dictionaries Should Be Equal | ${dict} | ${expected} |
        | Dictionaries Should Be Equal | ${dict} | ${expected} | ignore_keys=${ignored} |
        | Dictionaries Should Be Equal | ${dict} | ${expected} | ignore_keys=['key1', 'key2'] |

        See `Lists Should Be Equal` for more information about configuring
        the error message with ``msg`` and ``values`` arguments.
        
        See section `Ignore Case` for more information about how to use ignore_case 
        as an argument
        """
        self._validate_dictionary(dict1)
        self._validate_dictionary(dict2, 2)
<<<<<<< HEAD
        should_ignore = self._is_ignore_case(ignore_case)
        self._keys_should_be_equal(dict1, dict2, msg, values, should_ignore['key'])
        self._key_values_should_be_equal(dict1, dict2, msg,
                                         values, ignore_case)
=======
        if ignore_keys:
            if isinstance(ignore_keys, str):
                try:
                    ignore_keys = literal_eval(ignore_keys)
                except Exception:
                    raise ValueError("Converting 'ignore_keys' to a list failed: "
                                     + get_error_message())
            if not is_list_like(ignore_keys):
                raise ValueError(f"'ignore_keys' must be list-like, "
                                 f"got {type_name(ignore_keys)}.")
            dict1 = {k: v for k, v in dict1.items() if k not in ignore_keys}
            dict2 = {k: v for k, v in dict2.items() if k not in ignore_keys}
        keys = self._keys_should_be_equal(dict1, dict2, msg, values)
        self._key_values_should_be_equal(keys, dict1, dict2, msg, values)
>>>>>>> 6a266bf8

    def dictionary_should_contain_sub_dictionary(self, dict1, dict2, msg=None,
                                                 values=True, ignore_case=False):
        """Fails unless all items in ``dict2`` are found from ``dict1``.

        See `Lists Should Be Equal` for more information about configuring
        the error message with ``msg`` and ``values`` arguments.
        
        See section `Ignore Case` for more information about how to use ignore_case 
        as an argument
        """
        self._validate_dictionary(dict1)
        self._validate_dictionary(dict2, 2)
        should_ignore = self._is_ignore_case(ignore_case)
        keys = self.get_dictionary_keys(dict2)
        if should_ignore['key']:
            diffs = ', '.join(str(k) for k in keys if self._normalize(k)
                              not in self._normalize(dict1))
        else:
            diffs = ', '.join(str(k) for k in keys if k not in dict1)
        _verify_condition(not diffs,
                          f"Following keys missing from first dictionary: {diffs}",
                          msg, values)
        self._key_values_should_be_equal(dict1, dict2, msg,
                                         values, ignore_case)

    def log_dictionary(self, dictionary, level='INFO'):
        """Logs the size and contents of the ``dictionary`` using given ``level``.

        Valid levels are TRACE, DEBUG, INFO (default), and WARN.

        If you only want to log the size, use keyword `Get Length` from
        the BuiltIn library.
        """
        self._validate_dictionary(dictionary)
        logger.write('\n'.join(self._log_dictionary(dictionary)), level)

    def _log_dictionary(self, dictionary):
        if not dictionary:
            yield 'Dictionary is empty.'
        elif len(dictionary) == 1:
            yield 'Dictionary has one item:'
        else:
            yield f'Dictionary size is {len(dictionary)} and it contains following items:'
        for key in self.get_dictionary_keys(dictionary):
            yield f'{key}: {dictionary[key]}'

    def _keys_should_be_equal(self, dict1, dict2, msg, values, ignore_case):
        keys1 = self.get_dictionary_keys(dict1)
        keys2 = self.get_dictionary_keys(dict2)
        if ignore_case:
            keys1 = self._normalize(dict1)
            keys2 = self._normalize(dict2)
            dict1 = self._normalize(dict1)
            dict2 = self._normalize(dict2)
        miss1 = ', '.join(str(k) for k in keys2 if k not in dict1)
        miss2 = ', '.join(str(k) for k in keys1 if k not in dict2)
        error = []
        if miss1:
            error += [f'Following keys missing from first dictionary: {miss1}']
        if miss2:
            error += [f'Following keys missing from second dictionary: {miss2}']
        _verify_condition(not error, '\n'.join(error), msg, values)
        return keys1

    def _key_values_should_be_equal(self, dict1, dict2, msg, values, ignore_case):
        diffs = '\n'.join(self._yield_dict_diffs(dict1, dict2, ignore_case))
        _verify_condition(not diffs,
                          f'Following keys have different values:\n{diffs}',
                          msg, values)

    def _yield_dict_diffs(self, dict1, dict2, ignore_case):
        should_ignore = self._is_ignore_case(ignore_case)
        for key1, key2 in zip(dict1,dict2):
            if should_ignore['value'] is True:
                dict1 = {k: self._normalize(dict1[k]) for k in dict1}
                dict2 = {k: self._normalize(dict2[k]) for k in dict2}
            elif should_ignore['key'] is True:
                key1 = self._normalize(key1)
                key2 = self._normalize(key2)
                dict1 = {self._normalize(k): dict1[k] for k in dict1}
                dict2 = {self._normalize(k): dict2[k] for k in dict2}
            try:
                assert_equal(dict1[key1], dict2[key2], msg=f'Key {key1}')
            except AssertionError as err:
                yield str(err)

    def _validate_dictionary(self, dictionary, position=1):
        if not is_dict_like(dictionary):
            raise TypeError(f"Expected argument {position} to be a dictionary or "
                            f"dictionary-like, got {type_name(dictionary)} instead.")

    def _normalize(self,value):
        if is_dict_like(value):
            return {self._normalize(k): self._normalize(value[k]) for k in value}
        if is_list_like(value):
            return [self._normalize(v) for v in value]
        if is_string(value):
            return value.lower()
        return value

    def _is_ignore_case(self,ignore_case):
        if self._normalize(ignore_case)=="key":
            ignore_case_key=True
            ignore_case_value=False
        elif self._normalize(ignore_case)=="value":
            ignore_case_key=False
            ignore_case_value=True
        elif self._normalize(ignore_case)=="both" or ignore_case is True:
            ignore_case_key=True
            ignore_case_value=True
        else:
            ignore_case_key=False
            ignore_case_value=False
        return {'key': ignore_case_key, 'value': ignore_case_value}

class Collections(_List, _Dictionary):
    """A library providing keywords for handling lists and dictionaries.

    ``Collections`` is Robot Framework's standard library that provides a
    set of keywords for handling Python lists and dictionaries. This
    library has keywords, for example, for modifying and getting
    values from lists and dictionaries (e.g. `Append To List`, `Get
    From Dictionary`) and for verifying their contents (e.g. `Lists
    Should Be Equal`, `Dictionary Should Contain Value`).

    == Table of contents ==

    %TOC%

    = Related keywords in BuiltIn =

    Following keywords in the BuiltIn library can also be used with
    lists and dictionaries:

    | = Keyword Name =             | = Applicable With = |
    | `Create List`                | lists |
    | `Create Dictionary`          | dicts |
    | `Get Length`                 | both  |
    | `Length Should Be`           | both  |
    | `Should Be Empty`            | both  |
    | `Should Not Be Empty`        | both  |
    | `Should Contain`             | both  |
    | `Should Not Contain`         | both  |
    | `Should Contain X Times`     | lists |
    | `Should Not Contain X Times` | lists |
    | `Get Count`                  | lists |

    = Using with list-like and dictionary-like objects =

    List keywords that do not alter the given list can also be used
    with tuples, and to some extend also with other iterables.
    `Convert To List` can be used to convert tuples and other iterables
    to Python ``list`` objects.

    Similarly dictionary keywords can, for most parts, be used with other
    mappings. `Convert To Dictionary` can be used if real Python ``dict``
    objects are needed.

    = Boolean arguments =

    Some keywords accept arguments that are handled as Boolean values true or
    false. If such an argument is given as a string, it is considered false if
    it is an empty string or equal to ``FALSE``, ``NONE``, ``NO``, ``OFF`` or
    ``0``, case-insensitively. Keywords verifying something that allow dropping
    actual and expected values from the possible error message also consider
    string ``no values`` to be false. Other strings are considered true
    regardless their value, and other argument types are tested using the same
    [http://docs.python.org/library/stdtypes.html#truth|rules as in Python].

    True examples:
    | `Should Contain Match` | ${list} | ${pattern} | case_insensitive=True    | # Strings are generally true.    |
    | `Should Contain Match` | ${list} | ${pattern} | case_insensitive=yes     | # Same as the above.             |
    | `Should Contain Match` | ${list} | ${pattern} | case_insensitive=${TRUE} | # Python ``True`` is true.       |
    | `Should Contain Match` | ${list} | ${pattern} | case_insensitive=${42}   | # Numbers other than 0 are true. |

    False examples:
    | `Should Contain Match` | ${list} | ${pattern} | case_insensitive=False    | # String ``false`` is false.   |
    | `Should Contain Match` | ${list} | ${pattern} | case_insensitive=no       | # Also string ``no`` is false. |
    | `Should Contain Match` | ${list} | ${pattern} | case_insensitive=${EMPTY} | # Empty string is false.       |
    | `Should Contain Match` | ${list} | ${pattern} | case_insensitive=${FALSE} | # Python ``False`` is false.   |
    | `Lists Should Be Equal` | ${x}   | ${y} | Custom error | values=no values | # ``no values`` works with ``values`` argument |

    Considering ``OFF`` and ``0`` false is new in Robot Framework 3.1.

    = Data in examples =

    List related keywords use variables in format ``${Lx}`` in their examples.
    They mean lists with as many alphabetic characters as specified by ``x``.
    For example, ``${L1}`` means ``['a']`` and ``${L3}`` means
    ``['a', 'b', 'c']``.

    Dictionary keywords use similar ``${Dx}`` variables. For example, ``${D1}``
    means ``{'a': 1}`` and ``${D3}`` means ``{'a': 1, 'b': 2, 'c': 3}``.

    = Ignore case =

    It is possible to ignore the case for elements in both dictionaries and lists.
    In lists, this can be done by adding ``ignore_case=True``. For dictionaries,
    there are additional options since they employ both keys and values, using
    ignore_case equal to ``key``, ``value`` or ``both``. Ignoring case means that the values 
    to compare are normalized by lowercasing strings before comparison.

    Additionally, be aware that list-like objects are converted to lists, and 
    dictionary-like objects to dictionaries, for ease of comparison

    List Examples:
    | `Lists should be equal` | ${list1} | ${list} | ignore_case=True   | # String ``true`` is True.   |
    | `Lists should be equal` | ${list1} | ${list} | ignore_case=False  | # String ``false`` is False. |

    Dictionary Examples:
    | `Dictionaries should be equal` | ${dict1} | ${dict2} | ignore_case=True   | # String ``true`` is True.   |
    | `Dictionaries should be equal` | ${dict1} | ${dict2} | ignore_case=both   | # Case will be ignored on keys and values    |
    | `Dictionaries should be equal` | ${dict1} | ${dict2} | ignore_case=key    | # Case will be ignored on keys, not values   |
    | `Dictionaries should be equal` | ${dict1} | ${dict2} | ignore_case=value  | # Case will be ignored on values, not keys   |
    | `Dictionaries should be equal` | ${dict1} | ${dict2} | ignore_case=False  | # String ``false`` is False. |
    """

    ROBOT_LIBRARY_SCOPE = 'GLOBAL'
    ROBOT_LIBRARY_VERSION = get_version()

    def should_contain_match(self, list, pattern, msg=None,
                             case_insensitive=False,
                             whitespace_insensitive=False):
        """Fails if ``pattern`` is not found in ``list``.

        By default, pattern matching is similar to matching files in a shell
        and is case-sensitive and whitespace-sensitive. In the pattern syntax,
        ``*`` matches to anything and ``?`` matches to any single character. You
        can also prepend ``glob=`` to your pattern to explicitly use this pattern
        matching behavior.

        If you prepend ``regexp=`` to your pattern, your pattern will be used
        according to the Python
        [http://docs.python.org/library/re.html|re module] regular expression
        syntax. Important note: Backslashes are an escape character, and must
        be escaped with another backslash (e.g. ``regexp=\\\\d{6}`` to search for
        ``\\d{6}``). See `BuiltIn.Should Match Regexp` for more details.

        If ``case_insensitive`` is given a true value (see `Boolean arguments`),
        the pattern matching will ignore case.

        If ``whitespace_insensitive`` is given a true value (see `Boolean
        arguments`), the pattern matching will ignore whitespace.

        Non-string values in lists are ignored when matching patterns.

        Use the ``msg`` argument to override the default error message.

        See also ``Should Not Contain Match``.

        Examples:
        | Should Contain Match | ${list} | a*              | | | # Match strings beginning with 'a'. |
        | Should Contain Match | ${list} | regexp=a.*      | | | # Same as the above but with regexp. |
        | Should Contain Match | ${list} | regexp=\\\\d{6} | | | # Match strings containing six digits. |
        | Should Contain Match | ${list} | a*  | case_insensitive=True       | | # Match strings beginning with 'a' or 'A'. |
        | Should Contain Match | ${list} | ab* | whitespace_insensitive=yes  | | # Match strings beginning with 'ab' with possible whitespace ignored. |
        | Should Contain Match | ${list} | ab* | whitespace_insensitive=true | case_insensitive=true | # Same as the above but also ignore case. |
        """
        _List._validate_list(self, list)
        matches = _get_matches_in_iterable(list, pattern, case_insensitive,
                                           whitespace_insensitive)
        default = f"{seq2str2(list)} does not contain match for pattern '{pattern}'."
        _verify_condition(matches, default, msg)

    def should_not_contain_match(self, list, pattern, msg=None,
                                 case_insensitive=False,
                                 whitespace_insensitive=False):
        """Fails if ``pattern`` is found in ``list``.

        Exact opposite of `Should Contain Match` keyword. See that keyword
        for information about arguments and usage in general.
        """
        _List._validate_list(self, list)
        matches = _get_matches_in_iterable(list, pattern, case_insensitive,
                                           whitespace_insensitive)
        default = f"{seq2str2(list)} contains match for pattern '{pattern}'."
        _verify_condition(not matches, default, msg)

    def get_matches(self, list, pattern, case_insensitive=False,
                    whitespace_insensitive=False):
        """Returns a list of matches to ``pattern`` in ``list``.

        For more information on ``pattern``, ``case_insensitive``, and
        ``whitespace_insensitive``, see `Should Contain Match`.

        Examples:
        | ${matches}= | Get Matches | ${list} | a* | # ${matches} will contain any string beginning with 'a' |
        | ${matches}= | Get Matches | ${list} | regexp=a.* | # ${matches} will contain any string beginning with 'a' (regexp version) |
        | ${matches}= | Get Matches | ${list} | a* | case_insensitive=${True} | # ${matches} will contain any string beginning with 'a' or 'A' |
        """
        _List._validate_list(self, list)
        return _get_matches_in_iterable(list, pattern, case_insensitive,
                                        whitespace_insensitive)

    def get_match_count(self, list, pattern, case_insensitive=False,
                        whitespace_insensitive=False):
        """Returns the count of matches to ``pattern`` in ``list``.

        For more information on ``pattern``, ``case_insensitive``, and
        ``whitespace_insensitive``, see `Should Contain Match`.

        Examples:
        | ${count}= | Get Match Count | ${list} | a* | # ${count} will be the count of strings beginning with 'a' |
        | ${count}= | Get Match Count | ${list} | regexp=a.* | # ${matches} will be the count of strings beginning with 'a' (regexp version) |
        | ${count}= | Get Match Count | ${list} | a* | case_insensitive=${True} | # ${matches} will be the count of strings beginning with 'a' or 'A' |
        """
        _List._validate_list(self, list)
        return len(self.get_matches(list, pattern, case_insensitive,
                                    whitespace_insensitive))


def _verify_condition(condition, default_msg, msg, values=False):
    if condition:
        return
    if not msg:
        msg = default_msg
    elif is_truthy(values) and str(values).upper() != 'NO VALUES':
        msg += '\n' + default_msg
    raise AssertionError(msg)


def _get_matches_in_iterable(iterable, pattern, case_insensitive=False,
                             whitespace_insensitive=False):
    if not isinstance(pattern, str):
        raise TypeError(f"Pattern must be string, got '{type_name(pattern)}'.")
    regexp = False
    if pattern.startswith('regexp='):
        pattern = pattern[7:]
        regexp = True
    elif pattern.startswith('glob='):
        pattern = pattern[5:]
    matcher = Matcher(pattern,
                      caseless=is_truthy(case_insensitive),
                      spaceless=is_truthy(whitespace_insensitive),
                      regexp=regexp)
    return [item for item in iterable if isinstance(item, str) and matcher.match(item)]<|MERGE_RESOLUTION|>--- conflicted
+++ resolved
@@ -17,11 +17,7 @@
 from ast import literal_eval
 
 from robot.api import logger
-<<<<<<< HEAD
-from robot.utils import (is_dict_like, is_list_like, is_string, is_truthy,
-=======
-from robot.utils import (get_error_message, is_dict_like, is_list_like, is_truthy,
->>>>>>> 6a266bf8
+from robot.utils import (get_error_message, is_dict_like, is_list_like, is_string, is_truthy,
                          Matcher, plural_or_not as s, seq2str, seq2str2, type_name)
 from robot.utils.asserts import assert_equal
 from robot.version import get_version
@@ -863,11 +859,7 @@
                           msg)
 
     def dictionaries_should_be_equal(self, dict1, dict2, msg=None, values=True,
-<<<<<<< HEAD
-                                     ignore_case=False):
-=======
-                                     ignore_keys=None):
->>>>>>> 6a266bf8
+                                     ignore_keys=None, ignore_case=False):
         """Fails if the given dictionaries are not equal.
 
         First the equality of dictionaries' keys is checked and after that all
@@ -892,12 +884,7 @@
         """
         self._validate_dictionary(dict1)
         self._validate_dictionary(dict2, 2)
-<<<<<<< HEAD
         should_ignore = self._is_ignore_case(ignore_case)
-        self._keys_should_be_equal(dict1, dict2, msg, values, should_ignore['key'])
-        self._key_values_should_be_equal(dict1, dict2, msg,
-                                         values, ignore_case)
-=======
         if ignore_keys:
             if isinstance(ignore_keys, str):
                 try:
@@ -910,9 +897,8 @@
                                  f"got {type_name(ignore_keys)}.")
             dict1 = {k: v for k, v in dict1.items() if k not in ignore_keys}
             dict2 = {k: v for k, v in dict2.items() if k not in ignore_keys}
-        keys = self._keys_should_be_equal(dict1, dict2, msg, values)
-        self._key_values_should_be_equal(keys, dict1, dict2, msg, values)
->>>>>>> 6a266bf8
+        keys = self._keys_should_be_equal(dict1, dict2, msg, values, should_ignore['key'])
+        self._key_values_should_be_equal(keys, dict1, dict2, msg, values, ignore_case)
 
     def dictionary_should_contain_sub_dictionary(self, dict1, dict2, msg=None,
                                                  values=True, ignore_case=False):
