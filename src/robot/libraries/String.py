#  Copyright 2008-2015 Nokia Networks
#  Copyright 2016-     Robot Framework Foundation
#
#  Licensed under the Apache License, Version 2.0 (the "License");
#  you may not use this file except in compliance with the License.
#  You may obtain a copy of the License at
#
#      http://www.apache.org/licenses/LICENSE-2.0
#
#  Unless required by applicable law or agreed to in writing, software
#  distributed under the License is distributed on an "AS IS" BASIS,
#  WITHOUT WARRANTIES OR CONDITIONS OF ANY KIND, either express or implied.
#  See the License for the specific language governing permissions and
#  limitations under the License.

import os
import re
from fnmatch import fnmatchcase
from random import randint
from string import ascii_lowercase, ascii_uppercase, digits

from robot.api import logger
from robot.api.deco import keyword
from robot.utils import FileReader, parse_re_flags, plural_or_not as s, type_name
from robot.version import get_version


class String:
    """A library for string manipulation and verification.

    ``String`` is Robot Framework's standard library for manipulating
    strings (e.g. `Replace String Using Regexp`, `Split To Lines`) and
    verifying their contents (e.g. `Should Be String`).

    Following keywords from ``BuiltIn`` library can also be used with strings:

    - `Catenate`
    - `Get Length`
    - `Length Should Be`
    - `Should (Not) Be Empty`
    - `Should (Not) Be Equal (As Strings/Integers/Numbers)`
    - `Should (Not) Match (Regexp)`
    - `Should (Not) Contain`
    - `Should (Not) Start With`
    - `Should (Not) End With`
    - `Convert To String`
    - `Convert To Bytes`
    """

    ROBOT_LIBRARY_SCOPE = "GLOBAL"
    ROBOT_LIBRARY_VERSION = get_version()

    def convert_to_lower_case(self, string):
        """Converts string to lower case.

        Uses Python's standard
        [https://docs.python.org/library/stdtypes.html#str.lower|lower()]
        method.

        Examples:
        | ${str1} = | Convert To Lower Case | ABC |
        | ${str2} = | Convert To Lower Case | 1A2c3D |
        | Should Be Equal | ${str1} | abc |
        | Should Be Equal | ${str2} | 1a2c3d |
        """
        return string.lower()

    def convert_to_upper_case(self, string):
        """Converts string to upper case.

        Uses Python's standard
        [https://docs.python.org/library/stdtypes.html#str.upper|upper()]
        method.

        Examples:
        | ${str1} = | Convert To Upper Case | abc |
        | ${str2} = | Convert To Upper Case | 1a2C3d |
        | Should Be Equal | ${str1} | ABC |
        | Should Be Equal | ${str2} | 1A2C3D |
        """
        return string.upper()

    @keyword(types=None)
    def convert_to_title_case(self, string, exclude=None):
        """Converts string to title case.

        Uses the following algorithm:

        - Split the string to words from whitespace characters (spaces,
          newlines, etc.).
        - Exclude words that are not all lower case. This preserves,
          for example, "OK" and "iPhone".
        - Exclude also words listed in the optional ``exclude`` argument.
        - Title case the first alphabetical character of each word that has
          not been excluded.
        - Join all words together so that original whitespace is preserved.

        Explicitly excluded words can be given as a list or as a string with
        words separated by a comma and an optional space. Excluded words are
        actually considered to be regular expression patterns, so it is
        possible to use something like "example[.!?]?" to match the word
        "example" on it own and also if followed by ".", "!" or "?".
        See `BuiltIn.Should Match Regexp` for more information about Python
        regular expression syntax in general and how to use it in Robot
        Framework data in particular.

        Examples:
        | ${str1} = | Convert To Title Case | hello, world!     |
        | ${str2} = | Convert To Title Case | it's an OK iPhone | exclude=a, an, the |
        | ${str3} = | Convert To Title Case | distance is 1 km. | exclude=is, km.? |
        | Should Be Equal | ${str1} | Hello, World! |
        | Should Be Equal | ${str2} | It's an OK iPhone |
        | Should Be Equal | ${str3} | Distance is 1 km. |

        The reason this keyword does not use Python's standard
        [https://docs.python.org/library/stdtypes.html#str.title|title()]
        method is that it can yield undesired results, for example, if
        strings contain upper case letters or special characters like
        apostrophes. It would, for example, convert "it's an OK iPhone"
        to "It'S An Ok Iphone".
        """
        if not isinstance(string, str):
            raise TypeError("This keyword works only with strings.")
        if isinstance(exclude, str):
            exclude = [e.strip() for e in exclude.split(",")]
        elif not exclude:
            exclude = []
        exclude = [re.compile(f"^{e}$") for e in exclude]

        def title(word):
            if any(e.match(word) for e in exclude) or not word.islower():
                return word
            for index, char in enumerate(word):
                if char.isalpha():
                    return word[:index] + word[index].title() + word[index + 1 :]
            return word

        tokens = re.split(r"(\s+)", string, flags=re.UNICODE)
        return "".join(title(token) for token in tokens)

    def encode_string_to_bytes(self, string, encoding, errors="strict"):
        """Encodes the given ``string`` to bytes using the given ``encoding``.

        ``errors`` argument controls what to do if encoding some characters fails.
        All values accepted by ``encode`` method in Python are valid, but in
        practice the following values are most useful:

        - ``strict``: fail if characters cannot be encoded (default)
        - ``ignore``: ignore characters that cannot be encoded
        - ``replace``: replace characters that cannot be encoded with
          a replacement character

        Examples:
        | ${bytes} = | Encode String To Bytes | ${string} | UTF-8 |
        | ${bytes} = | Encode String To Bytes | ${string} | ASCII | errors=ignore |

        Use `Convert To Bytes` in ``BuiltIn`` if you want to create bytes based
        on character or integer sequences. Use `Decode Bytes To String` if you
        need to convert bytes to strings and `Convert To String`
        in ``BuiltIn`` if you need to convert arbitrary objects to strings.
        """
        return bytes(string.encode(encoding, errors))

    def decode_bytes_to_string(self, bytes, encoding, errors="strict"):
        """Decodes the given ``bytes`` to a string using the given ``encoding``.

        ``errors`` argument controls what to do if decoding some bytes fails.
        All values accepted by ``decode`` method in Python are valid, but in
        practice the following values are most useful:

        - ``strict``: fail if characters cannot be decoded (default)
        - ``ignore``: ignore characters that cannot be decoded
        - ``replace``: replace characters that cannot be decoded with
          a replacement character

        Examples:
        | ${string} = | Decode Bytes To String | ${bytes} | UTF-8 |
        | ${string} = | Decode Bytes To String | ${bytes} | ASCII | errors=ignore |

        Use `Encode String To Bytes` if you need to convert strings to bytes,
        and `Convert To String` in ``BuiltIn`` if you need to
        convert arbitrary objects to strings.
        """
        if isinstance(bytes, str):
            raise TypeError("Cannot decode strings.")
        return bytes.decode(encoding, errors)

    def format_string(self, template, /, *positional, **named):
        """Formats a ``template`` using the given ``positional`` and ``named`` arguments.

        The template can be either be a string or an absolute path to
        an existing file. In the latter case the file is read and its contents
        are used as the template. If the template file contains non-ASCII
        characters, it must be encoded using UTF-8.

        The template is formatted using Python's
        [https://docs.python.org/library/string.html#format-string-syntax|format
        string syntax]. Placeholders are marked using ``{}`` with possible
        field name and format specification inside. Literal curly braces
        can be inserted by doubling them like `{{` and `}}`.

        Examples:
        | ${to} = | Format String | To: {} <{}>                    | ${user}      | ${email} |
        | ${to} = | Format String | To: {name} <{email}>           | name=${name} | email=${email} |
        | ${to} = | Format String | To: {user.name} <{user.email}> | user=${user} |
        | ${xx} = | Format String | {:*^30}                        | centered     |
        | ${yy} = | Format String | {0:{width}{base}}              | ${42}        | base=X | width=10 |
        | ${zz} = | Format String | ${CURDIR}/template.txt         | positional   | named=value |

        Prior to Robot Framework 7.1, possible equal signs in the template string must
        be escaped with a backslash like ``x\\={}`.
        """
        if os.path.isabs(template) and os.path.isfile(template):
            template = template.replace("/", os.sep)
            logger.info(
                f'Reading template from file <a href="{template}">{template}</a>.',
                html=True,
            )
            with FileReader(template) as reader:
                template = reader.read()
        return template.format(*positional, **named)

    def get_line_count(self, string):
        """Returns and logs the number of lines in the given string."""
        count = len(string.splitlines())
        logger.info(f"{count} lines.")
        return count

    def split_to_lines(self, string, start=0, end=None):
        """Splits the given string to lines.

        It is possible to get only a selection of lines from ``start``
        to ``end`` so that ``start`` index is inclusive and ``end`` is
        exclusive. Line numbering starts from 0, and it is possible to
        use negative indices to refer to lines from the end.

        Lines are returned without the newlines. The number of
        returned lines is automatically logged.

        Examples:
        | @{lines} =        | Split To Lines | ${manylines} |    |    |
        | @{ignore first} = | Split To Lines | ${manylines} | 1  |    |
        | @{ignore last} =  | Split To Lines | ${manylines} |    | -1 |
        | @{5th to 10th} =  | Split To Lines | ${manylines} | 4  | 10 |
        | @{first two} =    | Split To Lines | ${manylines} |    | 1  |
        | @{last two} =     | Split To Lines | ${manylines} | -2 |    |

        Use `Get Line` if you only need to get a single line.
        """
        start = self._convert_to_index(start, "start")
        end = self._convert_to_index(end, "end")
        lines = string.splitlines()[start:end]
        logger.info(f"{len(lines)} line{s(lines)} returned.")
        return lines

    def get_line(self, string, line_number):
        """Returns the specified line from the given ``string``.

        Line numbering starts from 0, and it is possible to use
        negative indices to refer to lines from the end. The line is
        returned without the newline character.

        Examples:
        | ${first} =    | Get Line | ${string} | 0  |
        | ${2nd last} = | Get Line | ${string} | -2 |

        Use `Split To Lines` if all lines are needed.
        """
        line_number = self._convert_to_integer(line_number, "line_number")
        return string.splitlines()[line_number]

    def get_lines_containing_string(
        self,
        string: str,
        pattern: str,
        case_insensitive: "bool|None" = None,
        ignore_case: bool = False,
    ):
        """Returns lines of the given ``string`` that contain the ``pattern``.

        The ``pattern`` is always considered to be a normal string, not a glob
        or regexp pattern. A line matches if the ``pattern`` is found anywhere
        on it.

        The match is case-sensitive by default, but that can be changed by
        giving ``ignore_case`` a true value. This option is new in Robot
        Framework 7.0, but with older versions it is possible to use the
        nowadays deprecated ``case_insensitive`` argument.

        Lines are returned as a string with lines joined together with
        a newline. Possible trailing newline is never returned. The number
        of matching lines is automatically logged.

        Examples:
        | ${lines} = | Get Lines Containing String | ${result} | An example |
        | ${ret} =   | Get Lines Containing String | ${ret} | FAIL | ignore_case=True |

        See `Get Lines Matching Pattern` and `Get Lines Matching Regexp`
        if you need more complex pattern matching.
        """
        if case_insensitive is not None:
            ignore_case = case_insensitive
        if ignore_case:
            pattern = pattern.casefold()
            contains = lambda line: pattern in line.casefold()
        else:
            contains = lambda line: pattern in line
        return self._get_matching_lines(string, contains)

    def get_lines_matching_pattern(
        self,
        string: str,
        pattern: str,
        case_insensitive: "bool|None" = None,
        ignore_case: bool = False,
    ):
        """Returns lines of the given ``string`` that match the ``pattern``.

        The ``pattern`` is a _glob pattern_ where:
        | ``*``        | matches everything |
        | ``?``        | matches any single character |
        | ``[chars]``  | matches any character inside square brackets (e.g. ``[abc]`` matches either ``a``, ``b`` or ``c``) |
        | ``[!chars]`` | matches any character not inside square brackets |

        A line matches only if it matches the ``pattern`` fully.

        The match is case-sensitive by default, but that can be changed by
        giving ``ignore_case`` a true value. This option is new in Robot
        Framework 7.0, but with older versions it is possible to use the
        nowadays deprecated ``case_insensitive`` argument.

        Lines are returned as a string with lines joined together with
        a newline. Possible trailing newline is never returned. The number
        of matching lines is automatically logged.

        Examples:
        | ${lines} = | Get Lines Matching Pattern | ${result} | Wild???? example |
        | ${ret} = | Get Lines Matching Pattern | ${ret} | FAIL: * | ignore_case=True |

        See `Get Lines Matching Regexp` if you need more complex
        patterns and `Get Lines Containing String` if searching
        literal strings is enough.
        """
        if case_insensitive is not None:
            ignore_case = case_insensitive
        if ignore_case:
            pattern = pattern.casefold()
            matches = lambda line: fnmatchcase(line.casefold(), pattern)
        else:
            matches = lambda line: fnmatchcase(line, pattern)
        return self._get_matching_lines(string, matches)

    def get_lines_matching_regexp(
        self,
        string,
        pattern,
        partial_match=False,
        flags=None,
    ):
        """Returns lines of the given ``string`` that match the regexp ``pattern``.

        See `BuiltIn.Should Match Regexp` for more information about
        Python regular expression syntax in general and how to use it
        in Robot Framework data in particular.

        Lines match only if they match the pattern fully by default, but
        partial matching can be enabled by giving the ``partial_match``
        argument a true value.

        If the pattern is empty, it matches only empty lines by default.
        When partial matching is enabled, empty pattern matches all lines.

        Possible flags altering how the expression is parsed (e.g. ``re.IGNORECASE``,
        ``re.VERBOSE``) can be given using the ``flags`` argument (e.g.
        ``flags=IGNORECASE | VERBOSE``) or embedded to the pattern (e.g.
        ``(?ix)pattern``).

        Lines are returned as one string concatenated back together with
        newlines. Possible trailing newline is never returned. The
        number of matching lines is automatically logged.

        Examples:
        | ${lines} = | Get Lines Matching Regexp | ${result} | Reg\\\\w{3} example |
        | ${lines} = | Get Lines Matching Regexp | ${result} | Reg\\\\w{3} example | partial_match=true |
        | ${ret} =   | Get Lines Matching Regexp | ${ret}    | (?i)FAIL: .* |
        | ${ret} =   | Get Lines Matching Regexp | ${ret}    | FAIL: .* | flags=IGNORECASE |

        See `Get Lines Matching Pattern` and `Get Lines Containing String` if you
        do not need the full regular expression powers (and complexity).

        The ``flags`` argument is new in Robot Framework 6.0.
        """
        regexp = re.compile(pattern, flags=parse_re_flags(flags))
        match = regexp.search if partial_match else regexp.fullmatch
        return self._get_matching_lines(string, match)

    def _get_matching_lines(self, string, matches):
        lines = string.splitlines()
        matching = [line for line in lines if matches(line)]
        logger.info(f"{len(matching)} out of {len(lines)} lines matched.")
        return "\n".join(matching)

    def get_regexp_matches(self, string, pattern, *groups, flags=None):
        """Returns a list of all non-overlapping matches in the given string.

        ``string`` is the string to find matches from and ``pattern`` is the
        regular expression. See `BuiltIn.Should Match Regexp` for more
        information about Python regular expression syntax in general and how
        to use it in Robot Framework data in particular.

        If no groups are used, the returned list contains full matches. If one
        group is used, the list contains only contents of that group. If
        multiple groups are used, the list contains tuples that contain
        individual group contents. All groups can be given as indexes (starting
        from 1) and named groups also as names.

        Possible flags altering how the expression is parsed (e.g. ``re.IGNORECASE``,
        ``re.MULTILINE``) can be given using the ``flags`` argument (e.g.
        ``flags=IGNORECASE | MULTILINE``) or embedded to the pattern (e.g.
        ``(?im)pattern``).

        Examples:
        | ${no match} =    | Get Regexp Matches | the string | xxx     |
        | ${matches} =     | Get Regexp Matches | the string | t..     |
        | ${matches} =     | Get Regexp Matches | the string | T..     | flags=IGNORECASE |
        | ${one group} =   | Get Regexp Matches | the string | t(..)   | 1 |
        | ${named group} = | Get Regexp Matches | the string | t(?P<name>..) | name |
        | ${two groups} =  | Get Regexp Matches | the string | t(.)(.) | 1 | 2 |
        =>
        | ${no match} = []
        | ${matches} = ['the', 'tri']
        | ${one group} = ['he', 'ri']
        | ${named group} = ['he', 'ri']
        | ${two groups} = [('h', 'e'), ('r', 'i')]

        The ``flags`` argument is new in Robot Framework 6.0.
        """
        regexp = re.compile(pattern, flags=parse_re_flags(flags))
        groups = [self._parse_group(g) for g in groups]
        return [m.group(*groups) for m in regexp.finditer(string)]

    def _parse_group(self, group):
        try:
            return int(group)
        except ValueError:
            return group

    def replace_string(self, string, search_for, replace_with, count=-1):
        """Replaces ``search_for`` in the given ``string`` with ``replace_with``.

        ``search_for`` is used as a literal string. See `Replace String
        Using Regexp` if more powerful pattern matching is needed.
        If you need to just remove a string see `Remove String`.

        If the optional argument ``count`` is given, only that many
        occurrences from left are replaced. Negative ``count`` means
        that all occurrences are replaced (default behaviour) and zero
        means that nothing is done.

        A modified version of the string is returned and the original
        string is not altered.

        Examples:
        | ${str} =        | Replace String | Hello, world!  | world | tellus   |
        | Should Be Equal | ${str}         | Hello, tellus! |       |          |
        | ${str} =        | Replace String | Hello, world!  | l     | ${EMPTY} | count=1 |
        | Should Be Equal | ${str}         | Helo, world!   |       |          |
        """
        count = self._convert_to_integer(count, "count")
        return string.replace(search_for, replace_with, count)

    def replace_string_using_regexp(
        self,
        string,
        pattern,
        replace_with,
        count=-1,
        flags=None,
    ):
        """Replaces ``pattern`` in the given ``string`` with ``replace_with``.

        This keyword is otherwise identical to `Replace String`, but
        the ``pattern`` to search for is considered to be a regular
        expression.  See `BuiltIn.Should Match Regexp` for more
        information about Python regular expression syntax in general
        and how to use it in Robot Framework data in particular.

        Possible flags altering how the expression is parsed (e.g. ``re.IGNORECASE``,
        ``re.MULTILINE``) can be given using the ``flags`` argument (e.g.
        ``flags=IGNORECASE | MULTILINE``) or embedded to the pattern (e.g.
        ``(?im)pattern``).

        If you need to just remove a string see `Remove String Using Regexp`.

        Examples:
        | ${str} = | Replace String Using Regexp | ${str} | 20\\\\d\\\\d-\\\\d\\\\d-\\\\d\\\\d | <DATE> |
        | ${str} = | Replace String Using Regexp | ${str} | (Hello|Hi) | ${EMPTY} | count=1 |

        The ``flags`` argument is new in Robot Framework 6.0.
        """
        count = self._convert_to_integer(count, "count")
        # re.sub handles 0 and negative counts differently than string.replace
        if count == 0:
            return string
        return re.sub(
            pattern,
            replace_with,
            string,
            count=max(count, 0),
            flags=parse_re_flags(flags),
        )

    def remove_string(self, string, *removables):
        """Removes all ``removables`` from the given ``string``.

        ``removables`` are used as literal strings. Each removable will be
        matched to a temporary string from which preceding removables have
        been already removed. See second example below.

        Use `Remove String Using Regexp` if more powerful pattern matching is
        needed. If only a certain number of matches should be removed,
        `Replace String` or `Replace String Using Regexp` can be used.

        A modified version of the string is returned and the original
        string is not altered.

        Examples:
        | ${str} =        | Remove String | Robot Framework | work   |
        | Should Be Equal | ${str}        | Robot Frame     |
        | ${str} =        | Remove String | Robot Framework | o | bt |
        | Should Be Equal | ${str}        | R Framewrk      |
        """
        for removable in removables:
            string = self.replace_string(string, removable, "")
        return string

    def remove_string_using_regexp(self, string, *patterns, flags=None):
        """Removes ``patterns`` from the given ``string``.

        This keyword is otherwise identical to `Remove String`, but
        the ``patterns`` to search for are considered to be a regular
        expression. See `Replace String Using Regexp` for more information
        about the regular expression syntax. That keyword can also be
        used if there is a need to remove only a certain number of
        occurrences.

        Possible flags altering how the expression is parsed (e.g. ``re.IGNORECASE``,
        ``re.MULTILINE``) can be given using the ``flags`` argument (e.g.
        ``flags=IGNORECASE | MULTILINE``) or embedded to the pattern (e.g.
        ``(?im)pattern``).

        The ``flags`` argument is new in Robot Framework 6.0.
        """
        for pattern in patterns:
            string = self.replace_string_using_regexp(string, pattern, "", flags=flags)
        return string

    @keyword(types=None)
    def split_string(self, string, separator=None, max_split=-1):
        """Splits the ``string`` using ``separator`` as a delimiter string.

        If a ``separator`` is not given, any whitespace string is a
        separator. In that case also possible consecutive whitespace
        as well as leading and trailing whitespace is ignored.

        Split words are returned as a list. If the optional
        ``max_split`` is given, at most ``max_split`` splits are done, and
        the returned list will have maximum ``max_split + 1`` elements.

        Examples:
        | @{words} =         | Split String | ${string} |
        | @{words} =         | Split String | ${string} | ,${SPACE} |
        | ${pre} | ${post} = | Split String | ${string} | ::    | 1 |

        See `Split String From Right` if you want to start splitting
        from right, and `Fetch From Left` and `Fetch From Right` if
        you only want to get first/last part of the string.
        """
        if separator == "":
            separator = None
        max_split = self._convert_to_integer(max_split, "max_split")
        return string.split(separator, max_split)

    @keyword(types=None)
    def split_string_from_right(self, string, separator=None, max_split=-1):
        """Splits the ``string`` using ``separator`` starting from right.

        Same as `Split String`, but splitting is started from right. This has
        an effect only when ``max_split`` is given.

        Examples:
        | ${first} | ${rest} = | Split String            | ${string} | - | 1 |
        | ${rest}  | ${last} = | Split String From Right | ${string} | - | 1 |
        """
        if separator == "":
            separator = None
        max_split = self._convert_to_integer(max_split, "max_split")
        return string.rsplit(separator, max_split)

    def split_string_to_characters(self, string):
        """Splits the given ``string`` to characters.

        Example:
        | @{characters} = | Split String To Characters | ${string} |
        """
        return list(string)

    def fetch_from_left(self, string, marker):
        """Returns contents of the ``string`` before the first occurrence of ``marker``.

        If the ``marker`` is not found, whole string is returned.

        See also `Fetch From Right`, `Split String` and `Split String
        From Right`.
        """
        return string.split(marker)[0]

    def fetch_from_right(self, string, marker):
        """Returns contents of the ``string`` after the last occurrence of ``marker``.

        If the ``marker`` is not found, whole string is returned.

        See also `Fetch From Left`, `Split String` and `Split String
        From Right`.
        """
        return string.split(marker)[-1]

    def generate_random_string(self, length=8, chars="[LETTERS][NUMBERS]"):
        """Generates a string with a desired ``length`` from the given ``chars``.

        ``length`` can be given as a number, a string representation of a number,
        or as a range of numbers, such as ``5-10``. When a range of values is given
        the range will be selected by random within the range.

        The population sequence ``chars`` contains the characters to use
        when generating the random string. It can contain any
        characters, and it is possible to use special markers
        explained in the table below:

        |  = Marker =   |               = Explanation =                   |
        | ``[LOWER]``   | Lowercase ASCII characters from ``a`` to ``z``. |
        | ``[UPPER]``   | Uppercase ASCII characters from ``A`` to ``Z``. |
        | ``[LETTERS]`` | Lowercase and uppercase ASCII characters.       |
        | ``[NUMBERS]`` | Numbers from 0 to 9.                            |
        | ``[ARABIC]``  | Arabic characters from 0x0600 to 0x0700 unicode |
        | ``[POLISH]``  | ASCII characters and Polish diacritical signs.  |

        Examples:
        | ${ret} = | Generate Random String |
        | ${low} = | Generate Random String | 12 | [LOWER]         |
        | ${bin} = | Generate Random String | 8  | 01              |
        | ${hex} = | Generate Random String | 4  | [NUMBERS]abcdef |
        | ${rnd} = | Generate Random String | 5-10 | # Generates a string 5 to 10 characters long |

        Giving ``length`` as a range of values is new in Robot Framework 5.0.
        """
        if length == "":
            length = 8
        if isinstance(length, str) and re.match(r"^\d+-\d+$", length):
            min_length, max_length = length.split("-")
            length = randint(
                self._convert_to_integer(min_length, "length"),
                self._convert_to_integer(max_length, "length"),
            )
        else:
<<<<<<< HEAD
            length = self._convert_to_integer(length, 'length')
        for name, value in [('[LOWER]', ascii_lowercase),
                            ('[UPPER]', ascii_uppercase),
                            ('[LETTERS]', ascii_lowercase + ascii_uppercase),
                            ('[NUMBERS]', digits),
                            ('[ARABIC]',''.join(chr(character) for character in range(0x0600, 0x0700))),
                            ('[POLISH]',ascii_lowercase + ascii_uppercase+''.join(
                                ["\u0105", "\u0107", "\u0119", "\u0142", "\u0144", "\u00F3", "\u015B", "\u017A", "\u017C", "\u0104", "\u0106", "\u0118", "\u0141", "\u0143", "\u00D3", "\u015A", "\u0179", "\u017B"]))]:
=======
            length = self._convert_to_integer(length, "length")
        for name, value in [
            ("[LOWER]", ascii_lowercase),
            ("[UPPER]", ascii_uppercase),
            ("[LETTERS]", ascii_lowercase + ascii_uppercase),
            ("[NUMBERS]", digits),
        ]:
>>>>>>> b36bba4f
            chars = chars.replace(name, value)
        maxi = len(chars) - 1
        return "".join(chars[randint(0, maxi)] for _ in range(length))

    def get_substring(self, string, start, end=None):
        """Returns a substring from ``start`` index to ``end`` index.

        The ``start`` index is inclusive and ``end`` is exclusive.
        Indexing starts from 0, and it is possible to use
        negative indices to refer to characters from the end.

        Examples:
        | ${ignore first} = | Get Substring | ${string} | 1  |    |
        | ${ignore last} =  | Get Substring | ${string} | 0  | -1 |
        | ${5th to 10th} =  | Get Substring | ${string} | 4  | 10 |
        | ${first two} =    | Get Substring | ${string} | 0  | 1  |
        | ${last two} =     | Get Substring | ${string} | -2 |    |
        """
        start = self._convert_to_index(start, "start")
        end = self._convert_to_index(end, "end")
        return string[start:end]

    @keyword(types=None)
    def strip_string(self, string, mode="both", characters=None):
        """Remove leading and/or trailing whitespaces from the given string.

        ``mode`` is either ``left`` to remove leading characters, ``right`` to
        remove trailing characters, ``both`` (default) to remove the
        characters from both sides of the string or ``none`` to return the
        unmodified string.

        If the optional ``characters`` is given, it must be a string and the
        characters in the string will be stripped in the string. Please note,
        that this is not a substring to be removed but a list of characters,
        see the example below.

        Examples:
        | ${stripped}=  | Strip String | ${SPACE}Hello${SPACE} | |
        | Should Be Equal | ${stripped} | Hello | |
        | ${stripped}=  | Strip String | ${SPACE}Hello${SPACE} | mode=left |
        | Should Be Equal | ${stripped} | Hello${SPACE} | |
        | ${stripped}=  | Strip String | aabaHelloeee | characters=abe |
        | Should Be Equal | ${stripped} | Hello | |
        """
        try:
            method = {
                "BOTH": string.strip,
                "LEFT": string.lstrip,
                "RIGHT": string.rstrip,
                "NONE": lambda characters: string,
            }[mode.upper()]
        except KeyError:
            raise ValueError(f"Invalid mode '{mode}'.")
        return method(characters)

    def should_be_string(self, item, msg=None):
        """Fails if the given ``item`` is not a string.

        The default error message can be overridden with the optional ``msg`` argument.
        """
        if not isinstance(item, str):
            raise AssertionError(msg or f"{item!r} is {type_name(item)}, not a string.")

    def should_not_be_string(self, item, msg=None):
        """Fails if the given ``item`` is a string.

        The default error message can be overridden with the optional ``msg`` argument.
        """
        if isinstance(item, str):
            raise AssertionError(msg or f"{item!r} is a string.")

    def should_be_unicode_string(self, item, msg=None):
        """Fails if the given ``item`` is not a Unicode string.

        On Python 3 this keyword behaves exactly the same way `Should Be String`.
        That keyword should be used instead and this keyword will be deprecated.
        """
        self.should_be_string(item, msg)

    def should_be_byte_string(self, item, msg=None):
        """Fails if the given ``item`` is not a byte string.

        Use `Should Be String` if you want to verify the ``item`` is a string.

        The default error message can be overridden with the optional ``msg`` argument.
        """
        if not isinstance(item, bytes):
            raise AssertionError(msg or f"{item!r} is not a byte string.")

    def should_be_lower_case(self, string, msg=None):
        """Fails if the given ``string`` is not in lower case.

        For example, ``'string'`` and ``'with specials!'`` would pass, and
        ``'String'``, ``''`` and ``' '`` would fail.

        The default error message can be overridden with the optional
        ``msg`` argument.

        See also `Should Be Upper Case` and `Should Be Title Case`.
        """
        if not string.islower():
            raise AssertionError(msg or f"{string!r} is not lower case.")

    def should_be_upper_case(self, string, msg=None):
        """Fails if the given ``string`` is not in upper case.

        For example, ``'STRING'`` and ``'WITH SPECIALS!'`` would pass, and
        ``'String'``, ``''`` and ``' '`` would fail.

        The default error message can be overridden with the optional
        ``msg`` argument.

        See also `Should Be Title Case` and `Should Be Lower Case`.
        """
        if not string.isupper():
            raise AssertionError(msg or f"{string!r} is not upper case.")

    @keyword(types=None)
    def should_be_title_case(self, string, msg=None, exclude=None):
        """Fails if given ``string`` is not title.

        ``string`` is a title cased string if there is at least one upper case
        letter in each word.

        For example, ``'This Is Title'`` and ``'OK, Give Me My iPhone'``
        would pass. ``'all words lower'`` and ``'Word In lower'`` would fail.

        This logic changed in Robot Framework 4.0 to be compatible with
        `Convert to Title Case`. See `Convert to Title Case` for title case
        algorithm and reasoning.

        The default error message can be overridden with the optional
        ``msg`` argument.

        Words can be explicitly excluded with the optional ``exclude`` argument.

        Explicitly excluded words can be given as a list or as a string with
        words separated by a comma and an optional space. Excluded words are
        actually considered to be regular expression patterns, so it is
        possible to use something like "example[.!?]?" to match the word
        "example" on it own and also if followed by ".", "!" or "?".
        See `BuiltIn.Should Match Regexp` for more information about Python
        regular expression syntax in general and how to use it in Robot
        Framework data in particular.

        See also `Should Be Upper Case` and `Should Be Lower Case`.
        """
        if string != self.convert_to_title_case(string, exclude):
            raise AssertionError(msg or f"{string!r} is not title case.")

    def _convert_to_index(self, value, name):
        if value == "":
            return 0
        if value is None:
            return None
        return self._convert_to_integer(value, name)

    def _convert_to_integer(self, value, name):
        try:
            return int(value)
        except ValueError:
            raise ValueError(
                f"Cannot convert {name!r} argument {value!r} to an integer."
            )<|MERGE_RESOLUTION|>--- conflicted
+++ resolved
@@ -663,7 +663,6 @@
                 self._convert_to_integer(max_length, "length"),
             )
         else:
-<<<<<<< HEAD
             length = self._convert_to_integer(length, 'length')
         for name, value in [('[LOWER]', ascii_lowercase),
                             ('[UPPER]', ascii_uppercase),
@@ -672,15 +671,6 @@
                             ('[ARABIC]',''.join(chr(character) for character in range(0x0600, 0x0700))),
                             ('[POLISH]',ascii_lowercase + ascii_uppercase+''.join(
                                 ["\u0105", "\u0107", "\u0119", "\u0142", "\u0144", "\u00F3", "\u015B", "\u017A", "\u017C", "\u0104", "\u0106", "\u0118", "\u0141", "\u0143", "\u00D3", "\u015A", "\u0179", "\u017B"]))]:
-=======
-            length = self._convert_to_integer(length, "length")
-        for name, value in [
-            ("[LOWER]", ascii_lowercase),
-            ("[UPPER]", ascii_uppercase),
-            ("[LETTERS]", ascii_lowercase + ascii_uppercase),
-            ("[NUMBERS]", digits),
-        ]:
->>>>>>> b36bba4f
             chars = chars.replace(name, value)
         maxi = len(chars) - 1
         return "".join(chars[randint(0, maxi)] for _ in range(length))
