#  Copyright 2008-2015 Nokia Networks
#  Copyright 2016-     Robot Framework Foundation
#
#  Licensed under the Apache License, Version 2.0 (the "License");
#  you may not use this file except in compliance with the License.
#  You may obtain a copy of the License at
#
#      http://www.apache.org/licenses/LICENSE-2.0
#
#  Unless required by applicable law or agreed to in writing, software
#  distributed under the License is distributed on an "AS IS" BASIS,
#  WITHOUT WARRANTIES OR CONDITIONS OF ANY KIND, either express or implied.
#  See the License for the specific language governing permissions and
#  limitations under the License.

<<<<<<< HEAD
import os
import time
import tkinter as tk
from tkinter import ttk
=======
import time
import tkinter as tk
>>>>>>> ffa840f9
from importlib.resources import read_binary

from robot.utils import WINDOWS


if WINDOWS:
    # A hack to override the default taskbar icon on Windows. See, for example:
    # https://stackoverflow.com/questions/1551605/how-to-set-applications-taskbar-icon-in-windows-7/1552105
    from ctypes import windll
    windll.shell32.SetCurrentProcessExplicitAppUserModelID('robot.dialogs')


class TkDialog(tk.Toplevel):
<<<<<<< HEAD
    left_button: 'str|None' = 'OK'
    right_button: 'str|None' = 'Cancel'
    padding = 3
=======
    left_button = 'OK'
    right_button = 'Cancel'
    font = (None, 12)
    padding = 8 if WINDOWS else 16
>>>>>>> ffa840f9
    background = None    # Can be used to change the dialog background.

    def __init__(self, message, value=None, **config):
        super().__init__(self._get_root())
        self._button_bindings = {}
<<<<<<< HEAD
        self.style = self.master.style
=======
>>>>>>> ffa840f9
        self._initialize_dialog()
        self.widget = self._create_body(message, value, **config)
        self._create_buttons()
        self._finalize_dialog()
        self._result = None
        self._closed = False

    def _get_root(self) -> tk.Tk:
        root = tk.Tk()
        root.withdraw()
        icon = tk.PhotoImage(master=root, data=read_binary('robot', 'logo.png'))
        root.iconphoto(True, icon)
<<<<<<< HEAD
        root.style = ttk.Style(root)
        theme_path = os.path.join(os.path.dirname(__file__), 'themes/robot/theme.tcl')  # zipsafe
        root.tk.call("source", theme_path)
        root.tk.call("set_theme", "auto")
=======
>>>>>>> ffa840f9
        return root

    def _initialize_dialog(self):
        self.withdraw()    # Remove from display until finalized.
        self.title('Robot Framework')
<<<<<<< HEAD
        bg_color = self.style.lookup('TFrame', 'background') or self.background
        self.configure(padx=self.padding, pady=self.padding, background=bg_color)
=======
        self.configure(padx=self.padding, background=self.background)
>>>>>>> ffa840f9
        self.protocol("WM_DELETE_WINDOW", self._close)
        self.bind("<Escape>", self._close)
        if self.left_button == TkDialog.left_button:
            self.bind("<Return>", self._left_button_clicked)

    def _finalize_dialog(self):
        self.update()    # Needed to get accurate dialog size.
        screen_width = self.winfo_screenwidth()
        screen_height = self.winfo_screenheight()
        min_width = screen_width // 5
        min_height = screen_height // 8
        width = max(self.winfo_reqwidth(), min_width)
        height = max(self.winfo_reqheight(), min_height)
        x = (screen_width - width) // 2
        y = (screen_height - height) // 2
        self.geometry(f'{width}x{height}+{x}+{y}')
        self.lift()
        self.deiconify()
        if self.widget:
            self.widget.focus_set()

<<<<<<< HEAD
    def _create_body(self, message, value, **config) -> 'ttk.Entry|ttk.Treeview|None':
        frame = ttk.Frame(self)
        max_width = self.winfo_screenwidth() // 2
        label = ttk.Label(frame, text=message, anchor=tk.W, justify=tk.LEFT, wraplength=max_width)
        label.pack(fill=tk.BOTH)
        widget = self._create_widget(frame, value, **config)
        if widget:
            widget.pack(fill=tk.BOTH)
        frame.pack(expand=1, fill=tk.BOTH)
        return widget

    def _create_widget(self, frame, value) -> 'ttk.Entry|ttk.Treeview|None':
        return None

    def _create_buttons(self):
        frame = ttk.Frame(self)
=======
    def _create_body(self, message, value, **config) -> 'tk.Entry|tk.Listbox|None':
        frame = tk.Frame(self, background=self.background)
        max_width = self.winfo_screenwidth() // 2
        label = tk.Label(frame, text=message, anchor=tk.W, justify=tk.LEFT,
                         wraplength=max_width, pady=self.padding,
                         background=self.background, font=self.font)
        label.pack(fill=tk.BOTH)
        widget = self._create_widget(frame, value, **config)
        if widget:
            widget.pack(fill=tk.BOTH, pady=self.padding)
        frame.pack(expand=1, fill=tk.BOTH)
        return widget

    def _create_widget(self, frame, value) -> 'tk.Entry|tk.Listbox|None':
        return None

    def _create_buttons(self):
        frame = tk.Frame(self, pady=self.padding, background=self.background)
>>>>>>> ffa840f9
        self._create_button(frame, self.left_button, self._left_button_clicked)
        self._create_button(frame, self.right_button, self._right_button_clicked)
        frame.pack()

    def _create_button(self, parent, label, callback):
        if label:
<<<<<<< HEAD
            button = ttk.Button(parent, text=label, command=callback, width=10, underline=0)
            button.pack(side=tk.LEFT, padx=self.padding, pady=self.padding)
=======
            button = tk.Button(parent, text=label, command=callback, width=10,
                               underline=0, font=self.font)
            button.pack(side=tk.LEFT, padx=self.padding)
>>>>>>> ffa840f9
            for char in label[0].upper(), label[0].lower():
                self.bind(char, callback)
                self._button_bindings[char] = callback

    def _left_button_clicked(self, event=None):
        if self._validate_value():
            self._result = self._get_value()
            self._close()

    def _validate_value(self) -> bool:
        return True

    def _get_value(self) -> 'str|list[str]|bool|None':
        return None

    def _right_button_clicked(self, event=None):
        self._result = self._get_right_button_value()
        self._close()

    def _get_right_button_value(self) -> 'str|list[str]|bool|None':
        return None

    def _close(self, event=None):
        self._closed = True

    def show(self) -> 'str|list[str]|bool|None':
        # Use a loop with `update()` instead of `wait_window()` to allow
        # timeouts and signals stop execution.
        try:
            while not self._closed:
                time.sleep(0.1)
                self.update()
        finally:
            self.destroy()
            self.update()  # Needed on Linux to close the dialog (#1466, #4993)
        return self._result


class MessageDialog(TkDialog):
    right_button = None


class InputDialog(TkDialog):

    def __init__(self, message, default='', hidden=False):
        super().__init__(message, default, hidden=hidden)

<<<<<<< HEAD
    def _create_widget(self, parent, default, hidden=False) -> ttk.Entry:
        widget = ttk.Entry(parent, show='*' if hidden else '')
=======
    def _create_widget(self, parent, default, hidden=False) -> tk.Entry:
        widget = tk.Entry(parent, show='*' if hidden else '', font=self.font)
>>>>>>> ffa840f9
        widget.insert(0, default)
        widget.select_range(0, tk.END)
        widget.bind('<FocusIn>', self._unbind_buttons)
        widget.bind('<FocusOut>', self._rebind_buttons)
        return widget

    def _unbind_buttons(self, event):
        for char in self._button_bindings:
            self.unbind(char)

    def _rebind_buttons(self, event):
        for char, callback in self._button_bindings.items():
            self.bind(char, callback)

    def _get_value(self) -> str:
        return self.widget.get()


class SelectionDialog(TkDialog):

    def __init__(self, message, values, default=None):
        super().__init__(message, values, default=default)

<<<<<<< HEAD
    def _create_widget(self, parent, values, default=None) -> ttk.Treeview:
        widget = ttk.Treeview(parent, show="tree", selectmode="browse", height=min(len(values), 10))
        for i, item in enumerate(values):
            widget.insert("", i, text=item, iid=str(i))
        if default is not None:
            index = self._get_default_value_index(default, values)
            widget.selection_set(str(index))
            widget.see(str(index))
        widget.column("#0", width=0)  # Auto-width
=======
    def _create_widget(self, parent, values, default=None) -> tk.Listbox:
        widget = tk.Listbox(parent, font=self.font)
        for item in values:
            widget.insert(tk.END, item)
        if default is not None:
            index = self._get_default_value_index(default, values)
            widget.select_set(index)
            widget.activate(index)
        widget.config(width=0)
>>>>>>> ffa840f9
        return widget

    def _get_default_value_index(self, default, values) -> int:
        if default in values:
            return values.index(default)
        try:
            index = int(default) - 1
        except ValueError:
            raise ValueError(f"Invalid default value '{default}'.")
        if index < 0 or index >= len(values):
            raise ValueError("Default value index is out of bounds.")
        return index

    def _validate_value(self) -> bool:
        return bool(self.widget.selection())

    def _get_value(self) -> str:
        selection = self.widget.selection()[0]
        return self.widget.item(selection, "text")


class MultipleSelectionDialog(TkDialog):

<<<<<<< HEAD
    def _create_widget(self, parent, values) -> ttk.Treeview:
        widget = ttk.Treeview(parent, show="tree", selectmode="extended", height=min(len(values), 10))
        for i, item in enumerate(values):
            widget.insert("", i, text=item, iid=str(i))
        widget.column("#0", width=0)  # Auto-width
        return widget

    def _get_value(self) -> list:
        return [self.widget.item(item, "text") for item in self.widget.selection()]
=======
    def _create_widget(self, parent, values) -> tk.Listbox:
        widget = tk.Listbox(parent, selectmode='multiple', font=self.font)
        for item in values:
            widget.insert(tk.END, item)
        widget.config(width=0)
        return widget

    def _get_value(self) -> 'list[str]':
        selected_values = [self.widget.get(i) for i in self.widget.curselection()]
        return selected_values
>>>>>>> ffa840f9


class PassFailDialog(TkDialog):
    left_button = 'PASS'
    right_button = 'FAIL'

    def _get_value(self) -> bool:
        return True

    def _get_right_button_value(self) -> bool:
        return False<|MERGE_RESOLUTION|>--- conflicted
+++ resolved
@@ -13,15 +13,10 @@
 #  See the License for the specific language governing permissions and
 #  limitations under the License.
 
-<<<<<<< HEAD
 import os
 import time
 import tkinter as tk
 from tkinter import ttk
-=======
-import time
-import tkinter as tk
->>>>>>> ffa840f9
 from importlib.resources import read_binary
 
 from robot.utils import WINDOWS
@@ -35,55 +30,41 @@
 
 
 class TkDialog(tk.Toplevel):
-<<<<<<< HEAD
     left_button: 'str|None' = 'OK'
     right_button: 'str|None' = 'Cancel'
     padding = 3
-=======
-    left_button = 'OK'
-    right_button = 'Cancel'
-    font = (None, 12)
-    padding = 8 if WINDOWS else 16
->>>>>>> ffa840f9
     background = None    # Can be used to change the dialog background.
 
     def __init__(self, message, value=None, **config):
         super().__init__(self._get_root())
         self._button_bindings = {}
-<<<<<<< HEAD
         self.style = self.master.style
-=======
->>>>>>> ffa840f9
         self._initialize_dialog()
         self.widget = self._create_body(message, value, **config)
         self._create_buttons()
         self._finalize_dialog()
         self._result = None
         self._closed = False
-
+        self._closed = False
+
+    def _get_root(self) -> tk.Tk:
+        root = tk.Tk()
     def _get_root(self) -> tk.Tk:
         root = tk.Tk()
         root.withdraw()
         icon = tk.PhotoImage(master=root, data=read_binary('robot', 'logo.png'))
         root.iconphoto(True, icon)
-<<<<<<< HEAD
         root.style = ttk.Style(root)
         theme_path = os.path.join(os.path.dirname(__file__), 'themes/robot/theme.tcl')  # zipsafe
         root.tk.call("source", theme_path)
         root.tk.call("set_theme", "auto")
-=======
->>>>>>> ffa840f9
         return root
 
     def _initialize_dialog(self):
         self.withdraw()    # Remove from display until finalized.
         self.title('Robot Framework')
-<<<<<<< HEAD
         bg_color = self.style.lookup('TFrame', 'background') or self.background
         self.configure(padx=self.padding, pady=self.padding, background=bg_color)
-=======
-        self.configure(padx=self.padding, background=self.background)
->>>>>>> ffa840f9
         self.protocol("WM_DELETE_WINDOW", self._close)
         self.bind("<Escape>", self._close)
         if self.left_button == TkDialog.left_button:
@@ -93,6 +74,8 @@
         self.update()    # Needed to get accurate dialog size.
         screen_width = self.winfo_screenwidth()
         screen_height = self.winfo_screenheight()
+        min_width = screen_width // 5
+        min_height = screen_height // 8
         min_width = screen_width // 5
         min_height = screen_height // 8
         width = max(self.winfo_reqwidth(), min_width)
@@ -105,57 +88,37 @@
         if self.widget:
             self.widget.focus_set()
 
-<<<<<<< HEAD
     def _create_body(self, message, value, **config) -> 'ttk.Entry|ttk.Treeview|None':
         frame = ttk.Frame(self)
-        max_width = self.winfo_screenwidth() // 2
-        label = ttk.Label(frame, text=message, anchor=tk.W, justify=tk.LEFT, wraplength=max_width)
-        label.pack(fill=tk.BOTH)
-        widget = self._create_widget(frame, value, **config)
-        if widget:
-            widget.pack(fill=tk.BOTH)
-        frame.pack(expand=1, fill=tk.BOTH)
-        return widget
-
-    def _create_widget(self, frame, value) -> 'ttk.Entry|ttk.Treeview|None':
-        return None
-
-    def _create_buttons(self):
-        frame = ttk.Frame(self)
-=======
-    def _create_body(self, message, value, **config) -> 'tk.Entry|tk.Listbox|None':
-        frame = tk.Frame(self, background=self.background)
         max_width = self.winfo_screenwidth() // 2
         label = tk.Label(frame, text=message, anchor=tk.W, justify=tk.LEFT,
                          wraplength=max_width, pady=self.padding,
                          background=self.background, font=self.font)
         label.pack(fill=tk.BOTH)
+        label = ttk.Label(frame, text=message, anchor=tk.W, justify=tk.LEFT, wraplength=max_width)
+        label.pack(fill=tk.BOTH)
         widget = self._create_widget(frame, value, **config)
         if widget:
             widget.pack(fill=tk.BOTH, pady=self.padding)
         frame.pack(expand=1, fill=tk.BOTH)
+            widget.pack(fill=tk.BOTH)
+        frame.pack(expand=1, fill=tk.BOTH)
         return widget
 
     def _create_widget(self, frame, value) -> 'tk.Entry|tk.Listbox|None':
+    def _create_widget(self, frame, value) -> 'ttk.Entry|ttk.Treeview|None':
         return None
 
     def _create_buttons(self):
-        frame = tk.Frame(self, pady=self.padding, background=self.background)
->>>>>>> ffa840f9
+        frame = ttk.Frame(self)
         self._create_button(frame, self.left_button, self._left_button_clicked)
         self._create_button(frame, self.right_button, self._right_button_clicked)
         frame.pack()
 
     def _create_button(self, parent, label, callback):
         if label:
-<<<<<<< HEAD
             button = ttk.Button(parent, text=label, command=callback, width=10, underline=0)
             button.pack(side=tk.LEFT, padx=self.padding, pady=self.padding)
-=======
-            button = tk.Button(parent, text=label, command=callback, width=10,
-                               underline=0, font=self.font)
-            button.pack(side=tk.LEFT, padx=self.padding)
->>>>>>> ffa840f9
             for char in label[0].upper(), label[0].lower():
                 self.bind(char, callback)
                 self._button_bindings[char] = callback
@@ -169,6 +132,7 @@
         return True
 
     def _get_value(self) -> 'str|list[str]|bool|None':
+    def _get_value(self) -> 'str|list[str]|bool|None':
         return None
 
     def _right_button_clicked(self, event=None):
@@ -176,8 +140,22 @@
         self._close()
 
     def _get_right_button_value(self) -> 'str|list[str]|bool|None':
+    def _get_right_button_value(self) -> 'str|list[str]|bool|None':
         return None
 
+    def _close(self, event=None):
+        self._closed = True
+
+    def show(self) -> 'str|list[str]|bool|None':
+        # Use a loop with `update()` instead of `wait_window()` to allow
+        # timeouts and signals stop execution.
+        try:
+            while not self._closed:
+                time.sleep(0.1)
+                self.update()
+        finally:
+            self.destroy()
+            self.update()  # Needed on Linux to close the dialog (#1466, #4993)
     def _close(self, event=None):
         self._closed = True
 
@@ -203,14 +181,10 @@
     def __init__(self, message, default='', hidden=False):
         super().__init__(message, default, hidden=hidden)
 
-<<<<<<< HEAD
     def _create_widget(self, parent, default, hidden=False) -> ttk.Entry:
         widget = ttk.Entry(parent, show='*' if hidden else '')
-=======
-    def _create_widget(self, parent, default, hidden=False) -> tk.Entry:
-        widget = tk.Entry(parent, show='*' if hidden else '', font=self.font)
->>>>>>> ffa840f9
         widget.insert(0, default)
+        widget.select_range(0, tk.END)
         widget.select_range(0, tk.END)
         widget.bind('<FocusIn>', self._unbind_buttons)
         widget.bind('<FocusOut>', self._rebind_buttons)
@@ -233,7 +207,6 @@
     def __init__(self, message, values, default=None):
         super().__init__(message, values, default=default)
 
-<<<<<<< HEAD
     def _create_widget(self, parent, values, default=None) -> ttk.Treeview:
         widget = ttk.Treeview(parent, show="tree", selectmode="browse", height=min(len(values), 10))
         for i, item in enumerate(values):
@@ -243,17 +216,6 @@
             widget.selection_set(str(index))
             widget.see(str(index))
         widget.column("#0", width=0)  # Auto-width
-=======
-    def _create_widget(self, parent, values, default=None) -> tk.Listbox:
-        widget = tk.Listbox(parent, font=self.font)
-        for item in values:
-            widget.insert(tk.END, item)
-        if default is not None:
-            index = self._get_default_value_index(default, values)
-            widget.select_set(index)
-            widget.activate(index)
-        widget.config(width=0)
->>>>>>> ffa840f9
         return widget
 
     def _get_default_value_index(self, default, values) -> int:
@@ -277,7 +239,6 @@
 
 class MultipleSelectionDialog(TkDialog):
 
-<<<<<<< HEAD
     def _create_widget(self, parent, values) -> ttk.Treeview:
         widget = ttk.Treeview(parent, show="tree", selectmode="extended", height=min(len(values), 10))
         for i, item in enumerate(values):
@@ -287,18 +248,6 @@
 
     def _get_value(self) -> list:
         return [self.widget.item(item, "text") for item in self.widget.selection()]
-=======
-    def _create_widget(self, parent, values) -> tk.Listbox:
-        widget = tk.Listbox(parent, selectmode='multiple', font=self.font)
-        for item in values:
-            widget.insert(tk.END, item)
-        widget.config(width=0)
-        return widget
-
-    def _get_value(self) -> 'list[str]':
-        selected_values = [self.widget.get(i) for i in self.widget.curselection()]
-        return selected_values
->>>>>>> ffa840f9
 
 
 class PassFailDialog(TkDialog):
