#  Copyright 2008-2015 Nokia Networks
#  Copyright 2016-     Robot Framework Foundation
#
#  Licensed under the Apache License, Version 2.0 (the "License");
#  you may not use this file except in compliance with the License.
#  You may obtain a copy of the License at
#
#      http://www.apache.org/licenses/LICENSE-2.0
#
#  Unless required by applicable law or agreed to in writing, software
#  distributed under the License is distributed on an "AS IS" BASIS,
#  WITHOUT WARRANTIES OR CONDITIONS OF ANY KIND, either express or implied.
#  See the License for the specific language governing permissions and
#  limitations under the License.

from robot.utils import normalize, normalize_whitespace, RecommendationFinder

from .tokens import Token


class Settings:
    names = ()
    aliases = {}
    multi_use = (
        'Metadata',
        'Library',
        'Resource',
        'Variables'
    )
    single_value = (
        'Resource',
        'Test Timeout',
        'Test Template',
        'Timeout',
        'Template',
        'Name'
    )
    name_and_arguments = (
        'Metadata',
        'Suite Setup',
        'Suite Teardown',
        'Test Setup',
        'Test Teardown',
        'Test Template',
        'Setup',
        'Teardown',
        'Template',
        'Resource',
        'Variables'
    )
    name_arguments_and_with_name = (
        'Library',
    )

    def __init__(self, languages):
        self.settings = {n: None for n in self.names}
        self.languages = languages

    def lex(self, statement):
        setting = statement[0]
        orig = self._format_name(setting.value)
        name = normalize_whitespace(orig).title()
        name = self.languages.settings.get(name, name)
        if name in self.aliases:
            name = self.aliases[name]
        try:
            self._validate(orig, name, statement)
        except ValueError as err:
            self._lex_error(setting, statement[1:], err.args[0])
        else:
            self._lex_setting(setting, statement[1:], name)

    def _format_name(self, name):
        return name

    def _validate(self, orig, name, statement):
        if name not in self.settings:
            message = self._get_non_existing_setting_message(orig, name)
            raise ValueError(message)
        if self.settings[name] is not None and name not in self.multi_use:
            raise ValueError(f"Setting '{orig}' is allowed only once. "
                             f"Only the first value is used.")
        if name in self.single_value and len(statement) > 2:
            raise ValueError(f"Setting '{orig}' accepts only one value, "
                             f"got {len(statement)-1}.")

    def _get_non_existing_setting_message(self, name, normalized):
        if self._is_valid_somewhere(normalized):
            return self._not_valid_here(name)
        return RecommendationFinder(normalize).find_and_format(
            name=normalized,
            candidates=tuple(self.settings) + tuple(self.aliases),
            message=f"Non-existing setting '{name}'."
        )

    def _is_valid_somewhere(self, normalized):
        for cls in Settings.__subclasses__():
            if normalized in cls.names or normalized in cls.aliases:
                return True
        return False

    def _not_valid_here(self, name):
        raise NotImplementedError

    def _lex_error(self, setting, values, error):
        setting.set_error(error)
        for token in values:
            token.type = Token.COMMENT

    def _lex_setting(self, setting, values, name):
        self.settings[name] = values
        # TODO: Change token type from 'FORCE TAGS' to 'TEST TAGS' in RF 7.0.
<<<<<<< HEAD
        setting_type_map = {'Test Tags': "FORCE TAGS", "Name": "SUITE NAME"}
=======
        setting_type_map = {'Test Tags': 'FORCE TAGS', 'Name': 'SUITE NAME'}
>>>>>>> f5d25033
        setting.type = setting_type_map.get(name, name.upper())
        if name in self.name_and_arguments:
            self._lex_name_and_arguments(values)
        elif name in self.name_arguments_and_with_name:
            self._lex_name_arguments_and_with_name(values)
        else:
            self._lex_arguments(values)

    def _lex_name_and_arguments(self, tokens):
        if tokens:
            tokens[0].type = Token.NAME
        self._lex_arguments(tokens[1:])

    def _lex_name_arguments_and_with_name(self, tokens):
        self._lex_name_and_arguments(tokens)
        if len(tokens) > 1 and \
                normalize_whitespace(tokens[-2].value) in ('WITH NAME', 'AS'):
            tokens[-2].type = Token.WITH_NAME
            tokens[-1].type = Token.NAME

    def _lex_arguments(self, tokens):
        for token in tokens:
            token.type = Token.ARGUMENT


class SuiteFileSettings(Settings):
    names = (
        'Documentation',
        'Metadata',
        'Name',
        'Suite Setup',
        'Suite Teardown',
        'Test Setup',
        'Test Teardown',
        'Test Template',
        'Test Timeout',
        'Test Tags',
        'Default Tags',
        'Keyword Tags',
        'Library',
        'Resource',
        'Variables'
    )
    aliases = {
        'Force Tags': 'Test Tags',
        'Task Tags': 'Test Tags',
        'Task Setup': 'Test Setup',
        'Task Teardown': 'Test Teardown',
        'Task Template': 'Test Template',
        'Task Timeout': 'Test Timeout',
    }

    def _not_valid_here(self, name):
        return f"Setting '{name}' is not allowed in suite file."


class InitFileSettings(Settings):
    names = (
        'Documentation',
        'Metadata',
        'Name',
        'Suite Setup',
        'Suite Teardown',
        'Test Setup',
        'Test Teardown',
        'Test Timeout',
        'Test Tags',
        'Keyword Tags',
        'Library',
        'Resource',
        'Variables'
    )
    aliases = {
        'Force Tags': 'Test Tags',
        'Task Tags': 'Test Tags',
        'Task Setup': 'Test Setup',
        'Task Teardown': 'Test Teardown',
        'Task Timeout': 'Test Timeout',
    }

    def _not_valid_here(self, name):
        return f"Setting '{name}' is not allowed in suite initialization file."


class ResourceFileSettings(Settings):
    names = (
        'Documentation',
        'Keyword Tags',
        'Library',
        'Resource',
        'Variables'
    )

    def _not_valid_here(self, name):
        return f"Setting '{name}' is not allowed in resource file."


class TestCaseSettings(Settings):
    names = (
        'Documentation',
        'Tags',
        'Setup',
        'Teardown',
        'Template',
        'Timeout'
    )

    def __init__(self, parent, languages):
        super().__init__(languages)
        self.parent = parent

    def _format_name(self, name):
        return name[1:-1].strip()

    @property
    def template_set(self):
        template = self.settings['Template']
        if self._has_disabling_value(template):
            return False
        parent_template = self.parent.settings['Test Template']
        return self._has_value(template) or self._has_value(parent_template)

    def _has_disabling_value(self, setting):
        if setting is None:
            return False
        return setting == [] or setting[0].value.upper() == 'NONE'

    def _has_value(self, setting):
        return setting and setting[0].value

    def _not_valid_here(self, name):
        return f"Setting '{name}' is not allowed with tests or tasks."


class KeywordSettings(Settings):
    names = (
        'Documentation',
        'Arguments',
        'Teardown',
        'Timeout',
        'Tags',
        'Return'
    )

    def _format_name(self, name):
        return name[1:-1].strip()

    def _not_valid_here(self, name):
        return f"Setting '{name}' is not allowed with user keywords."<|MERGE_RESOLUTION|>--- conflicted
+++ resolved
@@ -110,11 +110,7 @@
     def _lex_setting(self, setting, values, name):
         self.settings[name] = values
         # TODO: Change token type from 'FORCE TAGS' to 'TEST TAGS' in RF 7.0.
-<<<<<<< HEAD
-        setting_type_map = {'Test Tags': "FORCE TAGS", "Name": "SUITE NAME"}
-=======
         setting_type_map = {'Test Tags': 'FORCE TAGS', 'Name': 'SUITE NAME'}
->>>>>>> f5d25033
         setting.type = setting_type_map.get(name, name.upper())
         if name in self.name_and_arguments:
             self._lex_name_and_arguments(values)
