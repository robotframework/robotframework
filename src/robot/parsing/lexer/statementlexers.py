--- conflicted
+++ resolved
@@ -205,7 +205,6 @@
     def handles(self, statement):
         return statement[0].value == 'END'
 
-<<<<<<< HEAD
 
 class ReturnLexer(TypeAndArguments):
     token_type = Token.RETURN_STATEMENT
@@ -214,29 +213,11 @@
         return statement[0].value == 'RETURN'
 
 
-class ContinueLexer(TypeAndArguments):
-    token_type = Token.CONTINUE
-=======
-    def lex(self):
-        self.statement[0].type = Token.END
-        for token in self.statement[1:]:
-            token.type = Token.ARGUMENT
-
-
-class ContinueLexer(StatementLexer):
->>>>>>> c5258be0
-
-    def handles(self, statement):
-        return statement[0].value == 'CONTINUE'
-
-<<<<<<< HEAD
-
 class BreakLexer(TypeAndArguments):
     token_type = Token.BREAK
 
     def handles(self, statement):
         return statement[0].value == 'BREAK'
-=======
     def lex(self):
         self.statement[0].type = Token.CONTINUE
         for token in self.statement[1:]:
@@ -251,5 +232,4 @@
     def lex(self):
         self.statement[0].type = Token.BREAK
         for token in self.statement[1:]:
-            token.type = Token.ARGUMENT
->>>>>>> c5258be0
+            token.type = Token.ARGUMENT