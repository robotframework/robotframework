#  Copyright 2008-2015 Nokia Networks
#  Copyright 2016-     Robot Framework Foundation
#
#  Licensed under the Apache License, Version 2.0 (the "License");
#  you may not use this file except in compliance with the License.
#  You may obtain a copy of the License at
#
#      http://www.apache.org/licenses/LICENSE-2.0
#
#  Unless required by applicable law or agreed to in writing, software
#  distributed under the License is distributed on an "AS IS" BASIS,
#  WITHOUT WARRANTIES OR CONDITIONS OF ANY KIND, either express or implied.
#  See the License for the specific language governing permissions and
#  limitations under the License.

from robot.utils import normalize_whitespace

from .tokens import Token
from .statementlexers import (Lexer,
                              SettingSectionHeaderLexer, SettingLexer,
                              VariableSectionHeaderLexer, VariableLexer,
                              TestCaseSectionHeaderLexer,
                              KeywordSectionHeaderLexer,
                              CommentSectionHeaderLexer, CommentLexer,
                              ErrorSectionHeaderLexer,
                              TestOrKeywordSettingLexer,
                              KeywordCallLexer,
                              ForHeaderLexer, InlineIfHeaderLexer,
                              IfHeaderLexer, ElseIfHeaderLexer, ElseHeaderLexer,
                              TryHeaderLexer, ExceptHeaderLexer, FinallyHeaderLexer,
<<<<<<< HEAD
                              EndLexer, ReturnLexer, ContinueLexer, BreakLexer)
=======
                              WhileHeaderLexer, EndLexer, ReturnLexer)
>>>>>>> ac480364


class BlockLexer(Lexer):

    def __init__(self, ctx):
        """:type ctx: :class:`robot.parsing.lexer.context.FileContext`"""
        Lexer.__init__(self, ctx)
        self.lexers = []

    def accepts_more(self, statement):
        return True

    def input(self, statement):
        if self.lexers and self.lexers[-1].accepts_more(statement):
            lexer = self.lexers[-1]
        else:
            lexer = self.lexer_for(statement)
            self.lexers.append(lexer)
        lexer.input(statement)
        return lexer

    def lexer_for(self, statement):
        for cls in self.lexer_classes():
            lexer = cls(self.ctx)
            if lexer.handles(statement):
                return lexer
        raise TypeError("%s did not find lexer for statement %s."
                        % (type(self).__name__, statement))

    def lexer_classes(self):
        return ()

    def lex(self):
        for lexer in self.lexers:
            lexer.lex()

    def _lex_with_priority(self, priority):
        for lexer in self.lexers:
            if isinstance(lexer, priority):
                lexer.lex()
        for lexer in self.lexers:
            if not isinstance(lexer, priority):
                lexer.lex()


class FileLexer(BlockLexer):

    def lex(self):
        self._lex_with_priority(priority=SettingSectionLexer)

    def lexer_classes(self):
        return (SettingSectionLexer, VariableSectionLexer,
                TestCaseSectionLexer, KeywordSectionLexer,
                CommentSectionLexer, ErrorSectionLexer,
                ImplicitCommentSectionLexer)


class SectionLexer(BlockLexer):

    def accepts_more(self, statement):
        return not statement[0].value.startswith('*')


class SettingSectionLexer(SectionLexer):

    def handles(self, statement):
        return self.ctx.setting_section(statement)

    def lexer_classes(self):
        return (SettingSectionHeaderLexer, SettingLexer)


class VariableSectionLexer(SectionLexer):

    def handles(self, statement):
        return self.ctx.variable_section(statement)

    def lexer_classes(self):
        return (VariableSectionHeaderLexer, VariableLexer)


class TestCaseSectionLexer(SectionLexer):

    def handles(self, statement):
        return self.ctx.test_case_section(statement)

    def lexer_classes(self):
        return (TestCaseSectionHeaderLexer, TestCaseLexer)


class KeywordSectionLexer(SettingSectionLexer):

    def handles(self, statement):
        return self.ctx.keyword_section(statement)

    def lexer_classes(self):
        return (KeywordSectionHeaderLexer, KeywordLexer)


class CommentSectionLexer(SectionLexer):

    def handles(self, statement):
        return self.ctx.comment_section(statement)

    def lexer_classes(self):
        return (CommentSectionHeaderLexer, CommentLexer)


class ImplicitCommentSectionLexer(SectionLexer):

    def handles(self, statement):
        return True

    def lexer_classes(self):
        return (CommentLexer,)


class ErrorSectionLexer(SectionLexer):

    def handles(self, statement):
        return statement and statement[0].value.startswith('*')

    def lexer_classes(self):
        return (ErrorSectionHeaderLexer, CommentLexer)


class TestOrKeywordLexer(BlockLexer):
    name_type = NotImplemented
    _name_seen = False

    def accepts_more(self, statement):
        return not statement[0].value

    def input(self, statement):
        self._handle_name_or_indentation(statement)
        if statement:
            BlockLexer.input(self, statement)

    def _handle_name_or_indentation(self, statement):
        if not self._name_seen:
            token = statement.pop(0)
            token.type = self.name_type
            if statement:
                token._add_eos_after = True
            self._name_seen = True
        else:
            while statement and not statement[0].value:
                statement.pop(0).type = None    # These tokens will be ignored

    def lexer_classes(self):
        return (TestOrKeywordSettingLexer, ForLexer, InlineIfLexer, IfLexer,
                ReturnLexer, TryLexer, WhileLexer, KeywordCallLexer)


class TestCaseLexer(TestOrKeywordLexer):
    name_type = Token.TESTCASE_NAME

    def __init__(self, ctx):
        """:type ctx: :class:`robot.parsing.lexer.context.TestCaseFileContext`"""
        TestOrKeywordLexer.__init__(self, ctx.test_case_context())

    def lex(self,):
        self._lex_with_priority(priority=TestOrKeywordSettingLexer)


class KeywordLexer(TestOrKeywordLexer):
    name_type = Token.KEYWORD_NAME

    def __init__(self, ctx):
        TestOrKeywordLexer.__init__(self, ctx.keyword_context())


class NestedBlockLexer(BlockLexer):

    def __init__(self, ctx):
        BlockLexer.__init__(self, ctx)
        self._block_level = 0

    def accepts_more(self, statement):
        return self._block_level > 0

    def input(self, statement):
        lexer = BlockLexer.input(self, statement)
        if isinstance(lexer, (ForHeaderLexer, IfHeaderLexer, TryHeaderLexer,
                              WhileHeaderLexer)):
            self._block_level += 1
        if isinstance(lexer, EndLexer):
            self._block_level -= 1


class ForLexer(NestedBlockLexer):

    def handles(self, statement):
        return ForHeaderLexer(self.ctx).handles(statement)

    def lexer_classes(self):
<<<<<<< HEAD
        return (ForHeaderLexer, InlineIfLexer, IfLexer, TryLexer, EndLexer,
                ReturnLexer, ContinueLexer, BreakLexer, KeywordCallLexer)
=======
        return (ForHeaderLexer, InlineIfLexer, IfLexer, TryLexer, WhileLexer, EndLexer,
                ReturnLexer, KeywordCallLexer)


class WhileLexer(NestedBlockLexer):

    def handles(self, statement):
        return WhileHeaderLexer(self.ctx).handles(statement)

    def lexer_classes(self):
        return (WhileHeaderLexer, ForHeaderLexer, InlineIfLexer, IfLexer, TryLexer, EndLexer,
                ReturnLexer, KeywordCallLexer)
>>>>>>> ac480364


class IfLexer(NestedBlockLexer):

    def handles(self, statement):
        return IfHeaderLexer(self.ctx).handles(statement)

    def lexer_classes(self):
        return (InlineIfLexer, IfHeaderLexer, ElseIfHeaderLexer, ElseHeaderLexer,
<<<<<<< HEAD
                ForLexer, TryLexer, EndLexer, ReturnLexer, ContinueLexer, BreakLexer, KeywordCallLexer)
=======
                ForLexer, TryLexer, WhileLexer, EndLexer, ReturnLexer,
                KeywordCallLexer)
>>>>>>> ac480364


class InlineIfLexer(BlockLexer):

    def handles(self, statement):
        if len(statement) <= 2:
            return False
        return InlineIfHeaderLexer(self.ctx).handles(statement)

    def accepts_more(self, statement):
        return False

    def lexer_classes(self):
        return (InlineIfHeaderLexer, ElseIfHeaderLexer, ElseHeaderLexer,
                ReturnLexer, ContinueLexer, BreakLexer, KeywordCallLexer)

    def input(self, statement):
        for part in self._split(statement):
            if part:
                super().input(part)
        return self

    def _split(self, statement):
        current = []
        expect_condition = False
        for token in statement:
            if expect_condition:
                token._add_eos_after = True
                current.append(token)
                yield current
                current = []
                expect_condition = False
            elif token.value == 'IF':
                current.append(token)
                expect_condition = True
            elif normalize_whitespace(token.value) == 'ELSE IF':
                token._add_eos_before = True
                yield current
                current = [token]
                expect_condition = True
            elif token.value == 'ELSE':
                token._add_eos_before = True
                token._add_eos_after = True
                yield current
                current = []
                yield [token]
            else:
                current.append(token)
        yield current


class TryLexer(NestedBlockLexer):

    def handles(self, statement):
        return TryHeaderLexer(self.ctx).handles(statement)

    def lexer_classes(self):
        return (TryHeaderLexer, ExceptHeaderLexer, ElseHeaderLexer, FinallyHeaderLexer,
                ForHeaderLexer, InlineIfLexer, IfLexer, WhileLexer, ReturnLexer,
                EndLexer, KeywordCallLexer)<|MERGE_RESOLUTION|>--- conflicted
+++ resolved
@@ -28,11 +28,7 @@
                               ForHeaderLexer, InlineIfHeaderLexer,
                               IfHeaderLexer, ElseIfHeaderLexer, ElseHeaderLexer,
                               TryHeaderLexer, ExceptHeaderLexer, FinallyHeaderLexer,
-<<<<<<< HEAD
-                              EndLexer, ReturnLexer, ContinueLexer, BreakLexer)
-=======
-                              WhileHeaderLexer, EndLexer, ReturnLexer)
->>>>>>> ac480364
+                              ContinueLexer, BreakLexer, WhileHeaderLexer, EndLexer, ReturnLexer)
 
 
 class BlockLexer(Lexer):
@@ -229,12 +225,8 @@
         return ForHeaderLexer(self.ctx).handles(statement)
 
     def lexer_classes(self):
-<<<<<<< HEAD
-        return (ForHeaderLexer, InlineIfLexer, IfLexer, TryLexer, EndLexer,
+        return (ForHeaderLexer, InlineIfLexer, IfLexer, TryLexer, WhileLexer, EndLexer,
                 ReturnLexer, ContinueLexer, BreakLexer, KeywordCallLexer)
-=======
-        return (ForHeaderLexer, InlineIfLexer, IfLexer, TryLexer, WhileLexer, EndLexer,
-                ReturnLexer, KeywordCallLexer)
 
 
 class WhileLexer(NestedBlockLexer):
@@ -245,7 +237,6 @@
     def lexer_classes(self):
         return (WhileHeaderLexer, ForHeaderLexer, InlineIfLexer, IfLexer, TryLexer, EndLexer,
                 ReturnLexer, KeywordCallLexer)
->>>>>>> ac480364
 
 
 class IfLexer(NestedBlockLexer):
@@ -255,12 +246,7 @@
 
     def lexer_classes(self):
         return (InlineIfLexer, IfHeaderLexer, ElseIfHeaderLexer, ElseHeaderLexer,
-<<<<<<< HEAD
-                ForLexer, TryLexer, EndLexer, ReturnLexer, ContinueLexer, BreakLexer, KeywordCallLexer)
-=======
-                ForLexer, TryLexer, WhileLexer, EndLexer, ReturnLexer,
-                KeywordCallLexer)
->>>>>>> ac480364
+                ForLexer, TryLexer, WhileLexer, EndLexer, ReturnLexer, ContinueLexer, BreakLexer, KeywordCallLexer)
 
 
 class InlineIfLexer(BlockLexer):
