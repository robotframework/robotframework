--- conflicted
+++ resolved
@@ -180,11 +180,7 @@
 
     def lexer_classes(self):
         return (TestOrKeywordSettingLexer, ForLexer, InlineIfLexer, IfLexer,
-<<<<<<< HEAD
-                ReturnLexer, KeywordCallLexer, ContinueLexer, BreakLexer)
-=======
-                ReturnLexer,ContinueLexer, BreakLexer, KeywordCallLexer)
->>>>>>> 7043db04
+                ReturnLexer, ContinueLexer, BreakLexer, KeywordCallLexer)
 
 
 class TestCaseLexer(TestOrKeywordLexer):
@@ -229,11 +225,7 @@
 
     def lexer_classes(self):
         return (ForHeaderLexer, InlineIfLexer, IfLexer, EndLexer, ReturnLexer,
-<<<<<<< HEAD
                 KeywordCallLexer, ContinueLexer, BreakLexer)
-=======
-                ContinueLexer, BreakLexer, KeywordCallLexer)
->>>>>>> 7043db04
 
 
 class IfLexer(NestedBlockLexer):
@@ -243,11 +235,7 @@
 
     def lexer_classes(self):
         return (InlineIfLexer, IfHeaderLexer, ElseIfHeaderLexer, ElseHeaderLexer,
-<<<<<<< HEAD
                 ForLexer, EndLexer, ReturnLexer, KeywordCallLexer, ContinueLexer, BreakLexer)
-=======
-                ForLexer, EndLexer, ReturnLexer, ContinueLexer, BreakLexer, KeywordCallLexer)
->>>>>>> 7043db04
 
 
 class InlineIfLexer(BlockLexer):
@@ -262,11 +250,7 @@
 
     def lexer_classes(self):
         return (InlineIfHeaderLexer, ElseIfHeaderLexer, ElseHeaderLexer,
-<<<<<<< HEAD
                 ReturnLexer, KeywordCallLexer, ContinueLexer, BreakLexer)
-=======
-                ReturnLexer, ContinueLexer, BreakLexer, KeywordCallLexer)
->>>>>>> 7043db04
 
     def input(self, statement):
         for part in self._split_statements(statement):
