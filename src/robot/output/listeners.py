#  Copyright 2008-2015 Nokia Networks
#  Copyright 2016-     Robot Framework Foundation
#
#  Licensed under the Apache License, Version 2.0 (the "License");
#  you may not use this file except in compliance with the License.
#  You may obtain a copy of the License at
#
#      http://www.apache.org/licenses/LICENSE-2.0
#
#  Unless required by applicable law or agreed to in writing, software
#  distributed under the License is distributed on an "AS IS" BASIS,
#  WITHOUT WARRANTIES OR CONDITIONS OF ANY KIND, either express or implied.
#  See the License for the specific language governing permissions and
#  limitations under the License.

import os.path

from robot.errors import DataError, TimeoutError
from robot.model import BodyItem
from robot.utils import (Importer, get_error_details, is_string, safe_str,
                         split_args_from_name_or_path, type_name)

from .loggerapi import LoggerApi
from .loggerhelper import IsLogged
from .logger import LOGGER


class Listeners(LoggerApi):

    def __init__(self, listeners=(), log_level='INFO'):
        self._is_logged = IsLogged(log_level)
        self._listeners = import_listeners(listeners) if listeners else []

    # LibraryListeners has a dynamic implementation which requires
    # `listeners` to be a property.
    @property
    def listeners(self):
        return self._listeners

    def start_suite(self, data: 'running.TestSuite', result: 'result.TestSuite'):
        for listener in self.listeners:
            listener.start_suite(data, result)

    def end_suite(self, data: 'running.TestSuite', result: 'result.TestSuite'):
        for listener in self.listeners:
            listener.end_suite(data, result)

    def start_test(self, data: 'running.TestCase', result: 'result.TestCase'):
        for listener in self.listeners:
            listener.start_test(data, result)

    def end_test(self, data: 'running.TestCase', result: 'result.TestCase'):
        for listener in self.listeners:
            listener.end_test(data, result)

    def start_keyword(self, data: 'running.Keyword', result: 'result.Keyword'):
        for listener in self.listeners:
            listener.start_keyword(data, result)

    def end_keyword(self, data: 'running.Keyword', result: 'result.Keyword'):
        for listener in self.listeners:
            listener.end_keyword(data, result)

    def start_for(self, data: 'running.For', result: 'result.For'):
        for listener in self.listeners:
            listener.start_for(data, result)

    def end_for(self, data: 'running.For', result: 'result.For'):
        for listener in self.listeners:
            listener.end_for(data, result)

    def start_for_iteration(self, data: 'running.For', result: 'result.ForIteration'):
        for listener in self.listeners:
            listener.start_for_iteration(data, result)

    def end_for_iteration(self, data: 'running.For', result: 'result.ForIteration'):
        for listener in self.listeners:
            listener.end_for_iteration(data, result)

    def start_while(self, data: 'running.While', result: 'result.While'):
        for listener in self.listeners:
            listener.start_while(data, result)

    def end_while(self, data: 'running.While', result: 'result.While'):
        for listener in self.listeners:
            listener.end_while(data, result)

    def start_while_iteration(self, data: 'running.While', result: 'result.WhileIteration'):
        for listener in self.listeners:
            listener.start_while_iteration(data, result)

    def end_while_iteration(self, data: 'running.While', result: 'result.WhileIteration'):
        for listener in self.listeners:
            listener.end_while_iteration(data, result)

    def start_if_branch(self, data: 'running.If', result: 'result.If'):
        for listener in self.listeners:
            listener.start_if_branch(data, result)

    def end_if_branch(self, data: 'running.If', result: 'result.If'):
        for listener in self.listeners:
            listener.end_if_branch(data, result)

    def start_try_branch(self, data: 'running.Try', result: 'result.TryBranch'):
        for listener in self.listeners:
            listener.start_try_branch(data, result)

    def end_try_branch(self, data: 'running.Try', result: 'result.TryBranch'):
        for listener in self.listeners:
            listener.end_try_branch(data, result)

    def start_return(self, data: 'running.Return', result: 'result.Return'):
        for listener in self.listeners:
            listener.start_return(data, result)

    def end_return(self, data: 'running.Return', result: 'result.Return'):
        for listener in self.listeners:
            listener.end_return(data, result)

    def start_continue(self, data: 'running.Continue', result: 'result.Continue'):
        for listener in self.listeners:
            listener.start_continue(data, result)

    def end_continue(self, data: 'running.Continue', result: 'result.Continue'):
        for listener in self.listeners:
            listener.end_continue(data, result)

    def start_break(self, data: 'running.Break', result: 'result.Break'):
        for listener in self.listeners:
            listener.start_break(data, result)

    def end_break(self, data: 'running.Break', result: 'result.Break'):
        for listener in self.listeners:
            listener.end_break(data, result)

    def start_error(self, data: 'running.Error', result: 'result.Error'):
        for listener in self.listeners:
            listener.start_error(data, result)

    def end_error(self, data: 'running.Error', result: 'result.Error'):
        for listener in self.listeners:
            listener.end_error(data, result)

    def start_var(self, data: 'running.Var', result: 'result.Var'):
        for listener in self.listeners:
            listener.start_var(data, result)

    def end_var(self, data: 'running.Var', result: 'result.Var'):
        for listener in self.listeners:
            listener.end_var(data, result)

    def set_log_level(self, level):
        self._is_logged.set_level(level)

    def log_message(self, message: 'model.Message'):
        if self._is_logged(message.level):
            for listener in self.listeners:
                listener.log_message(message)

    def message(self, message: 'model.Message'):
        for listener in self.listeners:
            listener.message(message)

    def imported(self, import_type, name, attrs):
        for listener in self.listeners:
            listener.imported(import_type, name, attrs)

    def output_file(self, file_type, path):
        for listener in self.listeners:
            listener.output_file(file_type, path)

    def close(self):
        for listener in self.listeners:
            listener.close()

    def __bool__(self):
        return bool(self.listeners)


<<<<<<< HEAD
    def _get_version(self, listener):
        try:
            version = int(listener.ROBOT_LISTENER_API_VERSION)
            if version not in (2, 3):
                raise ValueError
        except AttributeError:
            "Sicne 7.1, Listener API version is by default considered to be V3 unless explicitly mentioned as V2"
            return 3
        except (ValueError, TypeError):
            raise DataError("Listener '%s' uses unsupported API version '%s'."
                            % (self.name, listener.ROBOT_LISTENER_API_VERSION))
        return version

    @classmethod
    def import_listeners(cls, listeners, method_names, prefix=None,
                         raise_on_error=False):
        imported = []
        for listener in listeners:
            try:
                imported.append(cls(listener, method_names, prefix))
            except DataError as err:
                name = listener if is_string(listener) else type_name(listener)
                msg = "Taking listener '%s' into use failed: %s" % (name, err)
                if raise_on_error:
                    raise DataError(msg)
                LOGGER.error(msg)
        return imported


class ListenerAdapter(LoggerApi):

    def __init__(self, listener):
        self.listener = listener
=======
class LibraryListeners(Listeners):
>>>>>>> 91bef185

    def __init__(self, log_level='INFO'):
        super().__init__(log_level=log_level)
        self._listener_stack = []

    @property
    def listeners(self):
        return self._listener_stack[-1] if self._listener_stack else []

    def new_suite_scope(self):
        self._listener_stack.append([])

    def discard_suite_scope(self):
        self._listener_stack.pop()

    def register(self, listeners, library):
        listeners = import_listeners(listeners, library=library)
        self._listener_stack[-1].extend(listeners)

    def close(self):
        pass

    def unregister(self, library, close=False):
        if close:
            for listener in [li for li in self.listeners if li.library is library]:
                listener.close()
        listeners = [listener for listener in self._listener_stack[-1] if listener.library is not library]
        self._listener_stack[-1] = listeners


class ListenerFacade(LoggerApi):

    def __init__(self, listener, name, allow_leading_underscore=False):
        self.listener = listener
        self.name = name
        self.allow_leading_underscore = allow_leading_underscore
        self._start_suite = self._get_method(listener, 'start_suite')
        self._end_suite = self._get_method(listener, 'end_suite')
        self._start_test = self._get_method(listener, 'start_test')
        self._end_test = self._get_method(listener, 'end_test')
        self._log_message = self._get_method(listener, 'log_message')
        self._message = self._get_method(listener, 'message')
        self._close = self._get_method(listener, 'close')

    def start_suite(self, data: 'running.TestSuite', result: 'result.TestSuite'):
        self._start_suite(data, result)

    def end_suite(self, data: 'running.TestSuite', result: 'result.TestSuite'):
        self._end_suite(data, result)

    def start_test(self, data: 'running.TestCase', result: 'result.TestCase'):
        self._start_test(data, result)

    def end_test(self, data: 'running.TestCase', result: 'result.TestCase'):
        self._end_test(data, result)

    def log_message(self, message: 'model.Message'):
        self._log_message(message)

    def message(self, message: 'model.Message'):
        self._message(message)

    def output_file(self, type_: str, path: str):
        method = self._get_method(self.listener, '%s_file' % type_.lower())
        method(path)

    def close(self):
        self._close()

    def _get_method(self, listener, name):
        for method_name in self._get_method_names(name):
            if hasattr(listener, method_name):
                return ListenerMethod(getattr(listener, method_name), self.name)
        return ListenerMethod(None, self.name)

    def _get_method_names(self, name):
        names = [name, self._toCamelCase(name)] if '_' in name else [name]
        if self.allow_leading_underscore:
            names += ['_' + name for name in names]
        return names

    def _toCamelCase(self, name):
        parts = name.split('_')
        return ''.join([parts[0]] + [part.capitalize() for part in parts[1:]])


class ListenerV2Facade(ListenerFacade):

    def __init__(self, listener, name, allow_leading_underscore=False):
        super().__init__(listener, name, allow_leading_underscore)
        self._start_keyword = self._get_method(listener, 'start_keyword')
        self._end_keyword = self._get_method(listener, 'end_keyword')
        self._start_for = self._start_for_iteration = self._start_while = \
            self._start_while_iteration = self._start_if_branch = \
            self._start_try_branch = self._start_return = self._start_continue = \
            self._start_break = self._start_var = self._start_error = self._start_keyword
        self._end_for = self._end_for_iteration = self._end_while = self._end_while_iteration =\
            self._end_if_branch = self._end_try_branch = self._end_return = self._end_continue =\
            self._end_break = self._end_var = self._end_error = self._end_keyword

    def imported(self, import_type: str, name: str, attrs):
        method = self._get_method(self.listener, '%s_import' % import_type.lower())
        method(name, attrs)

    def start_suite(self, data: 'running.TestSuite', result: 'result.TestSuite'):
        self._start_suite(result.name, self._suite_attributes(data, result))

    def end_suite(self, data: 'running.TestSuite', result: 'result.TestSuite'):
        self._end_suite(result.name, self._suite_attributes(data, result, is_end=True))

    def start_test(self, data: 'running.TestCase', result: 'result.TestCase'):
        self._start_test(result.name, self._test_attributes(data, result))

    def end_test(self, data: 'running.TestCase', result: 'result.TestCase'):
        self._end_test(result.name, self._test_attributes(data, result, is_end=True))

    def start_keyword(self, data: 'running.Keyword', result: 'result.Keyword'):
        self._start_keyword(result.full_name, self._keyword_attributes(data, result))

    def end_keyword(self, data: 'running.Keyword', result: 'result.Keyword'):
        self._end_keyword(result.full_name,
                          self._keyword_attributes(data, result, is_end=True))

    def start_for(self, data: 'running.For', result: 'result.For'):
        extra = self._for_extra_attrs(result)
        self._start_for(result._log_name,
                        self._control_attributes(data, result, **extra))

    def end_for(self, data: 'running.For', result: 'result.For'):
        extra = self._for_extra_attrs(result)
        self._end_for(result._log_name,
                      self._control_attributes(data, result, is_end=True, **extra))

    def _for_extra_attrs(self, result):
        extra = {
            'variables': list(result.assign),
            'flavor': result.flavor or '',
            'values': list(result.values)
        }
        if result.flavor == 'IN ENUMERATE':
            extra['start'] = result.start
        elif result.flavor == 'IN ZIP':
            extra['fill'] = result.fill
            extra['mode'] = result.mode
        return extra

    def start_for_iteration(self, data: 'running.For', result: 'result.ForIteration'):
        attrs = self._control_attributes(data, result, variables=dict(result.assign))
        self._start_for_iteration(result._log_name, attrs)

    def end_for_iteration(self, data: 'running.For', result: 'result.ForIteration'):
        attrs = self._control_attributes(data, result, is_end=True, variables=dict(result.assign))
        self._end_for_iteration(result._log_name, attrs)

    def start_while(self, data: 'running.While', result: 'result.While'):
        # FIXME: Add 'on_limit'
        attrs = self._control_attributes(data, result, condition=result.condition,
                                         limit=result.limit, on_limit_message=result.on_limit_message)
        self._start_while(result._log_name, attrs)

    def end_while(self, data: 'running.While', result: 'result.While'):
        attrs = self._control_attributes(data, result, condition=result.condition,
                                         limit=result.limit, on_limit_message=result.on_limit_message,
                                         is_end=True)
        self._end_while(result._log_name, attrs)

    def start_while_iteration(self, data: 'running.While', result: 'result.WhileIteration'):
        self._start_while_iteration(result._log_name, self._control_attributes(data, result))

    def end_while_iteration(self, data: 'running.While', result: 'result.WhileIteration'):
        self._end_while_iteration(result._log_name,
                                  self._control_attributes(data, result, is_end=True))

    def start_if_branch(self, data: 'running.If', result: 'result.IfBranch'):
        extra = {}
        if result.type in (BodyItem.IF, BodyItem.ELSE_IF):
            extra['condition'] = result.condition
        self._start_if_branch(result._log_name,
                              self._control_attributes(data, result, **extra))

    def end_if_branch(self, data: 'running.If', result: 'result.IfBranch'):
        extra = {}
        if result.type in (BodyItem.IF, BodyItem.ELSE_IF):
            extra['condition'] = result.condition
        self._end_if_branch(result._log_name,
                            self._control_attributes(data, result, is_end=True, **extra))

    def start_try_branch(self, data: 'running.Try', result: 'result.TryBranch'):
        extra = self._try_extra_attrs(result)
        self._start_try_branch(result._log_name,
                               self._control_attributes(data, result, **extra))

    def end_try_branch(self, data: 'running.Try', result: 'result.TryBranch'):
        extra = self._try_extra_attrs(result)
        self._end_try_branch(result._log_name,
                             self._control_attributes(data, result, is_end=True, **extra))

    def _try_extra_attrs(self, result):
        if result.type == BodyItem.EXCEPT:
            return {
                'patterns': list(result.patterns),
                'pattern_type': result.pattern_type,
                'variable': result.assign
            }
        return {}

    def start_return(self, data: 'running.Return', result: 'result.Return'):
        self._start_return(result._log_name,
                           self._control_attributes(data, result, values=list(result.values)))

    def end_return(self, data: 'running.Return', result: 'result.Return'):
        self._end_return(result._log_name,
                         self._control_attributes(data, result, is_end=True, values=list(result.values)))

    def start_continue(self, data: 'running.Continue', result: 'result.Continue'):
        self._start_continue(result._log_name, self._control_attributes(data, result))

    def end_continue(self, data: 'running.Continue', result: 'result.Continue'):
        self._end_continue(result._log_name, self._control_attributes(data, result, is_end=True))

    def start_break(self, data: 'running.Break', result: 'result.Break'):
        self._start_break(result._log_name, self._control_attributes(data, result))

    def end_break(self, data: 'running.Break', result: 'result.Break'):
        self._end_break(result._log_name, self._control_attributes(data, result, is_end=True))

    def start_error(self, data: 'running.Error', result: 'result.Error'):
        self._start_error(result._log_name, self._control_attributes(data, result))

    def end_error(self, data: 'running.Error', result: 'result.Error'):
        self._end_error(result._log_name, self._control_attributes(data, result, is_end=True))

    def start_var(self, data: 'running.Var', result: 'result.Var'):
        self._start_var(result._log_name, self._control_attributes(data, result))

    def end_var(self, data: 'running.Var', result: 'result.Var'):
        self._end_var(result._log_name, self._control_attributes(data, result, is_end=True))

    def log_message(self, message: 'model.Message'):
        self._log_message(self._message_attributes(message))

    def message(self, message: 'model.Message'):
        self._message(self._message_attributes(message))

    def _suite_attributes(self, data, result, is_end=False):
        attrs = {
            'id': data.id,
            'doc': result.doc,
            'metadata': dict(result.metadata),
            'starttime': result.starttime,
            'longname': result.full_name,
            'tests': [t.name for t in data.tests],
            'suites': [s.name for s in data.suites],
            'totaltests': data.test_count,
            'source': str(data.source or '')
        }
        if is_end:
            attrs.update({
                'endtime': result.endtime,
                'elapsedtime': result.elapsedtime,
                'status': result.status,
                'message': result.message,
                'statistics': result.stat_message
            })
        return attrs

    def _test_attributes(self, data: 'running.TestCase', result: 'result.TestCase', is_end=False):
        attrs = {
            'id': data.id,
            'doc': result.doc,
            'tags': list(result.tags),
            'lineno': data.lineno,
            'starttime': result.starttime,
            'longname': result.full_name,
            'source': str(data.source or ''),
            'template': data.template or '',
            'originalname': data.name
        }
        if is_end:
            attrs.update({
                'endtime': result.endtime,
                'elapsedtime': result.elapsedtime,
                'status': result.status,
                'message': result.message,
            })
        return attrs

    def _keyword_attributes(self, data, result, is_end=False):
        attrs = {
            'doc': result.doc,
            'lineno': data.lineno,
            'type': result.type,
            'status': result.status,
            'starttime': result.starttime,
            'source': str(data.source or ''),
            'kwname': result.name or '',
            'libname': result.owner or '',
            'args':  [a if is_string(a) else safe_str(a) for a in result.args],
            'assign': list(result.assign),
            'tags': list(result.tags)
        }
        if is_end:
            attrs.update({
                'endtime': result.endtime,
                'elapsedtime': result.elapsedtime
            })
        return attrs

    def _control_attributes(self, data, result, is_end=False, **extra):
        attrs = {
            'doc': '',
            'lineno': data.lineno,
            'type': result.type,
            'status': result.status,
            'starttime': result.starttime,
            'source': str(data.source or ''),
            'kwname': result._log_name,
            'libname': '',
            'args':  [],
            'assign': [],
            'tags': []
        }
        attrs.update(**extra)
        if is_end:
            attrs.update({
                'endtime': result.endtime,
                'elapsedtime': result.elapsedtime
            })
        return attrs

    def _message_attributes(self, msg):
        # Timestamp in our legacy format.
        timestamp = msg.timestamp.isoformat(' ', timespec='milliseconds').replace('-', '')
        attrs = {'timestamp': timestamp,
                 'message': msg.message,
                 'level': msg.level,
                 'html': 'yes' if msg.html else 'no'}
        return attrs


class LibraryListenerFacade(ListenerFacade):

    def __init__(self, listener, name, library):
        super().__init__(listener, name, allow_leading_underscore=True)
        self.library = library


class LibraryListenerV2Facade(ListenerV2Facade):

    def __init__(self, listener, name, library):
        super().__init__(listener, name, allow_leading_underscore=True)
        self.library = library


def import_listener(listener):
    if not is_string(listener):
        # Modules have `__name__`, with others better to use `type_name`.
        name = getattr(listener, '__name__', None) or type_name(listener)
        return listener, name
    name, args = split_args_from_name_or_path(listener)
    importer = Importer('listener', logger=LOGGER)
    listener = importer.import_class_or_module(os.path.normpath(name),
                                               instantiate_with_args=args)
    return listener, name


def get_version(listener, name):
    try:
        version = int(listener.ROBOT_LISTENER_API_VERSION)
        if version not in (2, 3):
            raise ValueError
    except AttributeError:
        raise DataError("Listener '%s' does not have mandatory "
                        "'ROBOT_LISTENER_API_VERSION' attribute."
                        % name)
    except (ValueError, TypeError):
        raise DataError("Listener '%s' uses unsupported API version '%s'."
                        % (name, listener.ROBOT_LISTENER_API_VERSION))
    return version


def import_listeners(listeners, library=None):
    imported = []
    for listener_source in listeners:
        try:
            listener, name = import_listener(listener_source)
            version = get_version(listener, name)
            if version == 2:
                if library:
                    imported.append(LibraryListenerV2Facade(listener, name, library))
                else:
                    imported.append(ListenerV2Facade(listener, name))
            else:
                if library:
                    imported.append(LibraryListenerFacade(listener, name, library))
                else:
                    imported.append(ListenerFacade(listener, name))
        except DataError as err:
            name = listener_source if is_string(listener_source) else type_name(listener_source)
            msg = "Taking listener '%s' into use failed: %s" % (name, err)
            if library:
                raise DataError(msg)
            LOGGER.error(msg)
    return imported


class ListenerMethod:
    # Flag to avoid recursive listener calls.
    called = False

    def __init__(self, method, name):
        self.method = method
        self.listener_name = name

    def __call__(self, *args):
        if self.method is None:
            return
        if self.called:
            return
        try:
            ListenerMethod.called = True
            self.method(*args)
        except TimeoutError:
            # Propagate possible timeouts:
            # https://github.com/robotframework/robotframework/issues/2763
            raise
        except:
            message, details = get_error_details()
            LOGGER.error("Calling method '%s' of listener '%s' failed: %s"
                         % (self.method.__name__, self.listener_name, message))
            LOGGER.info("Details:\n%s" % details)
        finally:
            ListenerMethod.called = False<|MERGE_RESOLUTION|>--- conflicted
+++ resolved
@@ -177,43 +177,7 @@
         return bool(self.listeners)
 
 
-<<<<<<< HEAD
-    def _get_version(self, listener):
-        try:
-            version = int(listener.ROBOT_LISTENER_API_VERSION)
-            if version not in (2, 3):
-                raise ValueError
-        except AttributeError:
-            "Sicne 7.1, Listener API version is by default considered to be V3 unless explicitly mentioned as V2"
-            return 3
-        except (ValueError, TypeError):
-            raise DataError("Listener '%s' uses unsupported API version '%s'."
-                            % (self.name, listener.ROBOT_LISTENER_API_VERSION))
-        return version
-
-    @classmethod
-    def import_listeners(cls, listeners, method_names, prefix=None,
-                         raise_on_error=False):
-        imported = []
-        for listener in listeners:
-            try:
-                imported.append(cls(listener, method_names, prefix))
-            except DataError as err:
-                name = listener if is_string(listener) else type_name(listener)
-                msg = "Taking listener '%s' into use failed: %s" % (name, err)
-                if raise_on_error:
-                    raise DataError(msg)
-                LOGGER.error(msg)
-        return imported
-
-
-class ListenerAdapter(LoggerApi):
-
-    def __init__(self, listener):
-        self.listener = listener
-=======
 class LibraryListeners(Listeners):
->>>>>>> 91bef185
 
     def __init__(self, log_level='INFO'):
         super().__init__(log_level=log_level)
