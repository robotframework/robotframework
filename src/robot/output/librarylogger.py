#  Copyright 2008-2015 Nokia Networks
#  Copyright 2016-     Robot Framework Foundation
#
#  Licensed under the Apache License, Version 2.0 (the "License");
#  you may not use this file except in compliance with the License.
#  You may obtain a copy of the License at
#
#      http://www.apache.org/licenses/LICENSE-2.0
#
#  Unless required by applicable law or agreed to in writing, software
#  distributed under the License is distributed on an "AS IS" BASIS,
#  WITHOUT WARRANTIES OR CONDITIONS OF ANY KIND, either express or implied.
#  See the License for the specific language governing permissions and
#  limitations under the License.

"""Implementation of the public test library logging API.

This is exposed via :py:mod:`robot.api.logger`. Implementation must reside
here to avoid cyclic imports.
"""

import sys
import threading
import re
import multiprocessing

from robot.errors import DataError
from robot.utils import unic, console_encode

from .logger import LOGGER
from .loggerhelper import Message

MESSAGES = multiprocessing.Manager().dict()
M_LOCK = multiprocessing.Manager().RLock()
BACKGROUND_LOGGING = False
COUNT = 0

LOGGING_THREADS = ('MainThread', 'MainProcess', 'RobotFrameworkTimeoutThread')


def write(msg, level, html=False):
    # Callable messages allow lazy logging internally, but we don't want to
    # expose this functionality publicly. See the following issue for details:
    # https://github.com/robotframework/robotframework/issues/1505
    if callable(msg):
        msg = unic(msg)
    if level.upper() not in ('TRACE', 'DEBUG', 'INFO', 'HTML', 'WARN', 'ERROR'):
        raise DataError("Invalid log level '%s'." % level)
            
    with M_LOCK:
        thread  = threading.currentThread().getName()
        process = multiprocessing.current_process().name
        
        if thread not in LOGGING_THREADS: 
            name = thread
        elif process not in LOGGING_THREADS:
            name = process
        else:
            LOGGER.log_message(Message(msg, level, html))
            return    
  
        # Only log background messages if enabled. If disabled, empty any
        # stored messages
        if not BACKGROUND_LOGGING:
            return
        
        if name not in MESSAGES.keys():
            MESSAGES[name] = [[msg, level, html]]
        else:
            a = MESSAGES[name]
            a.append([msg, level, html])
            MESSAGES[name] = a


def trace(msg, html=False):
    write(msg, 'TRACE', html)


def debug(msg, html=False):
    write(msg, 'DEBUG', html)


def info(msg, html=False, also_console=False):
    write(msg, 'INFO', html)
    if also_console:
        console(msg)


def warn(msg, html=False):
    write(msg, 'WARN', html)


def error(msg, html=False):
    write(msg, 'ERROR', html)


def console(msg, newline=True, stream='stdout'):
    msg = unic(msg)
    if newline:
        msg += '\n'
    stream = sys.__stdout__ if stream.lower() != 'stderr' else sys.__stderr__
<<<<<<< HEAD
    stream.write(console_encode(msg, stream=stream))
    stream.flush()
=======
    stream.write(encode_output(msg))
    stream.flush()

    
def log_background_messages(name=None):
    """Forwards messages logged on background to Robot Framework log.

    By default forwards all messages logged by all threads, but can be
    limited to a certain thread by passing thread's name as an argument.
    This method must be called from the main thread.

    Logged messages are removed from the message storage.
    """
    global MESSAGES
    
    # This tries to implement some kind of ordering based thread/process name
    # to ensure that the buffered messages are written to the log in the
    # correct order. Generally it seems to work OK but it can be a
    # bit hit and miss with poolworkers (they're not always ordered correctly).
    convert  = lambda text: int(text) if text.isdigit() else text
    alphanum = lambda key: [convert(c) for c in re.split('([0-9]+)', key)]
    
    thread  = threading.currentThread().getName()
    process = multiprocessing.current_process().name

    if thread not in LOGGING_THREADS and process not in LOGGING_THREADS:
        raise RuntimeError('Logging background messages is only allowed from '
                           'main thread. Current thread name: {},{}'.
                           format(thread, process))
        
    if not BACKGROUND_LOGGING:
        raise RuntimeError('Logging background messages is currently disabled')
    
    if name:
        if name not in MESSAGES.keys():
            raise KeyError('Process/thread name \'{}\' not found in background '
                           'logger dictionary'.format(name))
        
        for message in MESSAGES[name]:
            write(message[0], message[1], message[2])
            
        MESSAGES.pop(name, None)
        return
    
    for name in sorted(MESSAGES.keys(), key=alphanum):
        for message in MESSAGES[name]:
            write(message[0], message[1], message[2])
        MESSAGES.pop(name, None)
>>>>>>> ab90aca6
<|MERGE_RESOLUTION|>--- conflicted
+++ resolved
@@ -99,11 +99,7 @@
     if newline:
         msg += '\n'
     stream = sys.__stdout__ if stream.lower() != 'stderr' else sys.__stderr__
-<<<<<<< HEAD
     stream.write(console_encode(msg, stream=stream))
-    stream.flush()
-=======
-    stream.write(encode_output(msg))
     stream.flush()
 
     
@@ -150,5 +146,4 @@
     for name in sorted(MESSAGES.keys(), key=alphanum):
         for message in MESSAGES[name]:
             write(message[0], message[1], message[2])
-        MESSAGES.pop(name, None)
->>>>>>> ab90aca6
+        MESSAGES.pop(name, None)