--- conflicted
+++ resolved
@@ -19,141 +19,6 @@
 from robot.version import get_full_version
 from robot.result import Keyword, TestCase, TestSuite, ResultVisitor
 
-<<<<<<< HEAD
-from .loggerapi import LoggerApi
-from .loggerhelper import IsLogged
-
-
-class XmlLoggerAdapter(LoggerApi):
-
-    def __init__(self, path, log_level='TRACE', rpa=False, generator='Robot',
-                 legacy_output=False):
-        logger = XmlLogger if not legacy_output else LegacyXmlLogger
-        self.logger = logger(path, log_level, rpa, generator)
-
-    def is_logged(self, message):
-        return self.logger.is_logged(message)
-
-    @property
-    def flatten_level(self):
-        return self.logger.flatten_level
-
-    def close(self):
-        self.logger.close()
-
-    def set_log_level(self, level):
-        return self.logger.set_log_level(level)
-
-    def start_suite(self, data, result):
-        self.logger.start_suite(result)
-
-    def end_suite(self, data, result):
-        self.logger.end_suite(result)
-
-    def start_test(self, data, result):
-        self.logger.start_test(result)
-
-    def end_test(self, data, result):
-        self.logger.end_test(result)
-
-    def start_keyword(self, data, result):
-        self.logger.start_keyword(result)
-
-    def end_keyword(self, data, result):
-        self.logger.end_keyword(result)
-
-    def start_for(self, data, result):
-        self.logger.start_for(result)
-
-    def end_for(self, data, result):
-        self.logger.end_for(result)
-
-    def start_for_iteration(self, data, result):
-        self.logger.start_for_iteration(result)
-
-    def end_for_iteration(self, data, result):
-        self.logger.end_for_iteration(result)
-
-    def start_while(self, data, result):
-        self.logger.start_while(result)
-
-    def end_while(self, data, result):
-        self.logger.end_while(result)
-
-    def start_while_iteration(self, data, result):
-        self.logger.start_while_iteration(result)
-
-    def end_while_iteration(self, data, result):
-        self.logger.end_while_iteration(result)
-
-    def start_group(self, data, result):
-        self.logger.start_group(result)
-
-    def end_group(self, data, result):
-        self.logger.end_group(result)
-
-    def start_if(self, data, result):
-        self.logger.start_if(result)
-
-    def end_if(self, data, result):
-        self.logger.end_if(result)
-
-    def start_if_branch(self, data, result):
-        self.logger.start_if_branch(result)
-
-    def end_if_branch(self, data, result):
-        self.logger.end_if_branch(result)
-
-    def start_try(self, data, result):
-        self.logger.start_try(result)
-
-    def end_try(self, data, result):
-        self.logger.end_try(result)
-
-    def start_try_branch(self, data, result):
-        self.logger.start_try_branch(result)
-
-    def end_try_branch(self, data, result):
-        self.logger.end_try_branch(result)
-
-    def start_var(self, data, result):
-        self.logger.start_var(result)
-
-    def end_var(self, data, result):
-        self.logger.end_var(result)
-
-    def start_break(self, data, result):
-        self.logger.start_break(result)
-
-    def end_break(self, data, result):
-        self.logger.end_break(result)
-
-    def start_continue(self, data, result):
-        self.logger.start_continue(result)
-
-    def end_continue(self, data, result):
-        self.logger.end_continue(result)
-
-    def start_return(self, data, result):
-        self.logger.start_return(result)
-
-    def end_return(self, data, result):
-        self.logger.end_return(result)
-
-    def start_error(self, data, result):
-        self.logger.start_error(result)
-
-    def end_error(self, data, result):
-        self.logger.end_error(result)
-
-    def log_message(self, message):
-        self.logger.log_message(message)
-
-    def message(self, message):
-        self.logger.message(message)
-
-=======
->>>>>>> e5cee956
 
 class XmlLogger(ResultVisitor):
     generator = 'Robot'
