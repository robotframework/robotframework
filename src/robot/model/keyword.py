--- conflicted
+++ resolved
@@ -31,22 +31,7 @@
     :class:`robot.result.model.Keyword`.
     """
     __slots__ = ['_name', 'doc', 'args', 'assign', 'timeout', 'type',
-<<<<<<< HEAD
                  '_teardown', 'definition', '_sort_key', '_next_child_sort_key']
-    KEYWORD_TYPE = 'kw'         #: Normal keyword :attr:`type`.
-    SETUP_TYPE = 'setup'        #: Setup :attr:`type`.
-    TEARDOWN_TYPE = 'teardown'  #: Teardown :attr:`type`.
-    FOR_LOOP_TYPE = 'for'       #: For loop :attr:`type`.
-    IF_EXPRESSION_TYPE = 'if'   #: If expression :attr:`type`.
-    ELSE_IF_TYPE = "else if"  #: else if branch :attr:`type`.
-    ELSE_TYPE = 'else'          #: else branch :attr:`type`.
-    FOR_ITEM_TYPE = 'foritem'   #: Single for loop iteration :attr:`type`.
-
-    def __init__(self, name='', doc='', args=(), assign=(), tags=(),
-                 timeout=None, type=KEYWORD_TYPE, parent=None, definition=''):
-        self.parent = None
-=======
-                 '_teardown', '_sort_key', '_next_child_sort_key']
     KEYWORD_TYPE  = 'kw'
     SETUP_TYPE    = 'setup'
     TEARDOWN_TYPE = 'teardown'
@@ -57,8 +42,7 @@
     ELSE_TYPE     = 'else'
 
     def __init__(self, name='', doc='', args=(), assign=(), tags=(),
-                 timeout=None, type=KEYWORD_TYPE, parent=None):
->>>>>>> c08d564d
+                 timeout=None, type=KEYWORD_TYPE, parent=None, definition=''):
         self.parent = parent
         self._name = name
         self.doc = doc
@@ -66,14 +50,8 @@
         self.assign = assign  #: Assigned variables as a list of strings.
         self.tags = tags
         self.timeout = timeout
-<<<<<<< HEAD
         self.definition = definition
-        #: Keyword type as a string. The value is either :attr:`KEYWORD_TYPE`,
-        #: :attr:`SETUP_TYPE`, :attr:`TEARDOWN_TYPE`, :attr:`FOR_LOOP_TYPE` or
-        #: :attr:`FOR_ITEM_TYPE` constant defined on the class level.
-=======
         #: Keyword type as a string. Values defined as constants on the class level.
->>>>>>> c08d564d
         self.type = type
         self._teardown = None
         self._sort_key = -1
