#  Copyright 2008-2015 Nokia Networks
#  Copyright 2016-     Robot Framework Foundation
#
#  Licensed under the Apache License, Version 2.0 (the "License");
#  you may not use this file except in compliance with the License.
#  You may obtain a copy of the License at
#
#      http://www.apache.org/licenses/LICENSE-2.0
#
#  Unless required by applicable law or agreed to in writing, software
#  distributed under the License is distributed on an "AS IS" BASIS,
#  WITHOUT WARRANTIES OR CONDITIONS OF ANY KIND, either express or implied.
#  See the License for the specific language governing permissions and
#  limitations under the License.

import re
from typing import (Any, Callable, cast, Generic, Iterable, Type, TYPE_CHECKING,
                    TypeVar, Union)

from robot.errors import DataError
from robot.utils import copy_signature, KnownAtRuntime

from .itemlist import ItemList
from .modelobject import DataDict, full_name, ModelObject

if TYPE_CHECKING:
    from robot.running.model import ResourceFile, UserKeyword
    from .control import (Break, Continue, Error, For, ForIteration, Group, If,
                          IfBranch, Return, Try, TryBranch, Var, While, WhileIteration)
    from .keyword import Keyword
    from .message import Message
    from .testcase import TestCase
    from .testsuite import TestSuite


BodyItemParent = Union['TestSuite', 'TestCase', 'UserKeyword', 'For', 'ForIteration',
                       'If', 'IfBranch', 'Try', 'TryBranch', 'While', 'Group',
                       'WhileIteration', 'Keyword', 'Var', 'Return', 'Continue',
                       'Break', 'Error', None]
BI = TypeVar('BI', bound='BodyItem')
KW = TypeVar('KW', bound='Keyword')
F = TypeVar('F', bound='For')
W = TypeVar('W', bound='While')
G = TypeVar('G', bound='Group')
I = TypeVar('I', bound='If')
T = TypeVar('T', bound='Try')
V = TypeVar('V', bound='Var')
R = TypeVar('R', bound='Return')
C = TypeVar('C', bound='Continue')
B = TypeVar('B', bound='Break')
M = TypeVar('M', bound='Message')
E = TypeVar('E', bound='Error')
IT = TypeVar('IT', bound='IfBranch|TryBranch')
FW = TypeVar('FW', bound='ForIteration|WhileIteration')


class BodyItem(ModelObject):
<<<<<<< HEAD
    KEYWORD = 'KEYWORD'
    SETUP = 'SETUP'
    TEARDOWN = 'TEARDOWN'
    FOR = 'FOR'
    ITERATION = 'ITERATION'
    IF_ELSE_ROOT = 'IF/ELSE ROOT'
    IF = 'IF'
    ELSE_IF = 'ELSE IF'
    ELSE = 'ELSE'
    TRY_EXCEPT_ROOT = 'TRY/EXCEPT ROOT'
    TRY = 'TRY'
    EXCEPT = 'EXCEPT'
    FINALLY = 'FINALLY'
    WHILE = 'WHILE'
    GROUP = 'GROUP'
    VAR = 'VAR'
    RETURN = 'RETURN'
    CONTINUE = 'CONTINUE'
    BREAK = 'BREAK'
    ERROR = 'ERROR'
    MESSAGE = 'MESSAGE'
    KEYWORD_TYPES = (KEYWORD, SETUP, TEARDOWN)
    type = None
=======
    body: 'BaseBody'
>>>>>>> e5cee956
    __slots__ = ['parent']

    @property
    def id(self) -> 'str|None':
        """Item id in format like ``s1-t3-k1``.

        See :attr:`TestSuite.id <robot.model.testsuite.TestSuite.id>` for
        more information.

        ``id`` is ``None`` only in these special cases:

        - Keyword uses a placeholder for ``setup`` or ``teardown`` when
          a ``setup`` or ``teardown`` is not actually used.
        - With :class:`~robot.model.control.If` and :class:`~robot.model.control.Try`
          instances representing IF/TRY structure roots.
        """
        return self._get_id(self.parent)

    def _get_id(self, parent: 'BodyItemParent|ResourceFile') -> str:
        if not parent:
            return 'k1'
        # This algorithm must match the id creation algorithm in the JavaScript side
        # or linking to warnings and errors won't work.
        steps = []
        if getattr(parent, 'has_setup', False):
            steps.append(parent.setup)
        if hasattr(parent, 'body'):
            steps.extend(parent.body.flatten(messages=False))
        if getattr(parent, 'has_teardown', False):
            steps.append(parent.teardown)
        index = steps.index(self) if self in steps else len(steps)
        pid = parent.id    # IF/TRY root id is None. Avoid calling property twice.
        return f'{pid}-k{index + 1}' if pid else f'k{index + 1}'

    def to_dict(self) -> DataDict:
        raise NotImplementedError


class BaseBody(ItemList[BodyItem], Generic[KW, F, W, G, I, T, V, R, C, B, M, E]):
    """Base class for Body and Branches objects."""
    __slots__ = ()
    # Set using 'BaseBody.register' when these classes are created.
    keyword_class: Type[KW] = KnownAtRuntime
    for_class: Type[F] = KnownAtRuntime
    while_class: Type[W] = KnownAtRuntime
    group_class: Type[G] = KnownAtRuntime
    if_class: Type[I] = KnownAtRuntime
    try_class: Type[T] = KnownAtRuntime
    var_class: Type[V] = KnownAtRuntime
    return_class: Type[R] = KnownAtRuntime
    continue_class: Type[C] = KnownAtRuntime
    break_class: Type[B] = KnownAtRuntime
    message_class: Type[M] = KnownAtRuntime
    error_class: Type[E] = KnownAtRuntime

    def __init__(self, parent: BodyItemParent = None,
                 items: 'Iterable[BodyItem|DataDict]' = ()):
        super().__init__(BodyItem, {'parent': parent}, items)

    def _item_from_dict(self, data: DataDict) -> BodyItem:
        item_type = data.get('type', None)
        if item_type is None:
            item_class = self.keyword_class
        elif item_type == BodyItem.IF_ELSE_ROOT:
            item_class = self.if_class
        elif item_type == BodyItem.TRY_EXCEPT_ROOT:
            item_class = self.try_class
        else:
            item_class = getattr(self, item_type.lower() + '_class')
        item_class = cast(Type[BodyItem], item_class)
        return item_class.from_dict(data)

    @classmethod
    def register(cls, item_class: Type[BI]) -> Type[BI]:
        name_parts = re.findall('([A-Z][a-z]+)', item_class.__name__) + ['class']
        name = '_'.join(name_parts).lower()
        if not hasattr(cls, name):
            raise TypeError(f"Cannot register '{name}'.")
        setattr(cls, name, item_class)
        return item_class

    @property
    def create(self):
        raise AttributeError(
            f"'{full_name(self)}' object has no attribute 'create'. "
            f"Use item specific methods like 'create_keyword' instead."
        )

    def _create(self, cls: 'Type[BI]', name: str, args: 'tuple[Any, ...]',
                kwargs: 'dict[str, Any]') -> BI:
        if cls is KnownAtRuntime:
            raise TypeError(f"'{full_name(self)}' object does not support '{name}'.")
        return self.append(cls(*args, **kwargs))  # type: ignore

    @copy_signature(keyword_class)
    def create_keyword(self, *args, **kwargs) -> keyword_class:
        return self._create(self.keyword_class, 'create_keyword', args, kwargs)

    @copy_signature(for_class)
    def create_for(self, *args, **kwargs) -> for_class:
        return self._create(self.for_class, 'create_for', args, kwargs)

    @copy_signature(if_class)
    def create_if(self, *args, **kwargs) -> if_class:
        return self._create(self.if_class, 'create_if', args, kwargs)

    @copy_signature(try_class)
    def create_try(self, *args, **kwargs) -> try_class:
        return self._create(self.try_class, 'create_try', args, kwargs)

    @copy_signature(while_class)
    def create_while(self, *args, **kwargs) -> while_class:
        return self._create(self.while_class, 'create_while', args, kwargs)

    @copy_signature(group_class)
    def create_group(self, *args, **kwargs) -> group_class:
        return self._create(self.group_class, 'create_group', args, kwargs)

    @copy_signature(var_class)
    def create_var(self, *args, **kwargs) -> var_class:
        return self._create(self.var_class, 'create_var', args, kwargs)

    @copy_signature(return_class)
    def create_return(self, *args, **kwargs) -> return_class:
        return self._create(self.return_class, 'create_return', args, kwargs)

    @copy_signature(continue_class)
    def create_continue(self, *args, **kwargs) -> continue_class:
        return self._create(self.continue_class, 'create_continue', args, kwargs)

    @copy_signature(break_class)
    def create_break(self, *args, **kwargs) -> break_class:
        return self._create(self.break_class, 'create_break', args, kwargs)

    @copy_signature(message_class)
    def create_message(self, *args, **kwargs) -> message_class:
        return self._create(self.message_class, 'create_message', args, kwargs)

    @copy_signature(error_class)
    def create_error(self, *args, **kwargs) -> error_class:
        return self._create(self.error_class, 'create_error', args, kwargs)

    def filter(self, keywords: 'bool|None' = None, messages: 'bool|None' = None,
               predicate: 'Callable[[T], bool]|None' = None) -> 'list[BodyItem]':
        """Filter body items based on type and/or custom predicate.

        To include or exclude items based on types, give matching arguments
        ``True`` or ``False`` values. For example, to include only keywords,
        use ``body.filter(keywords=True)`` and to exclude messages use
        ``body.filter(messages=False)``. Including and excluding by types
        at the same time is not supported and filtering my ``messages``
        is supported only if the ``Body`` object actually supports messages.

        Custom ``predicate`` is a callable getting each body item as an argument
        that must return ``True/False`` depending on should the item be included
        or not.

        Selected items are returned as a list and the original body is not modified.

        It was earlier possible to filter also based on FOR and IF types.
        That support was removed in RF 5.0 because it was not considered useful
        in general and because adding support for all new control structures
        would have required extra work. To exclude all control structures, use
        ``body.filter(keywords=True, messages=True)`` and to only include them
        use ``body.filter(keywords=False``, messages=False)``. For more detailed
        filtering it is possible to use ``predicate``.
        """
        return self._filter([(self.keyword_class, keywords),
                             (self.message_class, messages)], predicate)

    def _filter(self, types, predicate):
        include = tuple(cls for cls, activated in types if activated is True and cls)
        exclude = tuple(cls for cls, activated in types if activated is False and cls)
        if include and exclude:
            raise ValueError('Items cannot be both included and excluded by type.')
        items = list(self)
        if include:
            items = [item for item in items if isinstance(item, include)]
        if exclude:
            items = [item for item in items if not isinstance(item, exclude)]
        if predicate:
            items = [item for item in items if predicate(item)]
        return items

    def flatten(self, **filter_config) -> 'list[BodyItem]':
        """Return steps so that IF and TRY structures are flattened.

        Basically the IF/ELSE and TRY/EXCEPT root elements are replaced
        with their branches. This is how they are shown in the log file.

        ``filter_config`` can be used to filter steps using the :meth:`filter`
        method before flattening. New in Robot Framework 7.2.
        """
        roots = BodyItem.IF_ELSE_ROOT, BodyItem.TRY_EXCEPT_ROOT
        steps = self if not filter_config else self.filter(**filter_config)
        flat = []
        for item in steps:
            if item.type in roots:
                flat.extend(item.body)
            else:
                flat.append(item)
        return flat


class Body(BaseBody['Keyword', 'For', 'While', 'Group', 'If', 'Try', 'Var',
                     'Return', 'Continue', 'Break', 'Message', 'Error']):
    """A list-like object representing a body of a test, keyword, etc.

    Body contains the keywords and other structures such as FOR loops.
    """
    __slots__ = ()


# BaseBranches cannot extend Generic[IT] directly with BaseBody[...].
class BranchType(Generic[IT]):
    __slots__ = ()


class BaseBranches(BaseBody[KW, F, W, G, I, T, V, R, C, B, M, E], BranchType[IT]):
    """A list-like object representing IF and TRY branches."""
    __slots__ = ['branch_class']
    branch_type: Type[IT] = KnownAtRuntime

    def __init__(self, branch_class: Type[IT],
                 parent: BodyItemParent = None,
                 items: 'Iterable[IT|DataDict]' = ()):
        self.branch_class = branch_class
        super().__init__(parent, items)

    def _item_from_dict(self, data: DataDict) -> BodyItem:
        try:
            return self.branch_class.from_dict(data)
        except DataError:
            return super()._item_from_dict(data)

    @copy_signature(branch_type)
    def create_branch(self, *args, **kwargs) -> IT:
        return self._create(self.branch_class, 'create_branch', args, kwargs)


# BaseIterations cannot extend Generic[IT] directly with BaseBody[...].
class IterationType(Generic[FW]):
    __slots__ = ()


class BaseIterations(BaseBody[KW, F, W, G, I, T, V, R, C, B, M, E], IterationType[FW]):
    __slots__ = ['iteration_class']
    iteration_type: Type[FW] = KnownAtRuntime

    def __init__(self, iteration_class: Type[FW],
                 parent: BodyItemParent = None,
                 items: 'Iterable[FW|DataDict]' = ()):
        self.iteration_class = iteration_class
        super().__init__(parent, items)

    def _item_from_dict(self, data: DataDict) -> BodyItem:
        try:
            return self.iteration_class.from_dict(data)
        except DataError:
            return super()._item_from_dict(data)

    @copy_signature(iteration_type)
    def create_iteration(self, *args, **kwargs) -> FW:
        return self._create(self.iteration_class, 'iteration_class', args, kwargs)<|MERGE_RESOLUTION|>--- conflicted
+++ resolved
@@ -55,33 +55,7 @@
 
 
 class BodyItem(ModelObject):
-<<<<<<< HEAD
-    KEYWORD = 'KEYWORD'
-    SETUP = 'SETUP'
-    TEARDOWN = 'TEARDOWN'
-    FOR = 'FOR'
-    ITERATION = 'ITERATION'
-    IF_ELSE_ROOT = 'IF/ELSE ROOT'
-    IF = 'IF'
-    ELSE_IF = 'ELSE IF'
-    ELSE = 'ELSE'
-    TRY_EXCEPT_ROOT = 'TRY/EXCEPT ROOT'
-    TRY = 'TRY'
-    EXCEPT = 'EXCEPT'
-    FINALLY = 'FINALLY'
-    WHILE = 'WHILE'
-    GROUP = 'GROUP'
-    VAR = 'VAR'
-    RETURN = 'RETURN'
-    CONTINUE = 'CONTINUE'
-    BREAK = 'BREAK'
-    ERROR = 'ERROR'
-    MESSAGE = 'MESSAGE'
-    KEYWORD_TYPES = (KEYWORD, SETUP, TEARDOWN)
-    type = None
-=======
     body: 'BaseBody'
->>>>>>> e5cee956
     __slots__ = ['parent']
 
     @property
