#  Copyright 2008-2014 Nokia Solutions and Networks
#
#  Licensed under the Apache License, Version 2.0 (the "License");
#  you may not use this file except in compliance with the License.
#  You may obtain a copy of the License at
#
#      http://www.apache.org/licenses/LICENSE-2.0
#
#  Unless required by applicable law or agreed to in writing, software
#  distributed under the License is distributed on an "AS IS" BASIS,
#  WITHOUT WARRANTIES OR CONDITIONS OF ANY KIND, either express or implied.
#  See the License for the specific language governing permissions and
#  limitations under the License.

<<<<<<< HEAD
from six import PY3

import sys

from robot.utils import html_escape
=======
from robot.utils import html_escape, setter
>>>>>>> c0a4f38c

from .itemlist import ItemList
from .modelobject import ModelObject


class Message(ModelObject):
    """A message outputted during the test execution.

    The message can be a log message triggered by a keyword, or a warning
    or an error occurred during the test execution.
    """
    __slots__ = ['message', 'level', 'html', 'timestamp', 'parent', '_sort_key']

    def __init__(self, message='', level='INFO', html=False, timestamp=None,
                 parent=None):
        #: The message content as a string.
        self.message = message
        #: Severity of the message. Either ``TRACE``, ``INFO``,
        #: ``WARN``, ``DEBUG`` or ``FAIL``/``ERROR``.
        self.level = level
        #: ``True`` if the content is in HTML, ``False`` otherwise.
        self.html = html
        #: Timestamp in format ``%Y%m%d %H:%M:%S.%f``.
        self.timestamp = timestamp
        self._sort_key = -1
        #: The object this message was triggered by.
        self.parent = parent

    @setter
    def parent(self, parent):
        if parent and parent is not getattr(self, 'parent', None):
            self._sort_key = getattr(parent, '_child_sort_key', -1)
        return parent

    @property
    def html_message(self):
        """Returns the message content as HTML."""
        return self.message if self.html else html_escape(self.message)

    def visit(self, visitor):
        visitor.visit_message(self)

    def __unicode__(self):
        return self.message

    if PY3:
        def __str__(self):
            return self.__unicode__()


class Messages(ItemList):
    __slots__ = []

    def __init__(self, message_class=Message, parent=None, messages=None):
        ItemList.__init__(self, message_class, {'parent': parent}, messages)

    def __setitem__(self, index, item):
        old = self[index]
        ItemList.__setitem__(self, index, item)
        self[index]._sort_key = old._sort_key<|MERGE_RESOLUTION|>--- conflicted
+++ resolved
@@ -12,15 +12,11 @@
 #  See the License for the specific language governing permissions and
 #  limitations under the License.
 
-<<<<<<< HEAD
 from six import PY3
 
 import sys
 
-from robot.utils import html_escape
-=======
 from robot.utils import html_escape, setter
->>>>>>> c0a4f38c
 
 from .itemlist import ItemList
 from .modelobject import ModelObject
@@ -32,7 +28,7 @@
     The message can be a log message triggered by a keyword, or a warning
     or an error occurred during the test execution.
     """
-    __slots__ = ['message', 'level', 'html', 'timestamp', 'parent', '_sort_key']
+    __slots__ = ['message', 'level', 'html', 'timestamp', '_sort_key']
 
     def __init__(self, message='', level='INFO', html=False, timestamp=None,
                  parent=None):
