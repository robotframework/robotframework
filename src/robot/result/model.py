--- conflicted
+++ resolved
@@ -37,12 +37,7 @@
 import warnings
 
 from robot import model
-<<<<<<< HEAD
-from robot.conf.status import Status
-from robot.model import TotalStatisticsBuilder, Keywords
-=======
 from robot.model import BodyItem, Keywords, TotalStatisticsBuilder
->>>>>>> 398e60b3
 from robot.utils import get_elapsed_time, setter
 
 from .configurer import SuiteConfigurer
@@ -239,13 +234,8 @@
                  'sourcename']
 
     def __init__(self, kwname='', libname='', doc='', args=(), assign=(), tags=(),
-<<<<<<< HEAD
-                 timeout=None, type='kw', status=Status.FAIL, starttime=None, endtime=None,
-                 parent=None, lineno=None, source=None):
-=======
                  timeout=None, type=BodyItem.KEYWORD, status='FAIL', starttime=None,
                  endtime=None, parent=None, sourcename=None):
->>>>>>> 398e60b3
         model.Keyword.__init__(self, None, doc, args, assign, tags, timeout, type, parent)
         #: Name of the keyword without library or resource name.
         self.kwname = kwname
@@ -324,46 +314,8 @@
         self.kwname = None
         self.libname = None
 
-<<<<<<< HEAD
-    @property
-    def passed(self):
-        """``True`` when :attr:`status` is 'PASS', ``False`` otherwise."""
-        return self.status == Status.PASS
-
-    @passed.setter
-    def passed(self, passed):
-        self.status = Status.PASS if passed else Status.FAIL
-
-    @property
-    def failed(self):
-        """``True`` when :attr:`status` is 'FAIL', ``False`` otherwise."""
-        return self.status == Status.FAIL
-
-    @failed.setter
-    def failed(self, failed):
-        self.status = Status.FAIL if failed else Status.PASS
-
-    @property
-    def skipped(self):
-        """``True`` when :attr:`status` is 'SKIP', ``False`` otherwise.
-
-        Setting to ``False`` value is ambiguous and raises an exception.
-        """
-        return self.status == Status.SKIP
-
-    @skipped.setter
-    def skipped(self, skipped):
-        if not skipped:
-            raise ValueError("`skipped` value must be truthy, got '%s'."
-                             % skipped)
-        self.status = Status.SKIP
-
-
-class TestCase(model.TestCase):
-=======
 
 class TestCase(model.TestCase, StatusMixin):
->>>>>>> 398e60b3
     """Represents results of a single test case.
 
     See the base class for documentation of attributes not documented here.
@@ -372,7 +324,7 @@
     body_class = Body
     fixture_class = Keyword
 
-    def __init__(self, name='', doc='', tags=None, timeout=None, status=Status.FAIL,
+    def __init__(self, name='', doc='', tags=None, timeout=None, status='FAIL',
                  message='', starttime=None, endtime=None):
         model.TestCase.__init__(self, name, doc, tags, timeout)
         #: Status as a string ``PASS`` or ``FAIL``. See also :attr:`passed`.
@@ -386,47 +338,8 @@
         self.endtime = endtime
 
     @property
-<<<<<<< HEAD
-    def elapsedtime(self):
-        """Total execution time in milliseconds."""
-        return get_elapsed_time(self.starttime, self.endtime)
-
-    @property
-    def passed(self):
-        """``True`` when :attr:`status` is 'PASS', ``False`` otherwise."""
-        return self.status == Status.PASS
-
-    @passed.setter
-    def passed(self, passed):
-        self.status = Status.PASS if passed else Status.FAIL
-
-    @property
-    def failed(self):
-        """``True`` when :attr:`status` is 'FAIL', ``False`` otherwise."""
-        return self.status == Status.FAIL
-
-    @failed.setter
-    def failed(self, failed):
-        self.status = Status.FAIL if failed else Status.PASS
-
-    @property
-    def skipped(self):
-        """``True`` when :attr:`status` is 'SKIP', ``False`` otherwise.
-
-        Setting to ``False`` value is ambiguous and raises an exception.
-        """
-        return self.status == Status.SKIP
-
-    @skipped.setter
-    def skipped(self, skipped):
-        if not skipped:
-            raise ValueError("`skipped` value must be truthy, got '%s'."
-                             % skipped)
-        self.status = Status.SKIP
-=======
     def not_run(self):
         return False
->>>>>>> 398e60b3
 
     @property
     def critical(self):
@@ -456,33 +369,21 @@
     @property
     def passed(self):
         """``True`` if no test has failed but some have passed, ``False`` otherwise."""
-<<<<<<< HEAD
-        return self.status == Status.PASS
-=======
         return self.status == self.PASS
->>>>>>> 398e60b3
 
     @property
     def failed(self):
         """``True`` if any test has failed, ``False`` otherwise."""
-<<<<<<< HEAD
-        return self.status == Status.FAIL
-=======
         return self.status == self.FAIL
->>>>>>> 398e60b3
 
     @property
     def skipped(self):
         """``True`` if there are no passed or failed tests, ``False`` otherwise."""
-<<<<<<< HEAD
-        return self.status == Status.SKIP
-=======
         return self.status == self.SKIP
 
     @property
     def not_run(self):
         return False
->>>>>>> 398e60b3
 
     @property
     def status(self):
@@ -495,17 +396,10 @@
         """
         stats = self.statistics  # Local variable avoids recreating stats.
         if stats.failed:
-<<<<<<< HEAD
-            return Status.FAIL
-        if stats.passed:
-            return Status.PASS
-        return Status.SKIP
-=======
             return self.FAIL
         if stats.passed:
             return self.PASS
         return self.SKIP
->>>>>>> 398e60b3
 
     @property
     def statistics(self):
