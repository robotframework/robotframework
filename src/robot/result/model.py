#  Copyright 2008-2015 Nokia Networks
#  Copyright 2016-     Robot Framework Foundation
#
#  Licensed under the Apache License, Version 2.0 (the "License");
#  you may not use this file except in compliance with the License.
#  You may obtain a copy of the License at
#
#      http://www.apache.org/licenses/LICENSE-2.0
#
#  Unless required by applicable law or agreed to in writing, software
#  distributed under the License is distributed on an "AS IS" BASIS,
#  WITHOUT WARRANTIES OR CONDITIONS OF ANY KIND, either express or implied.
#  See the License for the specific language governing permissions and
#  limitations under the License.

"""Module implementing result related model objects.

During test execution these objects are created internally by various runners.
At that time they can inspected and modified by listeners__.

When results are parsed from XML output files after execution to be able to
create logs and reports, these objects are created by the
:func:`~.resultbuilder.ExecutionResult` factory method.
At that point they can be inspected and modified by `pre-Rebot modifiers`__.

The :func:`~.resultbuilder.ExecutionResult` factory method can also be used
by custom scripts and tools. In such usage it is often easiest to inspect and
modify these objects using the :mod:`visitor interface <robot.model.visitor>`.

__ http://robotframework.org/robotframework/latest/RobotFrameworkUserGuide.html#listener-interface
__ http://robotframework.org/robotframework/latest/RobotFrameworkUserGuide.html#programmatic-modification-of-results

"""

from itertools import chain
from operator import attrgetter
import warnings

from robot.model import TotalStatisticsBuilder, Messages, Keywords
from robot import model, utils

from .configurer import SuiteConfigurer
from .messagefilter import MessageFilter
from .keywordremover import KeywordRemover
from .suiteteardownfailed import (SuiteTeardownFailureHandler,
                                  SuiteTeardownFailed)


# TODO: Should remove model.Message altogether and just implement the whole
# thing here. Additionally model.Keyword should not have `message_class` at
# all or it should be None.

class Message(model.Message):
    """Represents a single log message.

    See the base class for documentation of attributes not documented here.
    """
    __slots__ = []


class Keyword(model.Keyword):
    """Represents results of a single keyword.

    See the base class for documentation of attributes not documented here.
    """
<<<<<<< HEAD
    __slots__ = ['kwname', 'libname', 'status', 'starttime', 'endtime', 'message', 'definition']
=======
    __slots__ = ['kwname', 'libname', 'status', 'starttime', 'endtime', 'message', 'lineno', 'source']
>>>>>>> 0acbd159
    keyword_class = None        #: Internal usage only.
    message_class = Message     #: Internal usage only.

    def __init__(self, kwname='', libname='', doc='', args=(), assign=(),
                 tags=(), timeout=None, type='kw',  status='FAIL',
<<<<<<< HEAD
                 starttime=None, endtime=None, parent=None, definiton=''):
=======
                 starttime=None, endtime=None, parent=None,
                 lineno=None, source=None):
>>>>>>> 0acbd159
        model.Keyword.__init__(self, '', doc, args, assign, tags, timeout,
                               type, parent, definiton)
        self.parent = parent
        self.messages = None
        self.keywords = None
        #: Name of the keyword without library or resource name.
        self.kwname = kwname or ''
        #: Name of the library or resource containing this keyword.
        self.libname = libname or ''
        #: Execution status as a string. Typically ``PASS`` or ``FAIL``, but
        #: library keywords have status ``NOT_RUN`` in the dry-ryn mode.
        #: See also :attr:`passed`.
        self.status = status
        #: Keyword execution start time in format ``%Y%m%d %H:%M:%S.%f``.
        self.starttime = starttime
        #: Keyword execution end time in format ``%Y%m%d %H:%M:%S.%f``.
        self.endtime = endtime
        #: Keyword status message. Used only if suite teardowns fails.
        self.message = ''
<<<<<<< HEAD
        self.definition = definiton
=======
        self.lineno = lineno
        self.source = source
>>>>>>> 0acbd159

    @utils.setter
    def keywords(self, keywords):
        """Child keywords as a :class:`~.Keywords` object."""
        return Keywords(self.keyword_class or self.__class__, self, keywords)

    @utils.setter
    def messages(self, messages):
        """Messages as a :class:`~.model.message.Messages` object."""
        return Messages(self.message_class, self, messages)

    @property
    def children(self):
        """Child :attr:`keywords` and :attr:`messages` in creation order."""
        # It would be cleaner to store keywords/messages in same `children`
        # list and turn `keywords` and `messages` to properties that pick items
        # from it. That would require bigger changes to the model, though.
        return sorted(chain(self.keywords, self.messages),
                      key=attrgetter('_sort_key'))

    @property
    def elapsedtime(self):
        """Total execution time in milliseconds."""
        return utils.get_elapsed_time(self.starttime, self.endtime)

    @property
    def name(self):
        """Keyword name in format ``libname.kwname``.

        Just ``kwname`` if :attr:`libname` is empty. In practice that is the
        case only with user keywords in the same file as the executed test case
        or test suite.

        Cannot be set directly. Set :attr:`libname` and :attr:`kwname`
        separately instead.
        """
        if not self.libname:
            return self.kwname
        return '%s.%s' % (self.libname, self.kwname)

    @property
    def passed(self):
        """``True`` when :attr:`status` is 'PASS', ``False`` otherwise."""
        return self.status == 'PASS'

    @passed.setter
    def passed(self, passed):
        self.status = 'PASS' if passed else 'FAIL'

    @property
    def failed(self):
        """``True`` when :attr:`status` is 'FAIL', ``False`` otherwise."""
        return self.status == 'FAIL'

    @failed.setter
    def failed(self, failed):
        self.status = 'FAIL' if failed else 'PASS'

    @property
    def skipped(self):
        """``True`` when :attr:`status` is 'SKIP', ``False`` otherwise.

        Setting to ``False`` value is ambiguous and raises an exception.
        """
        return self.status == 'SKIP'

    @skipped.setter
    def skipped(self, skipped):
        if not skipped:
            raise ValueError("`skipped` value must be truthy, got '%s'."
                             % skipped)
        self.status = 'SKIP'


class TestCase(model.TestCase):
    """Represents results of a single test case.

    See the base class for documentation of attributes not documented here.
    """
    __slots__ = ['status', 'message', 'starttime', 'endtime']
    keyword_class = Keyword

    def __init__(self, name='', doc='', tags=None, timeout=None, status='FAIL',
                 message='', starttime=None, endtime=None):
        model.TestCase.__init__(self, name, doc, tags, timeout)
        #: Status as a string ``PASS`` or ``FAIL``. See also :attr:`passed`.
        self.status = status
        #: Test message. Typically a failure message but can be set also when
        #: test passes.
        self.message = message
        #: Test case execution start time in format ``%Y%m%d %H:%M:%S.%f``.
        self.starttime = starttime
        #: Test case execution end time in format ``%Y%m%d %H:%M:%S.%f``.
        self.endtime = endtime

    @property
    def elapsedtime(self):
        """Total execution time in milliseconds."""
        return utils.get_elapsed_time(self.starttime, self.endtime)

    @property
    def passed(self):
        """``True`` when :attr:`status` is 'PASS', ``False`` otherwise."""
        return self.status == 'PASS'

    @passed.setter
    def passed(self, passed):
        self.status = 'PASS' if passed else 'FAIL'

    @property
    def failed(self):
        """``True`` when :attr:`status` is 'FAIL', ``False`` otherwise."""
        return self.status == 'FAIL'

    @failed.setter
    def failed(self, failed):
        self.status = 'FAIL' if failed else 'PASS'

    @property
    def skipped(self):
        """``True`` when :attr:`status` is 'SKIP', ``False`` otherwise.

        Setting to ``False`` value is ambiguous and raises an exception.
        """
        return self.status == 'SKIP'

    @skipped.setter
    def skipped(self, skipped):
        if not skipped:
            raise ValueError("`skipped` value must be truthy, got '%s'."
                             % skipped)
        self.status = 'SKIP'

    @property
    def critical(self):
        warnings.warn("'TestCase.criticality' has been deprecated and always "
                      " returns 'True'.",
                      UserWarning)
        return True


class TestSuite(model.TestSuite):
    """Represents results of a single test suite.

    See the base class for documentation of attributes not documented here.
    """
    __slots__ = ['message', 'starttime', 'endtime']
    test_class = TestCase
    keyword_class = Keyword

    def __init__(self, name='', doc='', metadata=None, source=None,
                 message='', starttime=None, endtime=None, rpa=False):
        model.TestSuite.__init__(self, name, doc, metadata, source, rpa)
        #: Possible suite setup or teardown error message.
        self.message = message
        #: Suite execution start time in format ``%Y%m%d %H:%M:%S.%f``.
        self.starttime = starttime
        #: Suite execution end time in format ``%Y%m%d %H:%M:%S.%f``.
        self.endtime = endtime

    @property
    def passed(self):
        """``True`` if no test has failed but some have passed, ``False`` otherwise."""
        return self.status == 'PASS'

    @property
    def failed(self):
        """``True`` if any test has failed, ``False`` otherwise."""
        return self.status == 'FAIL'

    @property
    def skipped(self):
        """``True`` if there are no passed or failed tests, ``False`` otherwise."""
        return self.status == 'SKIP'

    @property
    def status(self):
        """'PASS', 'FAIL' or 'SKIP' depending on test statuses.

        - If any test has failed, status is 'FAIL'.
        - If no test has failed but at least some test has passed, status is 'PASS'.
        - If there are no failed or passed tests, status is 'SKIP'. This covers both
          the case when all tests have been skipped and when there are no tests.
        """
        stats = self.statistics  # Local variable avoids recreating stats.
        if stats.failed:
            return 'FAIL'
        if stats.passed:
            return 'PASS'
        return 'SKIP'

    @property
    def statistics(self):
        """Suite statistics as a :class:`~robot.model.totalstatistics.TotalStatistics` object.

        Recreated every time this property is accessed, so saving the results
        to a variable and inspecting it is often a good idea::

            stats = suite.statistics
            print(stats.all.failed)
            print(stats.all.total)
            print(stats.message)
        """
        return TotalStatisticsBuilder(self, self.rpa).stats

    @property
    def full_message(self):
        """Combination of :attr:`message` and :attr:`stat_message`."""
        if not self.message:
            return self.stat_message
        return '%s\n\n%s' % (self.message, self.stat_message)

    @property
    def stat_message(self):
        """String representation of the :attr:`statistics`."""
        return self.statistics.message

    @property
    def elapsedtime(self):
        """Total execution time in milliseconds."""
        if self.starttime and self.endtime:
            return utils.get_elapsed_time(self.starttime, self.endtime)
        return sum(child.elapsedtime for child in
                   chain(self.suites, self.tests, (self.setup, self.teardown)))

    def remove_keywords(self, how):
        """Remove keywords based on the given condition.

        :param how: What approach to use when removing keywords. Either
            ``ALL``, ``PASSED``, ``FOR``, ``WUKS``, or ``NAME:<pattern>``.

        For more information about the possible values see the documentation
        of the ``--removekeywords`` command line option.
        """
        self.visit(KeywordRemover(how))

    def filter_messages(self, log_level='TRACE'):
        """Remove log messages below the specified ``log_level``."""
        self.visit(MessageFilter(log_level))

    def configure(self, **options):
        """A shortcut to configure a suite using one method call.

        Can only be used with the root test suite.

        :param options: Passed to
            :class:`~robot.result.configurer.SuiteConfigurer` that will then
            set suite attributes, call :meth:`filter`, etc. as needed.

        Example::

            suite.configure(remove_keywords='PASSED',
                            doc='Smoke test results.')
        """
        model.TestSuite.configure(self)    # Parent validates call is allowed.
        self.visit(SuiteConfigurer(**options))

    def handle_suite_teardown_failures(self):
        """Internal usage only."""
        self.visit(SuiteTeardownFailureHandler())

    def suite_teardown_failed(self, error):
        """Internal usage only."""
        self.visit(SuiteTeardownFailed(error))

    def suite_teardown_skipped(self, message):
        """Internal usage only."""
        self.visit(SuiteTeardownFailed(message, skipped=True))<|MERGE_RESOLUTION|>--- conflicted
+++ resolved
@@ -63,22 +63,14 @@
 
     See the base class for documentation of attributes not documented here.
     """
-<<<<<<< HEAD
-    __slots__ = ['kwname', 'libname', 'status', 'starttime', 'endtime', 'message', 'definition']
-=======
-    __slots__ = ['kwname', 'libname', 'status', 'starttime', 'endtime', 'message', 'lineno', 'source']
->>>>>>> 0acbd159
+    __slots__ = ['kwname', 'libname', 'status', 'starttime', 'endtime', 'message', 'lineno', 'source', 'definition']
     keyword_class = None        #: Internal usage only.
     message_class = Message     #: Internal usage only.
 
     def __init__(self, kwname='', libname='', doc='', args=(), assign=(),
                  tags=(), timeout=None, type='kw',  status='FAIL',
-<<<<<<< HEAD
-                 starttime=None, endtime=None, parent=None, definiton=''):
-=======
                  starttime=None, endtime=None, parent=None,
-                 lineno=None, source=None):
->>>>>>> 0acbd159
+                 lineno=None, source=None, definiton=''):
         model.Keyword.__init__(self, '', doc, args, assign, tags, timeout,
                                type, parent, definiton)
         self.parent = parent
@@ -98,12 +90,9 @@
         self.endtime = endtime
         #: Keyword status message. Used only if suite teardowns fails.
         self.message = ''
-<<<<<<< HEAD
-        self.definition = definiton
-=======
         self.lineno = lineno
         self.source = source
->>>>>>> 0acbd159
+        self.definition = definiton
 
     @utils.setter
     def keywords(self, keywords):
