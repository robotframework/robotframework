--- conflicted
+++ resolved
@@ -127,13 +127,8 @@
     tag = 'test'
     # 'tags' is for RF < 4 compatibility.
     children = frozenset(('doc', 'tags', 'tag', 'timeout', 'status', 'kw', 'if', 'for',
-<<<<<<< HEAD
                           'try', 'while', 'variable', 'return', 'break', 'continue',
                           'error', 'msg', 'meta'))
-=======
-                          'try', 'while', 'group', 'variable', 'return', 'break', 'continue',
-                          'error', 'msg'))
->>>>>>> 2113498c
 
     def start(self, elem, result):
         lineno = elem.get('line')
