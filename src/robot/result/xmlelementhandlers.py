#  Copyright 2008-2015 Nokia Networks
#  Copyright 2016-     Robot Framework Foundation
#
#  Licensed under the Apache License, Version 2.0 (the "License");
#  you may not use this file except in compliance with the License.
#  You may obtain a copy of the License at
#
#      http://www.apache.org/licenses/LICENSE-2.0
#
#  Unless required by applicable law or agreed to in writing, software
#  distributed under the License is distributed on an "AS IS" BASIS,
#  WITHOUT WARRANTIES OR CONDITIONS OF ANY KIND, either express or implied.
#  See the License for the specific language governing permissions and
#  limitations under the License.

from robot.errors import DataError
from robot.conf.status import Status


class XmlElementHandler(object):

    def __init__(self, execution_result, root_handler=None):
        self._stack = [(root_handler or RootHandler(), execution_result)]

    def start(self, elem):
        handler, result = self._stack[-1]
        handler = handler.get_child_handler(elem.tag)
        result = handler.start(elem, result)
        self._stack.append((handler, result))

    def end(self, elem):
        handler, result = self._stack.pop()
        handler.end(elem, result)


class ElementHandler(object):
    element_handlers = {}
    tag = None
    children = frozenset()

    @classmethod
    def register(cls, handler):
        cls.element_handlers[handler.tag] = handler()
        return handler

    def get_child_handler(self, tag):
        if tag not in self.children:
            if not self.tag:
                raise DataError("Incompatible root element '%s'." % tag)
            raise DataError("Incompatible child element '%s' for '%s'."
                            % (tag, self.tag))
        return self.element_handlers[tag]

    def start(self, elem, result):
        return result

    def end(self, elem, result):
        pass

    def _timestamp(self, elem, attr_name):
        timestamp = elem.get(attr_name)
        return timestamp if timestamp != 'N/A' else None


class RootHandler(ElementHandler):
    children = frozenset(('robot',))


@ElementHandler.register
class RobotHandler(ElementHandler):
    tag = 'robot'
    children = frozenset(('suite', 'statistics', 'errors'))

    def start(self, elem, result):
        generator = elem.get('generator', 'unknown').split()[0].upper()
        result.generated_by_robot = generator == 'ROBOT'
        if result.rpa is None:
            result.rpa = elem.get('rpa', 'false') == 'true'
        return result


@ElementHandler.register
class SuiteHandler(ElementHandler):
    tag = 'suite'
    # 'metadata' is for RF < 4 compatibility.
    children = frozenset(('doc', 'metadata', 'meta', 'status', 'kw', 'test', 'suite'))

    def start(self, elem, result):
        if hasattr(result, 'suite'):    # root
            return result.suite.config(name=elem.get('name', ''),
                                       source=elem.get('source'),
                                       rpa=result.rpa)
        return result.suites.create(name=elem.get('name', ''),
                                    source=elem.get('source'),
                                    rpa=result.rpa)

    def get_child_handler(self, tag):
        if tag == 'status':
            return StatusHandler(set_status=False)
        return ElementHandler.get_child_handler(self, tag)


@ElementHandler.register
class TestHandler(ElementHandler):
    tag = 'test'
    # 'tags' is for RF < 4 compatibility.
    children = frozenset(('doc', 'tags', 'tag', 'timeout', 'status', 'kw', 'if', 'for'))

    def start(self, elem, result):
        return result.tests.create(name=elem.get('name', ''))


@ElementHandler.register
class KeywordHandler(ElementHandler):
    tag = 'kw'
    # 'arguments', 'assign' and 'tags' are for RF < 4 compatibility.
    children = frozenset(('doc', 'arguments', 'arg', 'assign', 'var', 'tags', 'tag',
                          'timeout', 'status', 'msg', 'kw', 'if', 'for'))

    def start(self, elem, result):
        elem_type = elem.get('type')
        if not elem_type:
            creator = self._create_keyword
        else:
            creator = getattr(self, '_create_%s' % elem_type.lower().replace(' ', '_'))
        return creator(elem, result)

    def _create_keyword(self, elem, result):
        return result.body.create_keyword(kwname=elem.get('name', ''),
                                          libname=elem.get('library'))

    def _create_setup(self, elem, result):
        return result.setup.config(kwname=elem.get('name', ''),
                                   libname=elem.get('library'))

    def _create_teardown(self, elem, result):
        return result.teardown.config(kwname=elem.get('name', ''),
                                      libname=elem.get('library'))

    # RF < 4 compatibility.

    def _create_for(self, elem, result):
        return result.body.create_keyword(kwname=elem.get('name'), type='FOR')

    def _create_foritem(self, elem, result):
        return result.body.create_keyword(kwname=elem.get('name'), type='FOR ITERATION')

    _create_for_iteration = _create_foritem

<<<<<<< HEAD
    def _set_status(self, elem, result):
        result.status = elem.get('status', Status.FAIL)
=======
>>>>>>> 398e60b3

@ElementHandler.register
class ForHandler(ElementHandler):
    tag = 'for'
    children = frozenset(('var', 'value', 'doc', 'status', 'iter', 'msg'))

    def start(self, elem, result):
        return result.body.create_for(flavor=elem.get('flavor'))


@ElementHandler.register
class ForIterationHandler(ElementHandler):
    tag = 'iter'
    children = frozenset(('var', 'doc', 'status', 'kw', 'if', 'for', 'msg'))

    def start(self, elem, result):
        return result.body.create_iteration()


@ElementHandler.register
class IfHandler(ElementHandler):
    tag = 'if'
    children = frozenset(('status', 'branch', 'msg'))

    def start(self, elem, result):
        return result.body.create_if()


@ElementHandler.register
class IfBranchHandler(ElementHandler):
    tag = 'branch'
    children = frozenset(('status', 'kw', 'if', 'for', 'msg'))

    def start(self, elem, result):
        return result.body.create_branch(elem.get('type'), elem.get('condition'))


@ElementHandler.register
class MessageHandler(ElementHandler):
    tag = 'msg'

    def end(self, elem, result):
        html_true = ('true', 'yes')    # 'yes' is compatibility for RF < 4.
        result.body.create_message(elem.text or '',
                                   elem.get('level', 'INFO'),
                                   elem.get('html') in html_true,
                                   self._timestamp(elem, 'timestamp'))


@ElementHandler.register
class StatusHandler(ElementHandler):
    tag = 'status'

    def __init__(self, set_status=True):
        self.set_status = set_status

    def end(self, elem, result):
        if self.set_status:
            result.status = elem.get('status', 'FAIL')
        result.starttime = self._timestamp(elem, 'starttime')
        result.endtime = self._timestamp(elem, 'endtime')
        if elem.text:
            result.message = elem.text


@ElementHandler.register
class DocHandler(ElementHandler):
    tag = 'doc'

    def end(self, elem, result):
        result.doc = elem.text or ''


@ElementHandler.register
class MetadataHandler(ElementHandler):   # RF < 4 compatibility.
    tag = 'metadata'
    children = frozenset(('item',))


@ElementHandler.register
class MetadataItemHandler(ElementHandler):    # RF < 4 compatibility.
    tag = 'item'

    def end(self, elem, result):
        result.metadata[elem.get('name', '')] = elem.text or ''


@ElementHandler.register
class MetaHandler(ElementHandler):
    tag = 'meta'

    def end(self, elem, result):
        result.metadata[elem.get('name', '')] = elem.text or ''


@ElementHandler.register
class TagsHandler(ElementHandler):    # RF < 4 compatibility.
    tag = 'tags'
    children = frozenset(('tag',))


@ElementHandler.register
class TagHandler(ElementHandler):
    tag = 'tag'

    def end(self, elem, result):
        result.tags.add(elem.text or '')


@ElementHandler.register
class TimeoutHandler(ElementHandler):
    tag = 'timeout'

    def end(self, elem, result):
        result.timeout = elem.get('value')


@ElementHandler.register
class AssignHandler(ElementHandler):    # RF < 4 compatibility.
    tag = 'assign'
    children = frozenset(('var',))


@ElementHandler.register
class VarHandler(ElementHandler):
    tag = 'var'

    def end(self, elem, result):
        value = elem.text or ''
        if result.type == result.KEYWORD:
            result.assign += (value,)
        elif result.type == result.FOR:
            result.variables += (value,)
        elif result.type == result.FOR_ITERATION:
            result.variables[elem.get('name')] = value
        else:
            raise DataError("Invalid element '%s' for result '%r'." % (elem, result))


@ElementHandler.register
class ArgumentsHandler(ElementHandler):    # RF < 4 compatibility.
    tag = 'arguments'
    children = frozenset(('arg',))


@ElementHandler.register
class ArgumentHandler(ElementHandler):
    tag = 'arg'

    def end(self, elem, result):
        result.args += (elem.text or '',)


@ElementHandler.register
class ValueHandler(ElementHandler):
    tag = 'value'

    def end(self, elem, result):
        result.values += (elem.text or '',)


@ElementHandler.register
class ErrorsHandler(ElementHandler):
    tag = 'errors'

    def start(self, elem, result):
        return result.errors

    def get_child_handler(self, tag):
        return ErrorMessageHandler()


class ErrorMessageHandler(ElementHandler):

    def end(self, elem, result):
        html_true = ('true', 'yes')    # 'yes' is compatibility for RF < 4.
        result.messages.create(elem.text or '',
                               elem.get('level', 'INFO'),
                               elem.get('html') in html_true,
                               self._timestamp(elem, 'timestamp'))


@ElementHandler.register
class StatisticsHandler(ElementHandler):
    tag = 'statistics'

    def get_child_handler(self, tag):
        return self<|MERGE_RESOLUTION|>--- conflicted
+++ resolved
@@ -14,7 +14,6 @@
 #  limitations under the License.
 
 from robot.errors import DataError
-from robot.conf.status import Status
 
 
 class XmlElementHandler(object):
@@ -147,11 +146,6 @@
 
     _create_for_iteration = _create_foritem
 
-<<<<<<< HEAD
-    def _set_status(self, elem, result):
-        result.status = elem.get('status', Status.FAIL)
-=======
->>>>>>> 398e60b3
 
 @ElementHandler.register
 class ForHandler(ElementHandler):
