--- conflicted
+++ resolved
@@ -25,13 +25,8 @@
         names = self._yield_names_and_set_types(flattened, self._types)
         self._name_matcher = MultiMatcher(names)
 
-<<<<<<< HEAD
-    def _yield_patterns(self, flattened):
+    def _yield_names_and_set_types(self, flattened, types):
         if isinstance(flattened, string_types):
-=======
-    def _yield_names_and_set_types(self, flattened, types):
-        if isinstance(flattened, basestring):
->>>>>>> 111d78b5
             flattened = [flattened]
         for flat in flattened:
             upper = flat.upper()
