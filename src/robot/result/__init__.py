#  Copyright 2008-2015 Nokia Networks
#  Copyright 2016-     Robot Framework Foundation
#
#  Licensed under the Apache License, Version 2.0 (the "License");
#  you may not use this file except in compliance with the License.
#  You may obtain a copy of the License at
#
#      http://www.apache.org/licenses/LICENSE-2.0
#
#  Unless required by applicable law or agreed to in writing, software
#  distributed under the License is distributed on an "AS IS" BASIS,
#  WITHOUT WARRANTIES OR CONDITIONS OF ANY KIND, either express or implied.
#  See the License for the specific language governing permissions and
#  limitations under the License.

"""Implements parsing execution results from XML output files.

The main public API of this package consists of the :func:`~.ExecutionResult`
factory method, that returns :class:`~.Result` objects, and of the
:class:`~.ResultVisitor` abstract class, that eases further processing
the results.

The model objects in the :mod:`~.model` module can also be considered to be
part of the public API, because they can be found inside the :class:`~.Result`
object. They can also be inspected and modified as part of the normal test
execution by `pre-Rebot modifiers`__ and `listeners`__.

It is highly recommended to import the public entry-points via the
:mod:`robot.api` package like in the example below. In those rare cases
where the aforementioned model objects are needed directly, they can be
imported from this package.

This package is considered stable.

Example
-------

.. literalinclude:: /../../doc/api/code_examples/check_test_times.py

__ http://robotframework.org/robotframework/latest/RobotFrameworkUserGuide.html#programmatic-modification-of-results
__ http://robotframework.org/robotframework/latest/RobotFrameworkUserGuide.html#listener-interface
"""

from .executionresult import Result
<<<<<<< HEAD
from .model import Message, Keyword, TestCase, TestSuite
from .resultbuilder import ExecutionResult, XmlExecutionResultBuilder
=======
from .model import For, If, IfBranch, ForIteration, Keyword, Message, TestCase, TestSuite
from .resultbuilder import ExecutionResult, ExecutionResultBuilder
>>>>>>> 15d3eb8d
from .visitor import ResultVisitor<|MERGE_RESOLUTION|>--- conflicted
+++ resolved
@@ -42,11 +42,6 @@
 """
 
 from .executionresult import Result
-<<<<<<< HEAD
-from .model import Message, Keyword, TestCase, TestSuite
 from .resultbuilder import ExecutionResult, XmlExecutionResultBuilder
-=======
 from .model import For, If, IfBranch, ForIteration, Keyword, Message, TestCase, TestSuite
-from .resultbuilder import ExecutionResult, ExecutionResultBuilder
->>>>>>> 15d3eb8d
 from .visitor import ResultVisitor