#  Copyright 2008-2015 Nokia Networks
#  Copyright 2016-     Robot Framework Foundation
#
#  Licensed under the Apache License, Version 2.0 (the "License");
#  you may not use this file except in compliance with the License.
#  You may obtain a copy of the License at
#
#      http://www.apache.org/licenses/LICENSE-2.0
#
#  Unless required by applicable law or agreed to in writing, software
#  distributed under the License is distributed on an "AS IS" BASIS,
#  WITHOUT WARRANTIES OR CONDITIONS OF ANY KIND, either express or implied.
#  See the License for the specific language governing permissions and
#  limitations under the License.

from robot.model import SuiteVisitor
from robot.conf.status import Status


class SuiteTeardownFailureHandler(SuiteVisitor):

    def end_suite(self, suite):
        teardown = suite.teardown
<<<<<<< HEAD
        # Both 'PASS' and 'NOT_RUN' (used in dry-run) statuses are OK.
        if teardown and teardown.status == Status.FAIL:
            suite.suite_teardown_failed(teardown.message)
        if teardown and teardown.status == Status.SKIP:
=======
        # Both 'PASS' and 'NOT RUN' statuses are OK.
        if teardown and teardown.status == teardown.FAIL:
            suite.suite_teardown_failed(teardown.message)
        if teardown and teardown.status == teardown.SKIP:
>>>>>>> 398e60b3
            suite.suite_teardown_skipped(teardown.message)

    def visit_test(self, test):
        pass

    def visit_keyword(self, keyword):
        pass


class SuiteTeardownFailed(SuiteVisitor):
    _normal_msg = 'Parent suite teardown failed:\n%s'
    _also_msg = '\n\nAlso parent suite teardown failed:\n%s'
    _normal_skip_msg = 'Skipped in parent suite teardown:\n%s'
    _also_skip_msg = 'Skipped in parent suite teardown:\n%s\n\nEarlier message:\n%s'

    def __init__(self, message, skipped=False):
        self._skipped = skipped
        self._message = message

    def visit_test(self, test):
        if not self._skipped:
<<<<<<< HEAD
            test.status = Status.FAIL
            prefix = self._also_msg if test.message else self._normal_msg
            test.message += prefix % self._message
        else:
            test.status = Status.SKIP
=======
            test.status = test.FAIL
            prefix = self._also_msg if test.message else self._normal_msg
            test.message += prefix % self._message
        else:
            test.status = test.SKIP
>>>>>>> 398e60b3
            if test.message:
                test.message = self._also_skip_msg % (self._message, test.message)
            else:
                test.message = self._normal_skip_msg % self._message

    def visit_keyword(self, keyword):
        pass<|MERGE_RESOLUTION|>--- conflicted
+++ resolved
@@ -14,24 +14,16 @@
 #  limitations under the License.
 
 from robot.model import SuiteVisitor
-from robot.conf.status import Status
 
 
 class SuiteTeardownFailureHandler(SuiteVisitor):
 
     def end_suite(self, suite):
         teardown = suite.teardown
-<<<<<<< HEAD
-        # Both 'PASS' and 'NOT_RUN' (used in dry-run) statuses are OK.
-        if teardown and teardown.status == Status.FAIL:
-            suite.suite_teardown_failed(teardown.message)
-        if teardown and teardown.status == Status.SKIP:
-=======
         # Both 'PASS' and 'NOT RUN' statuses are OK.
         if teardown and teardown.status == teardown.FAIL:
             suite.suite_teardown_failed(teardown.message)
         if teardown and teardown.status == teardown.SKIP:
->>>>>>> 398e60b3
             suite.suite_teardown_skipped(teardown.message)
 
     def visit_test(self, test):
@@ -53,19 +45,11 @@
 
     def visit_test(self, test):
         if not self._skipped:
-<<<<<<< HEAD
-            test.status = Status.FAIL
-            prefix = self._also_msg if test.message else self._normal_msg
-            test.message += prefix % self._message
-        else:
-            test.status = Status.SKIP
-=======
             test.status = test.FAIL
             prefix = self._also_msg if test.message else self._normal_msg
             test.message += prefix % self._message
         else:
             test.status = test.SKIP
->>>>>>> 398e60b3
             if test.message:
                 test.message = self._also_skip_msg % (self._message, test.message)
             else:
