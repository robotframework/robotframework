import unittest

from os.path import abspath, join

from robot import api, parsing, reporting, result, running

from robot.utils.asserts import assert_equals


class TestExposedApi(unittest.TestCase):

    def test_test_case_file(self):
        assert_equals(api.TestCaseFile, parsing.TestCaseFile)

    def test_test_data_directory(self):
        assert_equals(api.TestDataDirectory, parsing.TestDataDirectory)

    def test_resource_file(self):
        assert_equals(api.ResourceFile, parsing.ResourceFile)

    def test_test_data(self):
        assert_equals(api.TestData, parsing.TestData)

    def test_execution_result(self):
        assert_equals(api.ExecutionResult, result.ExecutionResult)

    def test_test_suite(self):
        assert_equals(api.TestSuite, running.TestSuite)

    def test_result_writer(self):
        assert_equals(api.ResultWriter, reporting.ResultWriter)


class TestTestSuiteBuilder(unittest.TestCase):
    misc = join(abspath(__file__), '..', '..', '..', 'atest', 'testdata', 'misc')
<<<<<<< HEAD
    def sources(misc):
        return [join(misc, n) for n in ('pass_and_fail.txt', 'normal.txt')]
    sources = sources(misc)
=======
    sources = [join(misc, n) for n in 'pass_and_fail.robot', 'normal.robot']
>>>>>>> 60f7f5a5

    def test_create_with_datasources_as_list(self):
        suite = api.TestSuiteBuilder().build(*self.sources)
        assert_equals(suite.name, 'Pass And Fail & Normal')

    def test_create_with_datasource_as_string(self):
        suite = api.TestSuiteBuilder().build(self.sources[0])
        assert_equals(suite.name, 'Pass And Fail')


if __name__ == '__main__':
    unittest.main()<|MERGE_RESOLUTION|>--- conflicted
+++ resolved
@@ -33,13 +33,9 @@
 
 class TestTestSuiteBuilder(unittest.TestCase):
     misc = join(abspath(__file__), '..', '..', '..', 'atest', 'testdata', 'misc')
-<<<<<<< HEAD
     def sources(misc):
-        return [join(misc, n) for n in ('pass_and_fail.txt', 'normal.txt')]
+        return [join(misc, n) for n in ('pass_and_fail.robot', 'normal.robot')]
     sources = sources(misc)
-=======
-    sources = [join(misc, n) for n in 'pass_and_fail.robot', 'normal.robot']
->>>>>>> 60f7f5a5
 
     def test_create_with_datasources_as_list(self):
         suite = api.TestSuiteBuilder().build(*self.sources)
