--- conflicted
+++ resolved
@@ -202,32 +202,19 @@
         assert_equal(self.varz.replace_scalar('- ${${whos${name}}${name}} -'), '- [1, 2, 3] -')
 
     def test_math_with_internal_vars(self):
-<<<<<<< HEAD
-        assert_equals(self.varz.replace_scalar('${${1}+${2}}'), 3)
-        assert_equals(self.varz.replace_scalar('${${1}-${2}}'), -1)
-        assert_equals(self.varz.replace_scalar('${${1}*${2}}'), 2)
-        assert_equals(self.varz.replace_scalar('${${1}/${2}}'),
-                      0.5 if PY3 else 0)
-        assert_equals(self.varz.replace_scalar('${${1}//${2}}'), 0)
-
-    def test_math_with_internal_vars_with_spaces(self):
-        assert_equals(self.varz.replace_scalar('${${1} + ${2.5}}'), 3.5)
-        assert_equals(self.varz.replace_scalar('${${1} - ${2} + 1}'), 0)
-        assert_equals(self.varz.replace_scalar('${${1} * ${2} - 1}'), 1)
-        assert_equals(self.varz.replace_scalar('${${1} / ${2.0}}'), 0.5)
-        assert_equals(self.varz.replace_scalar('${${1} // ${2.0}}'), 0.0)
-=======
         assert_equal(self.varz.replace_scalar('${${1}+${2}}'), 3)
         assert_equal(self.varz.replace_scalar('${${1}-${2}}'), -1)
         assert_equal(self.varz.replace_scalar('${${1}*${2}}'), 2)
-        assert_equal(self.varz.replace_scalar('${${1}/${2}}'), 0)
+        assert_equal(self.varz.replace_scalar('${${1}/${2}}'),
+                      0.5 if PY3 else 0)
+        assert_equal(self.varz.replace_scalar('${${1}//${2}}'), 0)
 
     def test_math_with_internal_vars_with_spaces(self):
         assert_equal(self.varz.replace_scalar('${${1} + ${2.5}}'), 3.5)
         assert_equal(self.varz.replace_scalar('${${1} - ${2} + 1}'), 0)
         assert_equal(self.varz.replace_scalar('${${1} * ${2} - 1}'), 1)
         assert_equal(self.varz.replace_scalar('${${1} / ${2.0}}'), 0.5)
->>>>>>> 3a7571d2
+        assert_equal(self.varz.replace_scalar('${${1} // ${2.0}}'), 0.0)
 
     def test_math_with_internal_vars_does_not_work_if_first_var_is_float(self):
         assert_raises(DataError, self.varz.replace_scalar, '${${1.1}+${2}}')
