import unittest
import sys
import inspect

from robot.running.handlers import _PythonHandler, _JavaHandler, DynamicHandler
from robot import utils
from robot.utils.asserts import *
from robot.running.testlibraries import TestLibrary
from robot.running.dynamicmethods import (
    GetKeywordArguments, GetKeywordDocumentation, RunKeyword)
from robot.errors import DataError

from classes import NameLibrary, DocLibrary, ArgInfoLibrary
from ArgumentsPython import ArgumentsPython
if utils.JYTHON:
    import ArgumentsJava


def _get_handler_methods(lib):
    attrs = [getattr(lib, a) for a in dir(lib) if not a.startswith('_')]
    return [a for a in attrs if inspect.ismethod(a)]

def _get_java_handler_methods(lib):
    # This hack assumes that all java handlers used start with 'a_' -- easier
    # than excluding 'equals' etc. otherwise
    return [a for a in _get_handler_methods(lib) if a.__name__.startswith('a_') ]


class LibraryMock:
    def __init__(self, name='MyLibrary', scope='GLOBAL'):
        self.name = self.orig_name = name
        self.scope = scope


class TestPythonHandler(unittest.TestCase):

    def test_name(self):
        for method in _get_handler_methods(NameLibrary()):
            handler = _PythonHandler(LibraryMock('mylib'), method.__name__, method)
            assert_equals(handler.name, method.__doc__)
            assert_equals(handler.longname, 'mylib.'+method.__doc__)

    def test_docs(self):
        for method in _get_handler_methods(DocLibrary()):
            handler = _PythonHandler(LibraryMock(), method.__name__, method)
            assert_equals(handler.doc, method.expected_doc)
            assert_equals(handler.shortdoc, method.expected_shortdoc)

    def test_arguments(self):
        for method in _get_handler_methods(ArgInfoLibrary()):
            handler = _PythonHandler(LibraryMock(), method.__name__, method)
            args = handler.arguments
            argspec = (args.positional, args.defaults, args.varargs, args.kwargs)
            expected = eval(method.__doc__)
            assert_equals(argspec, expected, method.__name__)

    def test_arg_limits(self):
        for method in _get_handler_methods(ArgumentsPython()):
            handler = _PythonHandler(LibraryMock(), method.__name__, method)
            exp_mina, exp_maxa = eval(method.__doc__)
            assert_equals(handler.arguments.minargs, exp_mina)
            assert_equals(handler.arguments.maxargs, exp_maxa)

    def test_getarginfo_getattr(self):
        handlers = TestLibrary('classes.GetattrLibrary').handlers
        assert_equals(len(handlers), 3)
        for handler in handlers:
            assert_true(handler.name in ['Foo','Bar','Zap'])
            assert_equals(handler.arguments.minargs, 0)
            assert_equals(handler.arguments.maxargs, sys.maxsize)


class TestDynamicHandlerCreation(unittest.TestCase):

    def test_none_doc(self):
        self._assert_doc(None, '')

    def test_empty_doc(self):
        self._assert_doc('')

    def test_non_empty_doc(self):
        self._assert_doc('This is some documentation')

    def test_non_ascii_doc(self):
        self._assert_doc(u'P\xe4iv\xe4\xe4')

<<<<<<< HEAD
    if sys.platform != 'cli' and sys.version_info[0] < 3:
=======
    if not utils.IRONPYTHON:

>>>>>>> 3a7571d2
        def test_with_utf8_doc(self):
            doc = u'P\xe4iv\xe4\xe4'
            self._assert_doc(doc.encode('UTF-8'), doc)

    def test_invalid_doc_type(self):
        self._assert_fails('Return value must be string.', doc=True)

    def test_none_argspec(self):
        self._assert_spec(None, maxargs=sys.maxsize, vararg='varargs', kwarg=False)

    def test_none_argspec_when_kwargs_supported(self):
        self._assert_spec(None, maxargs=sys.maxsize, vararg='varargs', kwarg='kwargs')

    def test_empty_argspec(self):
        self._assert_spec([])

    def test_mandatory_args(self):
        for argspec in [['arg'], ['arg1', 'arg2', 'arg3']]:
            self._assert_spec(argspec, len(argspec), len(argspec), argspec)

    def test_only_default_args(self):
        self._assert_spec(['defarg1=value', 'defarg2=defvalue'], 0, 2,
                          ['defarg1', 'defarg2'], ['value', 'defvalue'])

    def test_default_value_may_contain_equal_sign(self):
        self._assert_spec(['d=foo=bar'], 0, 1, ['d'], ['foo=bar'])

    def test_varargs(self):
        self._assert_spec(['*vararg'], 0, sys.maxsize, vararg='vararg')

    def test_kwargs(self):
        self._assert_spec(['**kwarg'], 0, 0, kwarg='kwarg')

    def test_varargs_and_kwargs(self):
        self._assert_spec(['*vararg', '**kwarg'],
                          0, sys.maxsize, vararg='vararg', kwarg='kwarg')

    def test_integration(self):
        self._assert_spec(['arg', 'default=value'], 1, 2,
                          ['arg', 'default'], ['value'])
        self._assert_spec(['arg', 'default=value', '*var'], 1, sys.maxsize,
                          ['arg', 'default'], ['value'], 'var')
        self._assert_spec(['arg', 'default=value', '**kw'], 1, 2,
                          ['arg', 'default'], ['value'], None, 'kw')
        self._assert_spec(['arg', 'default=value', '*var', '**kw'], 1, sys.maxsize,
                          ['arg', 'default'], ['value'], 'var', 'kw')

    def test_invalid_argspec_type(self):
        for argspec in [True, [1, 2]]:
            self._assert_fails("Return value must be list of strings.", argspec)

    def test_mandatory_arg_after_default_arg(self):
        for argspec in [['d=v', 'arg'], ['a', 'b', 'c=v', 'd']]:
            self._assert_fails('Non-default argument after default arguments.',
                               argspec)

    def test_positional_after_vararg(self):
        for argspec in [['*foo', 'arg'], ['arg', '*var', 'arg'],
                        ['a', 'b=d', '*var', 'c'], ['*var', '*vararg']]:
            self._assert_fails('Positional argument after varargs.', argspec)

    def test_kwarg_not_last(self):
        for argspec in [['**foo', 'arg'], ['arg', '**kw', 'arg'],
                        ['a', 'b=d', '**kw', 'c'], ['**kw', '*vararg'],
                        ['**kw', '**kwarg']]:
            self._assert_fails('Only last argument can be kwargs.', argspec)

    def test_missing_kwargs_support(self):
        self._assert_fails("Too few 'run_keyword' method parameters"
                           " for **kwargs support.",
                           ['**kwargs'])

    def _assert_doc(self, doc, expected=None):
        expected = doc if expected is None else expected
        assert_equals(self._create_handler(doc=doc).doc, expected)

    def _assert_spec(self, argspec, minargs=0, maxargs=0, positional=[],
                     defaults=[], vararg=None, kwarg=None):
        if kwarg is None:
            kwargs_support_modes = [True, False]
        elif kwarg is False:
            kwargs_support_modes = [False]
            kwarg = None
        else:
            kwargs_support_modes = [True]
        for kwargs_support in kwargs_support_modes:
            arguments = self._create_handler(argspec,
                                             kwargs_support=kwargs_support
                                             ).arguments
            assert_equals(arguments.minargs, minargs)
            assert_equals(arguments.maxargs, maxargs)
            assert_equals(arguments.positional, positional)
            assert_equals(arguments.defaults, defaults)
            assert_equals(arguments.varargs, vararg)
            assert_equals(arguments.kwargs, kwarg)

    def _assert_fails(self, error, argspec=None, doc=None):
        assert_raises_with_msg(DataError, error,
                               self._create_handler, argspec, doc)

    def _create_handler(self, argspec=None, doc=None, kwargs_support=False):
        lib = LibraryMock('TEST CASE')
        if kwargs_support:
            lib.run_keyword = lambda name, args, kwargs: None
        else:
            lib.run_keyword = lambda name, args: None
        lib.run_keyword.__name__ = 'run_keyword'
        doc = GetKeywordDocumentation(lib)._handle_return_value(doc)
        argspec = GetKeywordArguments(lib)._handle_return_value(argspec)
        return DynamicHandler(lib, 'mock', RunKeyword(lib), doc, argspec)


if utils.JYTHON:

    handlers = dict((method.__name__, method) for method in
                    _get_java_handler_methods(ArgumentsJava('Arg', ['varargs'])))

    class TestJavaHandler(unittest.TestCase):

        def test_arg_limits_no_defaults_or_varargs(self):
            for count in [0, 1, 3]:
                method = handlers['a_%d' % count]
                handler = _JavaHandler(LibraryMock(), method.__name__, method)
                assert_equals(handler.arguments.minargs, count)
                assert_equals(handler.arguments.maxargs, count)

        def test_arg_limits_with_varargs(self):
            for count in [0, 1]:
                method = handlers['a_%d_n' % count]
                handler = _JavaHandler(LibraryMock(), method.__name__, method)
                assert_equals(handler.arguments.minargs, count)
                assert_equals(handler.arguments.maxargs, sys.maxsize)

        def test_arg_limits_with_defaults(self):
            # defaults i.e. multiple signatures
            for mina, maxa in [(0, 1), (1, 3)]:
                method = handlers['a_%d_%d' % (mina, maxa)]
                handler = _JavaHandler(LibraryMock(), method.__name__, method)
                assert_equals(handler.arguments.minargs, mina)
                assert_equals(handler.arguments.maxargs, maxa)


    class TestArgumentCoercer(unittest.TestCase):

        def setUp(self):
            self.lib = TestLibrary('ArgTypeCoercion', ['42', 'true'])

        def test_coercion_in_constructor(self):
            instance = self.lib.get_instance()
            assert_equals(instance.myInt, 42)
            assert_equals(instance.myBool, True)

        def test_coercing_to_integer(self):
            self._test_coercion(self._handler_named('intArgument'),
                                ['1'], [1])

        def test_coercing_to_boolean(self):
            handler = self._handler_named('booleanArgument')
            self._test_coercion(handler, ['True'], [True])
            self._test_coercion(handler, ['FALSE'], [ False])

        def test_coercing_to_real_number(self):
            self._test_coercion(self._handler_named('doubleArgument'),
                                ['1.42'], [1.42])
            self._test_coercion(self._handler_named('floatArgument'),
                                ['-9991.098'], [-9991.098])

        def test_coercion_with_compatible_types(self):
            self._test_coercion(self._handler_named('coercableKeywordWithCompatibleTypes'),
                                ['9999', '-42', 'FaLsE', '31.31'],
                                [9999, -42, False, 31.31])

        def test_arguments_that_are_not_strings_are_not_coerced(self):
            self._test_coercion(self._handler_named('intArgument'),
                                [self.lib], [self.lib])
            self._test_coercion(self._handler_named('booleanArgument'),
                                [42], [42])

        def test_coercion_fails_with_reasonable_message(self):
            exp_msg = 'Argument at position 1 cannot be coerced to %s.'
            self._test_coercion_fails(self._handler_named('intArgument'),
                                      exp_msg % 'integer')
            self._test_coercion_fails(self._handler_named('booleanArgument'),
                                      exp_msg % 'boolean')
            self._test_coercion_fails(self._handler_named('floatArgument'),
                                      exp_msg % 'floating point number')

        def test_no_arg_no_coercion(self):
            self._test_coercion(self._handler_named('noArgument'), [], [])

        def test_coercing_multiple_arguments(self):
            self._test_coercion(self._handler_named('coercableKeyword'),
                                ['10.0', '42', 'tRUe'], [10.0, 42, True])

        def test_coercion_is_not_done_with_conflicting_signatures(self):
            self._test_coercion(self._handler_named('unCoercableKeyword'),
                                ['True', '42'], ['True', '42'])

        def test_coercable_and_uncoercable_args_in_same_kw(self):
            self._test_coercion(self._handler_named('coercableAndUnCoercableArgs'),
                                ['1', 'False', '-23', '0'], ['1', False, -23, '0'])

        def _handler_named(self, name):
            return self.lib.handlers[name]

        def _test_coercion(self, handler, args, expected):
            assert_equals(handler._arg_coercer.coerce(args, {}), expected)

        def _test_coercion_fails(self, handler, expected_message):
            assert_raises_with_msg(ValueError, expected_message,
                                   handler._arg_coercer.coerce, ['invalid'], {})


if __name__ == '__main__':
    unittest.main()<|MERGE_RESOLUTION|>--- conflicted
+++ resolved
@@ -1,3 +1,5 @@
+from six import PY3
+
 import unittest
 import sys
 import inspect
@@ -84,12 +86,8 @@
     def test_non_ascii_doc(self):
         self._assert_doc(u'P\xe4iv\xe4\xe4')
 
-<<<<<<< HEAD
-    if sys.platform != 'cli' and sys.version_info[0] < 3:
-=======
-    if not utils.IRONPYTHON:
-
->>>>>>> 3a7571d2
+    if not (utils.IRONPYTHON or PY3):
+
         def test_with_utf8_doc(self):
             doc = u'P\xe4iv\xe4\xe4'
             self._assert_doc(doc.encode('UTF-8'), doc)
