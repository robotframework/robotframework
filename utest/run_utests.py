--- conflicted
+++ resolved
@@ -22,7 +22,6 @@
 from os.path import join, abspath, dirname
 
 
-<<<<<<< HEAD
 # Check for new working dir after 2to3:
 if not 'UTESTDIR' in globals():
     # ==> still the original script before 2to3.
@@ -75,13 +74,8 @@
 
 base = UTESTDIR
 ## base = os.path.abspath(os.path.normpath(os.path.split(sys.argv[0])[0]))
-for path in ["../src", "../src/robot/libraries", "../src/robot",
-             "../atest/testresources/testlibs" ]:
-=======
-base = os.path.abspath(os.path.normpath(os.path.split(sys.argv[0])[0]))
 for path in ['../src', '../src/robot/libraries', '../src/robot',
              '../atest/testresources/testlibs' ]:
->>>>>>> b2c4205d
     path = os.path.join(base, path.replace('/', os.sep))
     if path not in sys.path:
         sys.path.insert(0, path)
