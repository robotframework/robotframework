--- conflicted
+++ resolved
@@ -1,9 +1,5 @@
-<<<<<<< HEAD
 from six import PY3
 
-import sys
-=======
->>>>>>> 3a7571d2
 import unittest
 
 from six.moves import StringIO
