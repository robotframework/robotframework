--- conflicted
+++ resolved
@@ -66,11 +66,7 @@
         if JYTHON:
             # This is actually wrong behavior
             assert_equals(result, '[Hyv\\xe4, Hyv\\xe4]')
-<<<<<<< HEAD
-        elif IPY or PY3:
-=======
-        elif IRONPYTHON:
->>>>>>> 3a7571d2
+        elif IRONPYTHON or PY3:
             # And so is this.
             assert_equals(result, '[Hyv\xe4, Hyv\xe4]')
         else:
@@ -80,11 +76,7 @@
     def test_bytes_below_128(self):
         assert_equals(unic('\x00-\x01-\x02-\x7f'), u'\x00-\x01-\x02-\x7f')
 
-<<<<<<< HEAD
-    if not (IPY or PY3):
-=======
-    if not IRONPYTHON:
->>>>>>> 3a7571d2
+    if not (IRONPYTHON or PY3):
 
         def test_bytes_above_128(self):
             assert_equals(unic('hyv\xe4'), u'hyv\\xe4')
@@ -104,16 +96,10 @@
             # 'string_escape' escapes some chars we don't want to be escaped
             assert_equals(unic("\x00\xe4\n\t\r\\'"), u"\x00\xe4\n\t\r\\'")
 
-<<<<<<< HEAD
     if not PY3:
         def test_failure_in_unicode(self):
-            assert_equals(unic(UnicodeFails()),
-                          UNREPR % ('UnicodeFails', 'Failure in __unicode__'))
-=======
-    def test_failure_in_unicode(self):
-        failing = UnicodeFails()
-        assert_equals(unic(failing), failing.unrepr)
->>>>>>> 3a7571d2
+            failing = UnicodeFails()
+            assert_equals(unic(failing), failing.unrepr)
 
     def test_failure_in_str(self):
         failing = StrFails()
@@ -125,21 +111,10 @@
     def _verify(self, item, expected=None):
         if not expected:
             expected = repr(item)
-        elif IRONPYTHON and "b'" in expected:
+        elif (IRONPYTHON or PY3) and "b'" in expected:
             expected = expected.replace("b'", "'")
         assert_equals(prepr(item), expected)
 
-<<<<<<< HEAD
-    if not PY3:
-        def test_repr_of_unicode_has_u_prefix(self):
-            assert_equals(safe_repr(u'foo'), "u'foo'")
-            assert_equals(safe_repr(u"f'o'o"), "u\"f'o'o\"")
-
-        def test_unicode_items_in_list_repr_have_u_prefix(self):
-            assert_equals(safe_repr([]), '[]')
-            assert_equals(safe_repr([u'foo']), "[u'foo']")
-            assert_equals(safe_repr([u'a', 1, u"'"]), "[u'a', 1, u\"'\"]")
-=======
     def test_no_u_prefix(self):
         self._verify(u'foo', "'foo'")
         self._verify(u"f'o'o", "\"f'o'o\"")
@@ -148,7 +123,6 @@
     def test_b_prefix(self):
         self._verify('foo', "b'foo'")
         self._verify('hyv\xe4', "b'hyv\\xe4'")
->>>>>>> 3a7571d2
 
     def test_non_strings(self):
         for inp in [1, -2.0, True, None, -2.0, (), [], {},
@@ -163,7 +137,7 @@
         invalid = UnicodeRepr()
         if JYTHON:
             expected = 'Hyv\\xe4'
-        elif IRONPYTHON:
+        elif IRONPYTHON or PY3:
             expected = u'Hyv\xe4'
         else:
             expected = invalid.unrepr  # This is correct.
@@ -171,7 +145,7 @@
 
     def test_non_ascii_repr(self):
         non_ascii = NonAsciiRepr()
-        if IRONPYTHON:
+        if IRONPYTHON or PY3:
             expected = u'Hyv\xe4'
         else:
             expected = 'Hyv\\xe4'  # This is correct.
@@ -243,7 +217,7 @@
     def __init__(self):
         try:
             repr(self)
-        except UnicodeEncodeError, err:
+        except UnicodeEncodeError as err:
             self.error = 'UnicodeEncodeError: %s' % err
 
     def __repr__(self):
@@ -255,7 +229,7 @@
     def __init__(self):
         try:
             repr(self)
-        except UnicodeEncodeError, err:
+        except UnicodeEncodeError as err:
             self.error = 'UnicodeEncodeError: %s' % err
 
     def __repr__(self):
