import sys
from os import remove
from os.path import exists
import unittest
<<<<<<< HEAD
from six.moves import StringIO
=======
from StringIO import StringIO
from glob import glob
>>>>>>> c0a4f38c


class RunningTestCase(unittest.TestCase):

    remove_files = []

    def setUp(self):
        self.orig__stdout__ = sys.__stdout__
        self.orig__stderr__ = sys.__stderr__
        self.orig_stdout = sys.stdout
        self.orig_stderr = sys.stderr
        sys.__stdout__ = StringIO()
        sys.__stderr__ = StringIO()
        sys.stdout = StringIO()
        sys.stderr = StringIO()
        self._remove_files()

    def tearDown(self):
        sys.__stdout__ = self.orig__stdout__
        sys.__stderr__ = self.orig__stderr__
        sys.stdout = self.orig_stdout
        sys.stderr = self.orig_stderr
        self._remove_files()

    def _assert_outputs(self, stdout=None, stderr=None):
        self._assert_output(sys.__stdout__, stdout)
        self._assert_output(sys.__stderr__, stderr)
        self._assert_output(sys.stdout, None)
        self._assert_output(sys.stderr, None)

    def _assert_output(self, stream, expected):
        output = stream.getvalue()
        if expected:
            for content, count in expected:
                self._assert_output_contains(output, content, count)
        else:
            self._assert_no_output(output)

    def _assert_no_output(self, output):
        if output:
            raise AssertionError('Expected output to be empty:\n%s' % output)

    def _assert_output_contains(self, output, content, count):
        if output.count(content) != count:
            raise AssertionError("'%s' not %d times in output:\n%s"
                                 % (content, count, output))

    def _remove_files(self):
        for pattern in self.remove_files:
            for path in glob(pattern):
                if exists(path):
                    remove(path)<|MERGE_RESOLUTION|>--- conflicted
+++ resolved
@@ -2,12 +2,8 @@
 from os import remove
 from os.path import exists
 import unittest
-<<<<<<< HEAD
 from six.moves import StringIO
-=======
-from StringIO import StringIO
 from glob import glob
->>>>>>> c0a4f38c
 
 
 class RunningTestCase(unittest.TestCase):
