<<<<<<< HEAD
try:
    from UserDict import UserDict
except ImportError: # Python 3
    from collections import UserDict
=======
from UserDict import UserDict
try:
    from collections import Mapping
except ImportError:
    Mapping = None

>>>>>>> 476656e7

def get_variables(type):
    return {'dict': get_dict,
            'mydict': MyDict,
            'Mapping': get_MyMapping,
            'UserDict': get_UserDict,
            'MyUserDict': MyUserDict,
            'JavaMap': get_JavaMap}[type]()


def get_dict():
    return {'from dict': 'This From Dict', 'from dict2': 2}


class MyDict(dict):

    def __init__(self):
        dict.__init__(self, from_my_dict='This From My Dict', from_my_dict2=2)


def get_MyMapping():
    data = {'from Mapping': 'This From Mapping', 'from Mapping2': 2}
    if not Mapping:
        return data

    class MyMapping(Mapping):

        def __init__(self, data):
            self.data = data

        def __getitem__(self, item):
            return self.data[item]

        def __len__(self):
            return len(self.data)

        def __iter__(self):
            return iter(self.data)

    return MyMapping(data)


def get_UserDict():
<<<<<<< HEAD
    userdict = UserDict()
    userdict.update({'from UserDict': 'This From UserDict', 'from UserDict2': 2})
    return userdict

class MyUserDict(UserDict):
    def __init__(self, dict):
        self.data = {}
        self.update(dict)

def get_MyUserDict(*args):
    return MyUserDict({'from MyUserDict': 'This From MyUserDict', 
                       'from MyUserDict2': 2})
=======
    return UserDict({'from UserDict': 'This From UserDict', 'from UserDict2': 2})


class MyUserDict(UserDict):

    def __init__(self):
        UserDict.__init__(self, {'from MyUserDict': 'This From MyUserDict',
                                 'from MyUserDict2': 2})

>>>>>>> 476656e7

def get_JavaMap():
    from java.util import HashMap
    map = HashMap()
    map.put('from Java Map', 'This From Java Map')
    map.put('from Java Map2', 2)
    return map<|MERGE_RESOLUTION|>--- conflicted
+++ resolved
@@ -1,16 +1,12 @@
-<<<<<<< HEAD
 try:
     from UserDict import UserDict
 except ImportError: # Python 3
     from collections import UserDict
-=======
-from UserDict import UserDict
 try:
     from collections import Mapping
 except ImportError:
     Mapping = None
 
->>>>>>> 476656e7
 
 def get_variables(type):
     return {'dict': get_dict,
@@ -54,20 +50,6 @@
 
 
 def get_UserDict():
-<<<<<<< HEAD
-    userdict = UserDict()
-    userdict.update({'from UserDict': 'This From UserDict', 'from UserDict2': 2})
-    return userdict
-
-class MyUserDict(UserDict):
-    def __init__(self, dict):
-        self.data = {}
-        self.update(dict)
-
-def get_MyUserDict(*args):
-    return MyUserDict({'from MyUserDict': 'This From MyUserDict', 
-                       'from MyUserDict2': 2})
-=======
     return UserDict({'from UserDict': 'This From UserDict', 'from UserDict2': 2})
 
 
@@ -77,7 +59,6 @@
         UserDict.__init__(self, {'from MyUserDict': 'This From MyUserDict',
                                  'from MyUserDict2': 2})
 
->>>>>>> 476656e7
 
 def get_JavaMap():
     from java.util import HashMap
