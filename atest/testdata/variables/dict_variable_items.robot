--- conflicted
+++ resolved
@@ -114,13 +114,7 @@
     Should Be Equal    ${items}    A: 1, B: 2, C: 3, 1: 2, 3: 4, None: None, : , ${SPACE}: ${SPACE}
 
 Old syntax with `&` still works but is deprecated
-<<<<<<< HEAD
     [Documentation]    FAIL DotDict '\&{DICT}' has no item 'nonex'.
-    Should Be Equal    &{DICT}[A]     1
-    Should Be Equal    &{DICT}[${1}]        ${2}
-=======
-    [Documentation]    FAIL Dictionary '\&{DICT}' has no key 'nonex'.
     Should Be Equal    &{DICT}[A]       1
     Should Be Equal    &{DICT}[${1}]    ${2}
->>>>>>> 494c5b99
     Log    &{DICT}[nonex]