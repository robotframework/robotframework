*** Settings ***
Documentation  NO RIDE because we want to test different formatting
Variables   binary_list.py

*** Variables ***
@{NUMS}           1    2    3    4    5
@{RESULT}
${NO VALUES}      FOR loop has no loop values.
${NO KEYWORDS}    FOR loop contains no keywords.
${NO VARIABLES}   FOR loop has no loop variables.
${WRONG VALUES}   Number of FOR loop values should be multiple of variables.

*** Test Cases ***
Simple For
    Log    Not yet in For
    : FOR    ${var}    IN    one    two
    \    Log    var: ${var}
    Log    Not in For anymore

Simple For 2
    : FOR    ${num}    IN    @{NUMS}    6
    \    Log    ${num}
    \    Log    Hello from for loop
    \    No Operation
    \    Run Keyword If    ${num} in [2,6]    Log    Presidential Candidate!    WARN

Empty For Body Fails
    [Documentation]    FAIL    ${NO KEYWORDS}
    : FOR    ${var}    IN    one    two
    Fail    Not executed

For Without Value Fails
    [Documentation]    FAIL    ${NO VALUES}
    : FOR    ${var}    IN
    \    Fail    not executed
    Fail    Not executed

For Loop Over Empty List Variable Is Ok
    : FOR    ${var}    IN    @{EMPTY}
    \    Fail    not executed
    Variable Should Not Exist    ${var}

For Failing 1
    [Documentation]    FAIL    Here we fail!
    : FOR    ${num}    IN    @{NUMS}
    \    Log    Hello before failing kw
    \    Fail    Here we fail!
    \    Fail    Not executed
    Fail    Not executed

For Failing 2
    [Documentation]    FAIL    Failure with 4
    : FOR    ${num}    IN    @{NUMS}
    \    Log    Before Check
    \    Should Not Be Equal    ${num}    4    Failure with ${num}    no values
    \    Log    After Check
    Fail    Not executed

For With Values On Multiple Rows
    : FOR    ${i}    IN    @{NUMS}    6    7    8
    ...    9    10
    \    Log    ${i}
    Should Be Equal    ${i}    10

For With Keyword Args On Multiple Rows
    : FOR    ${var}    IN    one    two
    \    ${msg} =    Catenate    1    2    3    4
    \    ...    5    6    7    ${var}
    \    Log    ${msg}
    \    Should Be Equal    ${msg}    1 2 3 4 5 6 7 ${var}

Many Fors In One Test
    : FOR    ${x}    IN    foo    bar
    \    Log    In first for with var "${x}"
    : FOR    ${y}    IN    Hello, world!
    \    My UK 2    ${y}
    Log    Outside for loop
    : FOR    ${z}    IN    a    b
    \    Log    Third for loop
    \    Noop
    \    Log    Value: ${z}
    Log    End of the test

For With User Keywords
    [Documentation]    FAIL    Fail outside for
    : FOR    ${x}    IN    foo    bar
    \    My UK
    \    My UK 2    ${x}
    Fail    Fail outside for

For With Failures In User Keywords
    [Documentation]    FAIL    Failure with 2
    : FOR    ${num}    IN    @{NUMS}
    \    Failing UK    ${num}
    Fail    Not executed

For In User Keywords
    For In UK
    For In UK with Args    one    two    three    four

Nested For In User Keywords
    [Documentation]    FAIL    This ought to be enough
    Nested for In UK    foo    bar

For In Test And User Keywords
    [Documentation]    FAIL    This ought to be enough
    @{list} =    Create List    one    two
    : FOR    ${item}    IN    @{list}
    \    For In UK
    \    For In UK with Args    @{list}
    \    Nested For In UK    @{list}
    Fail    Not executed

For Variable Scope
    Variable Should Not Exist    ${var}
    : FOR    ${var}    IN    @{NUMS}
    \    Log    ${var}
    Should Be Equal    ${var}    5
    : FOR    ${var}    IN    foo
    \    Log    ${var}
    Should Be Equal    ${var}    foo

For With Assign
    : FOR    ${x}    IN    y    z
    \    ${v1} =    Set Variable    value 1
    \    ${v2}    ${v3} =    Create List    value 2    value 3
    \    @{list} =    Create List    ${1}    ${2}    ${3}    ${x}
    Should Be Equal    ${v1}    value 1
    Should Be Equal    ${v2}    value 2
    Should Be Equal    ${v3}    value 3
    Should Be True    @{list} == [1, 2, 3, 'z']

For With Invalid Assign
    [Documentation]    FAIL     Cannot assign return values: Expected list-like object, got string instead.
    : FOR    ${i}    IN    1    2    3
    \    ${x}    ${y} =    Set Variable    Only one value
    \    Fail    Not executed
    Fail    Not executed

For Without In 1
    [Documentation]    FAIL    ${NO VALUES}
    Log    This is executed
    : FOR    ${var}    IN
    \    Fail    Not Executed
    Fail    Not Executed

For Without In 2
    [Documentation]    FAIL     Invalid FOR loop variable '\@{NUMS}'.
    Log    This is executed
    : FOR    ${var}    @{NUMS}    IN
    \    Fail    Not Executed
    Fail    Not Executed

For Without In 3
    [Documentation]    FAIL     Invalid FOR loop variable 'one'.
    Log    This is executed
    : FOR    ${var}    one    two    three    IN
    \    Fail    Not Executed
    Fail    Not Executed

For Without Parameters
    [Documentation]    FAIL    ${NO VARIABLES}
    Log    This is executed
    : FOR
    \   Fail    Not Executed
    Fail    Not Executed

For Without Variable
    [Documentation]    FAIL    ${NO VARIABLES}
    Log    This is executed
    : FOR    IN    one    two
    \    Fail    Not Executed
    Fail    Not Executed

Variable Format 1
    [Documentation]    FAIL    Invalid FOR loop variable 'var'.
    Log    This is executed
    : FOR    var    IN    one    two
    \    Fail    Not Executed
    Fail    Not Executed

Variable Format 2
    [Documentation]    FAIL    Invalid FOR loop variable '$var'.
    Log    This is executed
    : FOR    $var    IN    one    two
    \    Fail    Not Executed
    Fail    Not Executed

Variable Format 3
    [Documentation]    FAIL    Invalid FOR loop variable '@{var}'.
    Log    This is executed
    : FOR    @{var}    IN    one    two
    \    Fail    Not Executed
    Fail    Not Executed

Variable Format 4
    [Documentation]    FAIL    Invalid FOR loop variable 'notvar'.
    Log    This is executed
    : FOR    ${var}    ${var2}    notvar    IN    one    two
    ...    three
    \    Fail    Not Executed
    Fail    Not Executed

For With Non Existing Keyword
    [Documentation]    FAIL     No keyword with name 'Non Existing' found.
    : FOR    ${i}    IN    1    2    3
    \    Non Existing
    Fail    Not Executed

For With Non Existing Variable
    [Documentation]    FAIL     Variable '\${nonexisting}' not found.
    : FOR    ${i}    IN    1    2    3
    \    Log    ${nonexisting}
    Fail    Not Executed

For With Multiple Variables
    : FOR    ${x}    ${y}    IN
    ...      1       a
    ...      2       b
    ...      3       c
    ...      4       d
    \    Log    ${x}${y}
    Should Be Equal    ${x}${y}    4d
    : FOR    ${a}    ${b}    ${c}    ${d}    ${e}    IN
    ...    @{NUMS}    @{NUMS}
    \    Should Be Equal    ${a}${b}${c}${d}${e}    12345
    Should Be Equal    ${a}${b}${c}${d}${e}    12345

For With Non-Matching Number Of Parameters And Variables 1
    [Documentation]    FAIL     ${WRONG VALUES} Got 3 variables but 5 values.
    Log    This is executed
    : FOR    ${a}    ${b}    ${c}    IN    @{NUMS}
    \    Fail    Not executed
    Fail    Not executed

For With Non-Matching Number Of Parameters And Variables 2
    [Documentation]    FAIL     ${WRONG VALUES} Got 4 variables but 3 values.
    Log    This is executed
    : FOR    ${a}    ${b}    ${c}    ${d}    IN    a     b    c
    \    Fail    Not executed
    Fail    Not executed

Cut Long Variable Value In For Item Name
    ${v10} =    Set Variable    0123456789
    ${v100} =    Evaluate    '${v10}' * 10
    ${v200} =    Evaluate    '${v100}' * 2
    ${v201} =    Set Variable    ${v200}1
    ${v300} =    Evaluate    '${v100}' * 3
    ${v10000} =    Evaluate    '${v100}' * 100
    : FOR    ${var}    IN    ${v10}    ${v100}    ${v200}    ${v201}
    ...    ${v300}    ${v10000}
    \    Log    ${var}
    : FOR    ${var1}    ${var2}    ${var3}    IN    ${v10}    ${v100}
    ...    ${v200}    ${v201}    ${v300}    ${v10000}
    \    Log Many    ${var1}    ${var2}    ${var3}
    Should Be Equal    ${var}    ${var3}    Sanity check

For with illegal xml characters
    : FOR    ${var}    IN    @{ILLEGAL VALUES}
    \    Log    ${var}

For In Range
<<<<<<< HEAD
    @{var} =  List
    :FOR  ${i}  IN RANGE  100
    \  @{var} =  List  @{var}  ${i}
    \  Log  i: ${i}
    Fail Unless  @{var} == list(range(100))
=======
    : FOR    ${i}    IN RANGE    100
    \    @{result} =    Create List    @{result}    ${i}
    \    Log    i: ${i}
    Should Be True    @{result} == range(100)
>>>>>>> c0a4f38c

For In Range With Start And Stop
    : FOR    ${item}    IN RANGE    1    5
    \    @{result} =    Create List    @{result}    ${item}
    Should Be True    @{result} == [1, 2, 3,4]

For In Range With Start, Stop And Step
    : FOR    ${item}    IN RANGE    10    2    -3
    \    @{result} =    Create List    @{result}    ${item}
    Should Be True    @{result} == [10, 7, 4]

For In Range With Float Stop 1
    : FOR    ${item}    IN RANGE    3.14
    \    @{result} =    Create List    @{result}    ${item}
    Should Be True    @{result} == [0, 1, 2, 3]

For In Range With Float Stop 2
    : FOR    ${item}    IN RANGE    3.0
    \    @{result} =    Create List    @{result}    ${item}
    Should Be True    @{result} == [0, 1, 2]

For In Range With Float Start And Stop 1
    : FOR    ${item}    IN RANGE    -1.5    1.5
    \    @{result} =    Create List    @{result}    ${item}
    Should Be True    @{result} == [-1.5, -0.5, 0.5]

For In Range With Float Start And Stop 2
    : FOR    ${item}    IN RANGE    -1.5    1.500001
    \    @{result} =    Create List    @{result}    ${item}
    Should Be True    @{result} == [-1.5, -0.5, 0.5, 1.5]

For In Range With Float Start, Stop And Step
    : FOR    ${item}    IN RANGE    10.99    2.11    -3.04
    \    @{result} =    Create List    @{result}    ${item}
    Should Be True    @{result} == [10.99, 7.95, 4.91]

For In Range With Variables In Arguments
    : FOR    ${i}    IN RANGE    ${1}    ${3}
    \    @{result} =    Create List    @{result}    ${i}
    Should Be True    @{result} == [1, 2]
    : FOR    ${j}    IN RANGE    @{result}
    \    Should Be Equal    ${j}    ${1}

For In Range With Expressions
    : FOR    ${i}    IN RANGE    ${3}-2    (3+${6})/3
    \    @{result} =    Create List    @{result}    ${i}
    Should Be True    @{result} == [1,2]

For In Range With Expressions Containing Floats
    : FOR    ${i}    IN RANGE    3 + 0.14    1.5 - 2.5    2 * -1
    \    @{result} =    Create List    @{result}    ${i}
    Should Be True    @{result} == [3.14, 1.14, -0.86]

For In Range With Multiple Variables
    : FOR    ${i}    ${j}    ${k}    IN RANGE    -1    11
    \    @{result} =    Create List    @{result}    ${i}-${j}-${k}
    Should Be True    @{result} == ['-1-0-1', '2-3-4', '5-6-7', '8-9-10']

For In Range With Too Many Arguments
    [Documentation]    FAIL    FOR IN RANGE expected 1-3 arguments, got 4 instead.
    : FOR    ${i}    IN RANGE    1    2    3    4
    \    Fail    Not executed
    Fail    Not executed

For In Range With No Arguments
    [Documentation]    FAIL    ${NO VALUES}
    : FOR    ${i}    IN RANGE
    \    Fail    Not executed
    Fail    Not executed

For In Range With Non-Number Arguments 1
    [Documentation]    FAIL    STARTS: Converting argument of FOR IN RANGE failed: SyntaxError:
    : FOR    ${i}    IN RANGE    not a number
    \    Fail    Not executed
    Fail    Not executed

For In Range With Non-Number Arguments 2
    [Documentation]    FAIL    STARTS: Converting argument of FOR IN RANGE failed: TypeError:
    : FOR    ${i}    IN RANGE    0     ${NONE}
    \    Fail    Not executed
    Fail    Not executed

For In Range With Wrong Number Of Variables
    [Documentation]    FAIL    ${WRONG VALUES} Got 2 variables but 11 values.
    : FOR    ${x}    ${y}    IN RANGE    11
    \    Fail    Not executed
    Fail    Not executed

For In Range With Non-Existing Variables In Arguments
    [Documentation]    FAIL    Variable '\@{non existing}' not found.
    : FOR    ${i}    IN RANGE    @{non existing}
    \    Fail    Not executed
    Fail    Not executed

For loops are case and space insensitive
    : f o r  ${x}  i n  a  b  c
    \    @{result} =    Create List    @{result}    ${x}
    Should Be True    @{result} == ['a', 'b', 'c']
    : F o R  ${X X}  i n r a n g e  1  2
    \    @{result} =    Create List    @{result}    ${X X}
    Should Be True    @{result} == ['a', 'b', 'c', 1]
    :for           ${i}              inrange           2              4
    \    @{result} =    Create List    @{result}    ${i}
    Should Be True    @{result} == ['a', 'b', 'c', 1, 2, 3]

For word can have many colons
    ::::::::FOR    ${i}    IN    0    1    2
    \    @{result} =    Create List    @{result}    ${i}
    Should Be True    @{result} == ['0', '1', '2']
    :::f:o:r:::    ${i}    inrange    3    6
    \    @{result} =    Create List    @{result}    ${i}
    Should Be True    @{result} == ['0', '1', '2', 3, 4, 5]

*** Keywords ***
My UK
    No Operation
    Log    We are in My UK

My UK 2
    [Arguments]    ${arg}
    My UK
    Log    My UK 2 got argument "${arg}"
    My UK

Failing UK
    [Arguments]    ${num}
    My UK 2    ${num}
    Should Not Be Equal    ${num}    2    Failure with ${num}    no values

For In UK
    Log    Not for yet
    : FOR    ${x}    IN    1    2
    \    Log    This is for with ${x}
    \    My UK
    Log    Not for anymore

For In UK With Args
    [Arguments]    @{args}
    : FOR    ${arg}    IN    @{args}
    \    My UK 2    ${arg}
    Should Be Equal    ${arg}    @{args}[-1]
    : FOR    ${arg}    IN    only once
    \    Log    This for loop is executed ${arg}
    Should Be Equal    ${arg}    only once

Nested For In UK
    [Arguments]    @{args}
    : FOR    ${arg}    IN    @{args}
    \    For In UK
    \    Nested for In UK 2    @{args}

Nested For In UK 2
    [Arguments]    @{args}
    : FOR    ${arg}    IN    @{args}
    \    For In UK
    \    Log    Got arg: ${arg}
    Fail    This ought to be enough<|MERGE_RESOLUTION|>--- conflicted
+++ resolved
@@ -260,18 +260,10 @@
     \    Log    ${var}
 
 For In Range
-<<<<<<< HEAD
-    @{var} =  List
-    :FOR  ${i}  IN RANGE  100
-    \  @{var} =  List  @{var}  ${i}
-    \  Log  i: ${i}
-    Fail Unless  @{var} == list(range(100))
-=======
     : FOR    ${i}    IN RANGE    100
     \    @{result} =    Create List    @{result}    ${i}
     \    Log    i: ${i}
-    Should Be True    @{result} == range(100)
->>>>>>> c0a4f38c
+    Should Be True    @{result} == list(range(100))
 
 For In Range With Start And Stop
     : FOR    ${item}    IN RANGE    1    5
