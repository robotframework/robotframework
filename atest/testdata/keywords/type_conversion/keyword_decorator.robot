*** Settings ***
Library                  KeywordDecorator.py
Library                  OperatingSystem
Resource                 conversion.resource

*** Variables ***
@{LIST}                  foo                       bar
&{DICT}                  foo=${1}                  bar=${2}

*** Test Cases ***
Integer
    Integer              42                        ${42}
    Integer              -1                        ${-1}
    Integer              9999999999999999999999    ${9999999999999999999999}
    Integer              ${41}                     ${41}
    Integer              ${-4.0}                   ${-4}

Invalid integer
    [Template]           Conversion Should Fail
    Integer              foobar
    Integer              1.0
    Integer              ${None}                   arg_type=None

Integral (abc)
    Integral             42                        ${42}
    Integral             -1                        ${-1}
    Integral             9999999999999999999999    ${9999999999999999999999}

Invalid integral (abc)
    [Template]           Conversion Should Fail
    Integral             foobar                    type=integer
    Integral             1.0                       type=integer
    Integral             ${LIST}                   type=integer    arg_type=list


Float
    Float                1.5                       ${1.5}
    Float                -1                        ${-1.0}
    Float                1e6                       ${1000000.0}
    Float                -1.2e-3                   ${-0.0012}
    Float                ${4}                      ${4.0}
    Float                ${-4.1}                   ${-4.1}

Invalid float
    [Template]           Conversion Should Fail
    Float                foobar
    Float                ${LIST}                   arg_type=list

Real (abc)
    Real                 1.5                       ${1.5}
    Real                 -1                        ${-1.0}
    Real                 1e6                       ${1000000.0}
    Real                 -1.2e-3                   ${-0.0012}

Invalid real (abc)
    [Template]           Conversion Should Fail
    Real                 foobar                    type=float

Decimal
    Decimal              3.14                      Decimal('3.14')
    Decimal              -1                        Decimal('-1')
    Decimal              1e6                       Decimal('1000000')
    Decimal              ${1}                      Decimal(1)
    Decimal              ${1.1}                    Decimal(1.1)

Invalid decimal
    [Template]           Conversion Should Fail
    Decimal              foobar
    Decimal              ${LIST}                   arg_type=list

Boolean
    Boolean              True                      ${True}
    Boolean              YES                       ${True}
    Boolean              on                        ${True}
    Boolean              1                         ${True}
    Boolean              false                     ${False}
    Boolean              No                        ${False}
    Boolean              oFF                       ${False}
    Boolean              0                         ${False}
    Boolean              ${EMPTY}                  ${False}
    Boolean              none                      ${NONE}
    Boolean              ${1}                      ${1}
    Boolean              ${1.1}                    ${1.1}
    Boolean              ${None}                   ${None}

Invalid boolean string is accepted as-is
    Boolean              FooBar                    'FooBar'
    Boolean              42                        '42'

Invalid boolean
    [Template]           Conversion Should Fail
    Boolean              ${LIST}                   arg_type=list

String
    String               Hello, world!             'Hello, world!'
    String               åäö                       'åäö'
    String               None                      'None'
    String               True                      'True'
    String               []                        '[]'
    String               1.2                       '1.2'
    String               2                         '2'

Bytes
    Bytes                foo                       b'foo'
    Bytes                \x00\x01\xFF\u00FF        b'\\x00\\x01\\xFF\\xFF'
    Bytes                Hyvä esimerkki!           b'Hyv\\xE4 esimerkki!'
    Bytes                None                      b'None'
    Bytes                NONE                      b'NONE'
    Bytes                ${{b'foo'}}               b'foo'
    Bytes                ${{bytearray(b'foo')}}    b'foo'

Invalid bytes
    [Template]           Conversion Should Fail
    Bytes                \u0100                    error=Character '\u0100' cannot be mapped to a byte.
    Bytes                \u00ff\u0100\u0101        error=Character '\u0100' cannot be mapped to a byte.
    Bytes                Hyvä esimerkki! \u2603    error=Character '\u2603' cannot be mapped to a byte.
    Bytes                ${1.3}                    arg_type=float

Bytestring
    [Tags]    require-py3
    Bytestring           foo                       b'foo'
    Bytestring           \x00\x01\xFF\u00FF        b'\\x00\\x01\\xFF\\xFF'
    Bytestring           Hyvä esimerkki!           b'Hyv\\xE4 esimerkki!'
    Bytestring           None                      b'None'
    Bytestring           NONE                      b'NONE'
    Bytestring           ${{b'foo'}}               b'foo'
    Bytestring           ${{bytearray(b'foo')}}    b'foo'

Invalid bytesstring
    [Tags]    require-py3
    [Template]           Conversion Should Fail
    Bytestring           \u0100                    type=bytes            error=Character '\u0100' cannot be mapped to a byte.
    Bytestring           \u00ff\u0100\u0101        type=bytes            error=Character '\u0100' cannot be mapped to a byte.
    Bytestring           Hyvä esimerkki! \u2603    type=bytes            error=Character '\u2603' cannot be mapped to a byte.

Bytearray
    Bytearray            foo                       bytearray(b'foo')
    Bytearray            \x00\x01\xFF\u00FF        bytearray(b'\\x00\\x01\\xFF\\xFF')
    Bytearray            Hyvä esimerkki!           bytearray(b'Hyv\\xE4 esimerkki!')
    Bytearray            None                      bytearray(b'None')
    Bytearray            NONE                      bytearray(b'NONE')
    Bytearray            ${{b'foo'}}               bytearray(b'foo')
    Bytearray            ${{bytearray(b'foo')}}    bytearray(b'foo')

Invalid bytearray
    [Template]           Conversion Should Fail
    Bytearray            \u0100                    error=Character '\u0100' cannot be mapped to a byte.
    Bytearray            \u00ff\u0100\u0101        error=Character '\u0100' cannot be mapped to a byte.
    Bytearray            Hyvä esimerkki! \u2603    error=Character '\u2603' cannot be mapped to a byte.
    Bytearray            ${2123.1021}              arg_type=float

Datetime
    DateTime             2014-06-11T10:07:42       datetime(2014, 6, 11, 10, 7, 42)
    DateTime             20180808144342123456      datetime(2018, 8, 8, 14, 43, 42, 123456)
    DateTime             1975:06:04                datetime(1975, 6, 4)
    DateTime             ${0}                      datetime.fromtimestamp(0)
    DateTime             ${1602232445}             datetime.fromtimestamp(1602232445)
    DateTime             ${0.0}                    datetime.fromtimestamp(0)
    DateTime             ${1612230445.1}           datetime.fromtimestamp(1612230445.1)

Invalid datetime
    [Template]           Conversion Should Fail
    DateTime             foobar                                          error=Invalid timestamp 'foobar'.
    DateTime             1975:06                                         error=Invalid timestamp '1975:06'.
    DateTime             2018                                            error=Invalid timestamp '2018'.
    DateTime             201808081443421234567                           error=Invalid timestamp '201808081443421234567'.

Date
    Date                 2014-06-11                date(2014, 6, 11)
    Date                 20180808                  date(2018, 8, 8)
    Date                 20180808000000000000      date(2018, 8, 8)

Invalid date
    [Template]           Conversion Should Fail
    Date                 foobar                                          error=Invalid timestamp 'foobar'.
    Date                 1975:06                                         error=Invalid timestamp '1975:06'.
    Date                 2018                                            error=Invalid timestamp '2018'.
    Date                 2014-06-11T10:07:42                             error=Value is datetime, not date.
    Date                 20180808000000000001                            error=Value is datetime, not date.
    Date                 ${123}                                          arg_type=integer
    Date                 ${12.3}                                         arg_type=float

Timedelta
    Timedelta            10                        timedelta(seconds=10)
    Timedelta            -1.5                      timedelta(seconds=-1.5)
    Timedelta            2 days 1 second           timedelta(2, 1)
    Timedelta            5d 4h 3min 2s 1ms         timedelta(5, 4*60*60 + 3*60 + 2 + 0.001)
    Timedelta            - 1 day 2 seconds         timedelta(-1, -2)
    Timedelta            1.5 minutes               timedelta(seconds=90)
    Timedelta            04:03:02.001              timedelta(seconds=4*60*60 + 3*60 + 2 + 0.001)
    Timedelta            4:3:2.1                   timedelta(seconds=4*60*60 + 3*60 + 2 + 0.1)
    Timedelta            100:00:00                 timedelta(seconds=100*60*60)
    Timedelta            -00:01                    timedelta(seconds=-1)
<<<<<<< HEAD
    Timedelta            ${8}                      timedelta(seconds=8)
    Timedelta            ${16.4321}                timedelta(seconds=16, microseconds=432100)
=======
    Timedelta            ${21}                     timedelta(seconds=21)
    Timedelta            ${2.1}                    timedelta(seconds=2.1)
    Timedelta            ${-2.1}                   timedelta(seconds=-2.1)
>>>>>>> 75eebeb8

Invalid timedelta
    [Template]           Conversion Should Fail
    Timedelta            foobar                    error=Invalid time string 'foobar'.
    Timedelta            1 foo                     error=Invalid time string '1 foo'.
    Timedelta            01:02:03:04               error=Invalid time string '01:02:03:04'.
    Timedelta            ${LIST}                   arg_type=list

Enum
    [Tags]               require-enum
    Enum                 FOO                       MyEnum.FOO
    Enum                 bar                       MyEnum.bar
    Enum                 foo                       MyEnum.foo

Normalized enum member match
    [Tags]               require-enum
    Enum                 b a r                     MyEnum.bar
    Enum                 BAr                       MyEnum.bar
    Enum                 B_A_r                     MyEnum.bar
    Enum                 normalize_me              MyEnum.normalize_me
    Enum                 normalize me              MyEnum.normalize_me
    Enum                 Normalize Me              MyEnum.normalize_me

Normalized enum member match with multiple matches
    [Tags]               require-enum
    [Template]           Conversion Should Fail
    Enum                 Foo                       type=MyEnum           error=MyEnum has multiple members matching 'Foo'. Available: 'FOO' and 'foo'

Invalid Enum
    [Tags]               require-enum
    [Template]           Conversion Should Fail
    Enum                 foobar                    type=MyEnum           error=MyEnum does not have member 'foobar'. Available: 'FOO', 'bar', 'foo' and 'normalize_me'
    Enum                 bar!                      type=MyEnum           error=MyEnum does not have member 'bar!'. Available: 'FOO', 'bar', 'foo' and 'normalize_me'

NoneType
    NoneType             None                      None
    NoneType             NONE                      None

Invalid NoneType
    [Template]           Conversion Should Fail
    NoneType             Hello, world!             type=None
    NoneType             True                      type=None
    NoneType             []                        type=None

List
    List                 []                        []
    List                 ['foo', 'bar']            ${LIST}
    List                 [1, 2, 3.14, -42]         [1, 2, 3.14, -42]
    List                 ['\\x00', '\\x52']        ['\\x00', 'R']
    List                 [{'nested': True}]        [{'nested': True}]
    List                 ${{[1, 2]}}               [1, 2]
    List                 ${{(1, 2)}}               [1, 2]

Invalid list
    [Template]           Conversion Should Fail
    List                 [1, ooops]                error=Invalid expression.
    List                 ()                        error=Value is tuple, not list.
    List                 {}                        error=Value is dictionary, not list.
    List                 ooops                     error=Invalid expression.
    List                 ${EMPTY}                  error=Invalid expression.
    List                 !"#¤%&/(inv expr)\=?      error=Invalid expression.
    List                 1 / 0                     error=Invalid expression.
    List                 ${NONE}                   arg_type=None

Sequence (abc)
    Sequence             []                        []
    Sequence             ['foo', 'bar']            ${LIST}
    Mutable sequence     [1, 2, 3.14, -42]         [1, 2, 3.14, -42]
    Mutable sequence     ['\\x00', '\\x52']        ['\\x00', 'R']

Invalid sequence (abc)
    [Template]           Conversion Should Fail
    Sequence             [1, ooops]                type=list             error=Invalid expression.
    Mutable sequence     ()                        type=list             error=Value is tuple, not list.
    Sequence             {}                        type=list             error=Value is dictionary, not list.
    Mutable sequence     ooops                     type=list             error=Invalid expression.
    Sequence             ${EMPTY}                  type=list             error=Invalid expression.
    Mutable sequence     !"#¤%&/(inv expr)\=?      type=list             error=Invalid expression.
    Sequence             1 / 0                     type=list             error=Invalid expression.

Tuple
    Tuple                ()                        ()
    Tuple                ('foo', "bar")            tuple(${LIST})
    Tuple                (1, 2, 3.14, -42)         (1, 2, 3.14, -42)
    Tuple                (['nested', True],)       (['nested', True],)
    Tuple                ${{(1, 2)}}               (1, 2)
    Tuple                ${{[1, 2]}}               (1, 2)

Invalid tuple
    [Template]           Conversion Should Fail
    Tuple                (1, ooops)                error=Invalid expression.
    Tuple                []                        error=Value is list, not tuple.
    Tuple                {}                        error=Value is dictionary, not tuple.
    Tuple                ooops                     error=Invalid expression.
    Tuple                ${NONE}                   arg_type=None

Dictionary
    Dictionary           {}                        {}
    Dictionary           {'foo': 1, "bar": 2}      dict(${DICT})
    Dictionary           {1: 2, 3.14: -42}         {1: 2, 3.14: -42}

Invalid dictionary
    [Template]           Conversion Should Fail
    Dictionary           {1: ooops}                                      error=Invalid expression.
    Dictionary           []                                              error=Value is list, not dict.
    Dictionary           True                                            error=Value is boolean, not dict.
    Dictionary           ooops                                           error=Invalid expression.
    Dictionary           {{'not': 'hashable'}: 'xxx'}                    error=Evaluating expression failed: *
    Dictionary           ${NONE}                                         arg_type=None

Mapping (abc)
    Mapping              {'foo': 1, 2: 'bar'}      {'foo': 1, 2: 'bar'}
    Mutable mapping      {'foo': 1, 2: 'bar'}      {'foo': 1, 2: 'bar'}

Invalid mapping (abc)
    [Template]           Conversion Should Fail
    Mapping              foobar                    type=dictionary       error=Invalid expression.
    Mapping              []                        type=dictionary       error=Value is list, not dict.
    Mutable mapping      barfoo                    type=dictionary       error=Invalid expression.

Set
    [Tags]               require-py3
    Set                  set()                     set()
    Set                  {'foo', 'bar'}            {'foo', 'bar'}
    Set                  {1, 2, 3.14, -42}         {1, 2, 3.14, -42}
    Set                  ${{{1}}}                  {1}
    Set                  ${{frozenset({1})}}       {1}
    Set                  ${{[1]}}                  {1}
    Set                  ${{(1,)}}                 {1}
    Set                  ${{{1: 2}}}               {1}

Invalid set
    [Tags]               require-py3
    [Template]           Conversion Should Fail
    Set                  {1, ooops}                error=Invalid expression.
    Set                  {}                        error=Value is dictionary, not set.
    Set                  ()                        error=Value is tuple, not set.
    Set                  []                        error=Value is list, not set.
    Set                  ooops                     error=Invalid expression.
    Set                  {{'not', 'hashable'}}     error=Evaluating expression failed: *
    Set                  frozenset()               error=Invalid expression.
    Set                  ${NONE}                   arg_type=None

Set (abc)
    [Tags]               require-py3
    Set abc              set()                     set()
    Set abc              {'foo', 'bar'}            {'foo', 'bar'}
    Set abc              {1, 2, 3.14, -42}         {1, 2, 3.14, -42}
    Mutable set          set()                     set()
    Mutable set          {'foo', 'bar'}            {'foo', 'bar'}
    Mutable set          {1, 2, 3.14, -42}         {1, 2, 3.14, -42}

Invalid set (abc)
    [Tags]               require-py3
    [Template]           Conversion Should Fail
    Set abc              {1, ooops}                type=set              error=Invalid expression.
    Set abc              {}                        type=set              error=Value is dictionary, not set.
    Set abc              ooops                     type=set              error=Invalid expression.
    Mutable set          {1, ooops}                type=set              error=Invalid expression.
    Mutable set          {}                        type=set              error=Value is dictionary, not set.
    Mutable set          ooops                     type=set              error=Invalid expression.

Frozenset
    [Tags]               require-py3
    Frozenset            frozenset()               frozenset()
    Frozenset            set()                     frozenset()
    Frozenset            {'foo', 'bar'}            frozenset({'foo', 'bar'})
    Frozenset            {1, 2, 3.14, -42}         frozenset({1, 2, 3.14, -42})
    Frozenset            ${{frozenset({1})}}       frozenset({1})
    Frozenset            ${{{1}}}                  frozenset({1})
    Frozenset            ${{[1]}}                  frozenset({1})
    Frozenset            ${{(1,)}}                 frozenset({1})
    Frozenset            ${{{1: 2}}}               frozenset({1})

Invalid frozenset
    [Tags]               require-py3
    [Template]           Conversion Should Fail
    Frozenset            {1, ooops}                                      error=Invalid expression.
    Frozenset            {}                                              error=Value is dictionary, not set.
    Frozenset            ooops                                           error=Invalid expression.
    Frozenset            {{'not', 'hashable'}}                           error=Evaluating expression failed: *

Sets are not supported in Python 2
    [Tags]               require-py2
    [Template]           Conversion Should Fail
    Set                  set()                                           error=Sets are not supported on Python 2.
    Set                  {'foo', 'bar'}                                  error=Sets are not supported on Python 2.
    Set abc              set()                     type=set              error=Sets are not supported on Python 2.
    Mutable set          {'foo', 'bar'}            type=set              error=Sets are not supported on Python 2.
    Frozenset            set()                                           error=Sets are not supported on Python 2.
    Frozenset            {'foo', 'bar'}                                  error=Sets are not supported on Python 2.
    Frozenset            frozenset()                                     error=Sets are not supported on Python 2.

Unknown types are not converted
    Unknown              foo                       'foo'
    Unknown              1                         '1'
    Unknown              true                      'true'
    Unknown              None                      'None'
    Unknown              none                      'none'
    Unknown              []                        '[]'

Non-type values don't cause errors
    Non type             foo                       'foo'
    Non type             1                         '1'
    Non type             true                      'true'
    Non type             None                      'None'
    Non type             none                      'none'
    Non type             []                        '[]'

Positional as named
    Integer              argument=-1               expected=-1
    Float                argument=1e2              expected=100.0
    Dictionary           argument={'a': 1}         expected={'a': 1}

Invalid positional as named
    [Template]           Conversion Should Fail
    Integer              argument=1.0
    Float                argument=xxx
    Dictionary           argument=[0]                                    error=Value is list, not dict.

Varargs
    Varargs              1    2    3               expected=(1, 2, 3)
    Varargs              ${1}    ${2.0}            expected=(1, 2)

Invalid varargs
    [Template]           Conversion Should Fail
    Varargs              foobar                    type=integer
    Varargs              ${NONE}                   type=integer    arg_type=None

Kwargs
    Kwargs               a=1    b=2    c=3         expected={'a': 1, 'b': 2, 'c': 3}
    Kwargs               a=${1}    b=${2.0}        expected={'a': 1, 'b': 2}

Invalid Kwargs
    [Template]           Conversion Should Fail
    Kwargs               kwarg=ooops               type=integer
    Kwargs               kwarg=${1.2}              type=integer    arg_type=float    error=Conversion would lose precision.

Kwonly
    [Tags]               require-py3
    Kwonly               argument=1.0              expected=1.0
    Kwonly               argument=${1}             expected=1.0

Invalid kwonly
    [Tags]               require-py3
    [Template]           Conversion Should Fail
    Kwonly               argument=foobar           type=float
<<<<<<< HEAD

Boolean, None, List and Dict are not converted
    [Template]           Boolean, None, List and Dict are not converted
    Integer
    Float
    Boolean
    Decimal
    List
    Tuple
    Dictionary
    Set
    Frozenset
    Enum
    Bytes
    Bytearray
    DateTime
    Date
    Timedelta
    NoneType
=======
    Kwonly               argument=${NONE}          type=float    arg_type=None
>>>>>>> 75eebeb8

Invalid type spec causes error
    [Documentation]    FAIL No keyword with name 'Invalid type spec' found.
    [Tags]    negative
    Invalid type spec

Non-matching argument name causes error
    [Documentation]    FAIL No keyword with name 'Non matching name' found.
    [Tags]    negative
    Non matching name

Type can be given to `return` without an error
    Return type          42                        42

Value contains variable
    [Setup]       Set Environment Variable         PI_NUMBER    3.14
    [Teardown]    Remove Environment Variable      PI_NUMBER
    Float                %{PI_NUMBER}              ${3.14}
    ${value} =           Set variable              42
    Integer              ${value}                  ${42}
    @{value} =           Create List               1    2    3
    Varargs              @{value}                  expected=(1, 2, 3)
    &{value} =           Create Dictionary         a=1    b=2    c=3
    Kwargs               &{value}                  expected={'a': 1, 'b': 2, 'c': 3}

Default value is not used if explicit type conversion succeeds
    Type and default 1    [1, 2]    [1, 2]
    Type and default 2    42        42

Default value is used if explicit type conversion fails
    Type and default 1    none       None
    Type and default 2    FALSE      False
    Type and default 2    ok also    'ok also'
    Type and default 3    10         ${{datetime.timedelta(seconds=10)}}

Explicit conversion failure is used if both conversions fail
    [Template]    Conversion Should Fail
    Type and default 1    BANG!    type=list         error=Invalid expression.
    Type and default 3    BANG!    type=timedelta    error=Invalid time string 'BANG!'.<|MERGE_RESOLUTION|>--- conflicted
+++ resolved
@@ -191,14 +191,9 @@
     Timedelta            4:3:2.1                   timedelta(seconds=4*60*60 + 3*60 + 2 + 0.1)
     Timedelta            100:00:00                 timedelta(seconds=100*60*60)
     Timedelta            -00:01                    timedelta(seconds=-1)
-<<<<<<< HEAD
-    Timedelta            ${8}                      timedelta(seconds=8)
-    Timedelta            ${16.4321}                timedelta(seconds=16, microseconds=432100)
-=======
     Timedelta            ${21}                     timedelta(seconds=21)
     Timedelta            ${2.1}                    timedelta(seconds=2.1)
     Timedelta            ${-2.1}                   timedelta(seconds=-2.1)
->>>>>>> 75eebeb8
 
 Invalid timedelta
     [Template]           Conversion Should Fail
@@ -446,29 +441,7 @@
     [Tags]               require-py3
     [Template]           Conversion Should Fail
     Kwonly               argument=foobar           type=float
-<<<<<<< HEAD
-
-Boolean, None, List and Dict are not converted
-    [Template]           Boolean, None, List and Dict are not converted
-    Integer
-    Float
-    Boolean
-    Decimal
-    List
-    Tuple
-    Dictionary
-    Set
-    Frozenset
-    Enum
-    Bytes
-    Bytearray
-    DateTime
-    Date
-    Timedelta
-    NoneType
-=======
     Kwonly               argument=${NONE}          type=float    arg_type=None
->>>>>>> 75eebeb8
 
 Invalid type spec causes error
     [Documentation]    FAIL No keyword with name 'Invalid type spec' found.
