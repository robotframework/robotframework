*** Keywords ***
Conversion Should Fail
    [Arguments]    ${kw}    @{args}    ${error}=    ${type}=${kw.lower()}    ${arg_type}=    &{kwargs}
    ${arg} =    Evaluate    (list($args) + list($kwargs.values()))[0]
    ${arg_type} =    Set Variable If    $arg_type    ${SPACE}(${arg_type})    ${EMPTY}
    ${end} =    Set Variable If    $error    : ${error}    .
    Run Keyword And Expect Error
    ...    ${{'GLOB' if '*' in $error else 'EQUALS'}}: ValueError: Argument 'argument' got value '${arg}'${arg_type} that cannot be converted to ${type}${end}
    ...    ${kw}    @{args}    &{kwargs}

<<<<<<< HEAD
Boolean, None, List and Dict are not converted
    [Arguments]    ${kw}
    Run Keyword    ${kw}    ${True}    ${True}
    Run Keyword    ${kw}    ${None}    ${None}
    Run Keyword    ${kw}    ${LIST}    ${LIST}
    Run Keyword    ${kw}    ${DICT}    ${DICT}

=======
>>>>>>> 75eebeb8
String None is converted to None object
    [Arguments]    ${kw}
    Run Keyword    ${kw}    None       ${None}
    Run Keyword    ${kw}    NONE       ${None}
    Run Keyword    ${kw}    none       ${None}<|MERGE_RESOLUTION|>--- conflicted
+++ resolved
@@ -8,16 +8,6 @@
     ...    ${{'GLOB' if '*' in $error else 'EQUALS'}}: ValueError: Argument 'argument' got value '${arg}'${arg_type} that cannot be converted to ${type}${end}
     ...    ${kw}    @{args}    &{kwargs}
 
-<<<<<<< HEAD
-Boolean, None, List and Dict are not converted
-    [Arguments]    ${kw}
-    Run Keyword    ${kw}    ${True}    ${True}
-    Run Keyword    ${kw}    ${None}    ${None}
-    Run Keyword    ${kw}    ${LIST}    ${LIST}
-    Run Keyword    ${kw}    ${DICT}    ${DICT}
-
-=======
->>>>>>> 75eebeb8
 String None is converted to None object
     [Arguments]    ${kw}
     Run Keyword    ${kw}    None       ${None}
