class MyLibrary1:

    def keyword_only_in_library_1(self):
        print("Keyword from library 1")

    def keyword_in_both_libraries(self):
<<<<<<< HEAD
        print("Keyword from library 1")
        
=======
        print "Keyword from library 1"

>>>>>>> a5d46939
    def keyword_in_all_resources_and_libraries(self):
        print("Keyword from library 1")

    def keyword_everywhere(self):
        print("Keyword from library 1")

    def keyword_in_tc_file_overrides_others(self):
        raise Exception("This keyword should not be called")

    def keyword_in_resource_overrides_libraries(self):
        raise Exception("This keyword should not be called")

    def comment(self):
<<<<<<< HEAD
        print("Overrides keyword from BuiltIn library")
        
    def copy_directory(self):
        print("Overrides keyword from OperatingSystem library")
 
    def no_operation(self):
        print("Overrides keyword from BuiltIn library")

    def replace_string(self):
        print("Overrides keyword from String library")
        return "I replace nothing!"
=======
        print "Overrides keyword from BuiltIn library"

    def copy_directory(self):
        print "Overrides keyword from OperatingSystem library"

    def no_operation(self):
        print "Overrides keyword from BuiltIn library"
>>>>>>> a5d46939
<|MERGE_RESOLUTION|>--- conflicted
+++ resolved
@@ -1,16 +1,14 @@
+from __future__ import print_function
+
+
 class MyLibrary1:
 
     def keyword_only_in_library_1(self):
         print("Keyword from library 1")
 
     def keyword_in_both_libraries(self):
-<<<<<<< HEAD
         print("Keyword from library 1")
-        
-=======
-        print "Keyword from library 1"
 
->>>>>>> a5d46939
     def keyword_in_all_resources_and_libraries(self):
         print("Keyword from library 1")
 
@@ -24,24 +22,10 @@
         raise Exception("This keyword should not be called")
 
     def comment(self):
-<<<<<<< HEAD
         print("Overrides keyword from BuiltIn library")
-        
+
     def copy_directory(self):
         print("Overrides keyword from OperatingSystem library")
- 
-    def no_operation(self):
-        print("Overrides keyword from BuiltIn library")
-
-    def replace_string(self):
-        print("Overrides keyword from String library")
-        return "I replace nothing!"
-=======
-        print "Overrides keyword from BuiltIn library"
-
-    def copy_directory(self):
-        print "Overrides keyword from OperatingSystem library"
 
     def no_operation(self):
-        print "Overrides keyword from BuiltIn library"
->>>>>>> a5d46939
+        print("Overrides keyword from BuiltIn library")