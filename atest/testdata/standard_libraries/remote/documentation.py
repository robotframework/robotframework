<<<<<<< HEAD
from six import PY3
=======
# coding=UTF-8
>>>>>>> a5d46939

import sys
if PY3:
    from xmlrpc.server import SimpleXMLRPCServer
else:
    from SimpleXMLRPCServer import SimpleXMLRPCServer

from remoteserver import announce_port


class Documentation(SimpleXMLRPCServer):

    def __init__(self, port=8270, port_file=None):
        SimpleXMLRPCServer.__init__(self, ('127.0.0.1', int(port)))
        self.register_function(self.get_keyword_names)
        self.register_function(self.get_keyword_documentation)
        self.register_function(self.get_keyword_arguments)
        self.register_function(self.run_keyword)
        announce_port(self.socket, port_file)
        self.serve_forever()

    def get_keyword_names(self):
        return ['Empty', 'Single', 'Multi', u'Nön-ÄSCII']

    def get_keyword_documentation(self, name):
        return {'__intro__': 'Remote library for documentation testing purposes',
                'Empty': '',
                'Single': 'Single line documentation',
                'Multi': 'Multi\nline\ndocumentation',
                u'Nön-ÄSCII': u'Nön-ÄSCII documentation'}.get(name)

    def get_keyword_arguments(self, name):
        return {'Empty': (),
                'Single': ['arg'],
                'Multi': ['a1', 'a2=d', '*varargs']}.get(name)

    def run_keyword(self, name, args):
        return {'status': 'PASS'}


if __name__ == '__main__':
    Documentation(*sys.argv[1:])<|MERGE_RESOLUTION|>--- conflicted
+++ resolved
@@ -1,8 +1,6 @@
-<<<<<<< HEAD
+# coding=UTF-8
+
 from six import PY3
-=======
-# coding=UTF-8
->>>>>>> a5d46939
 
 import sys
 if PY3:
