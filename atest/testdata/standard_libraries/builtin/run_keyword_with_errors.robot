*** Settings ***
Library              OperatingSystem

*** Variables ***
@{NEEDS ESCAPING}    c:\\temp\\foo\\not_new_line    \${notvar}
${MESSAGE}           My message
${ERROR MESSAGE}     My error message
${FAIL KW}           Fail

*** Test Cases ***
Ignore Error When Keyword Passes
    Run Keyword And Ignore Error    Log    ${MESSAGE}

Ignore Error When Keyword Fails
    Run Keyword And Ignore Error    Fail    ${ERROR MESSAGE}

Ignore Error Returns When Keyword Passes
    ${status}    ${ret val} =    Run Keyword And Ignore Error    Evaluate    1+2
    Should Be Equal    ${status}    PASS
    Should Be Equal    ${ret val}    ${3}

Ignore Error Returns When Keyword Fails
    ${status}    ${ret val} =    Run Keyword And Ignore Error    ${FAIL KW}    ${ERROR MESSAGE}
    Should Be Equal    ${status}    FAIL
    Should Be Equal    ${ret val}    My error message

Ignore Error With User Keyword When Keywords Pass
    ${status}    ${ret val} =    Run Keyword And Ignore Error    Passing UK
    Should Be Equal    ${status}    PASS
    Should Be Equal    ${ret val}    ${3}

Ignore Error With User Keyword When Keyword Fails
    ${status}    ${ret val} =    Run Keyword And Ignore Error    Failing Uk
    Should Be Equal    ${status}    FAIL
    Should Be Equal    ${ret val}    Expected failure in UK

Ignore Error With Arguments That Needs To Be Escaped
    ${status}    ${ret val} =    Run Keyword And Ignore Error    Directory Should Exist    ${CURDIR}
    Should Be Equal    ${status}    PASS
    Should Be Equal    ${ret val}    ${None}
    ${status}    ${ret val} =    Run Keyword And Ignore Error    Create List    @{NEEDS ESCAPING}
    Should Be Equal    ${status}    PASS
    Should Be True    ${ret val} == ${NEEDS ESCAPING}

Ignore Error When Timeout Occurs
    [Documentation]    FAIL Test timeout 100 milliseconds exceeded.
    [Timeout]    0.1 seconds
    Run Keyword And Ignore Error    Sleep    1 hour

Ignore Error When Timeout Occurs In UK
    [Documentation]    FAIL Keyword timeout 100 milliseconds exceeded.
    Run Keyword And Ignore Error    Timeouting UK

Ignore Error When Syntax Error At Parsing Time
    [Documentation]    FAIL Keyword name cannot be empty.
    Run Keyword And Ignore Error    Broken User Keyword

Ignore Error When Syntax Error At Run Time
    [Documentation]    FAIL Keyword 'BuiltIn.No Operation' expected 0 arguments, got 4.
    Run Keyword And Ignore Error    No Operation    wrong    number    of    arguments

Ignore Error When Syntax Error In Setting Variables
    [Documentation]    FAIL Assignment can contain only one list variable.
    Run Keyword And Ignore Error    Invalid Syntax When Setting Variable

Ignore Error When Invalid Return Values When Setting Variables
    ${status}    ${error} =    Run Keyword And Ignore Error    Invalid Return Values When Setting Variables
    Should Be Equal    ${status}: ${error}    FAIL: Cannot set variables: Expected 2 return values, got 3.

Ignore Error When Syntax Error In For Loop
    [Documentation]    FAIL Invalid FOR loop variable 'IN KEKKONEN'.
    Run Keyword And Ignore Error    For Loop With Syntax Error

Ignore Error When Non Existing Variable In For Loop
    Run Keyword And Ignore Error    For Loop With Non Existing Variable

Ignore Error When Access To Nonexisting Variable
    Run Keyword And Ignore Error   Access To Nonexisting Variable

Ignore Error When Access To List Variable Nonexisting Index Syntax 1
    Run Keyword And Ignore Error   Access To List Variable Nonexisting Index Syntax 1

Ignore Error When Access To List Variable Nonexisting Index Syntax 2
    Run Keyword And Ignore Error   Access To List Variable Nonexisting Index Syntax 2

Ignore Error When Access To Dictionary Nonexisting Key Syntax 1
    Run Keyword And Ignore Error   Access To Dictionary Variable Nonexisting Key Syntax 1

Ignore Error When Access To Dictionary Nonexisting Key Syntax 2
    Run Keyword And Ignore Error   Access To Dictionary Variable Nonexisting Key Syntax 2

Ignore Error With "Passing" Exceptions
    [Documentation]    PASS    The message
    Keyword With Ignore Error With "Passing" Exceptions
    Run Keyword And Ignore Error    Pass Execution    The message
    Fail    Test should have passsed already!

Expect Error When Error Occurs
    Run Keyword And Expect Error    ${ERROR MESSAGE}    ${FAIL KW}    ${ERROR MESSAGE}

Expect Error When Different Error Occurs
    [Documentation]    FAIL Expected error 'Wrong!' but got 'My error message'.
    Run Keyword And Expect Error    Wrong!    Fail    ${ERROR MESSAGE}
    Fail    This should not be executed

Expect Error When Different Error Occurs 2
    [Documentation]    FAIL STARTS:
    ...    Expected error 'Wrong again!' but got 'Evaluating expression 'foo == bar' failed: NameError:
    Run Keyword And Expect Error    Wrong again!    Evaluate    foo == bar
    Fail    This should not be executed

Expect Error When No Errors Occur
    [Documentation]    FAIL Expected error 'My error message' did not occur.
    Run Keyword And Expect Error    My error message    Log    My message
    Fail    This should not be executed

Expected Error Is Pattern
    Run Keyword And Expect Error    *    Fail    Critical error
    Run Keyword And Expect Error    C*a? e*rro?    Fail    Critical error

Expected Error Is Multiline
    Run Keyword And Expect Error
    ...    My error message\nIn multiple\nLines
    ...    Fail    My error message\nIn multiple\nLines
    Run Keyword And Expect Error
    ...    My error message*Lines
    ...    Fail    My error message\nIn multiple\nLines

Expected Error Should Be Returned
    ${error} =    Run Keyword And Expect Error    *    Fail    Critical error
    Should Be Equal    ${error}    Critical error

Expect Error With User Keyword When Keywords Pass
    [Documentation]    FAIL Expected error 'My error' did not occur.
    Run Keyword And Expect Error    My error    Passing UK

Expect Error With User Keyword When Keyword Fails
    Run Keyword And Expect Error    Expected failure in UK    Failing Uk

Expect Error With Arguments That Needs To Be Escaped
    [Documentation]    FAIL Expected error 'There are no errors' did not occur.
    Run Keyword And Expect Error
    ...    Directory '%{TEMPDIR}' exists.
    ...    Directory Should Not Exist    %{TEMPDIR}
    Run Keyword And Expect Error
    ...    There are no errors
    ...    Log Many    @{NEEDS ESCAPING}

Expect Error When Timeout Occurs
    [Documentation]    FAIL Test timeout 100 milliseconds exceeded.
    [Timeout]    0.1 seconds
    Run Keyword And Expect Error    *    Sleep    1 hour

Expect Error When Timeout Occurs In UK
    [Documentation]    FAIL Keyword timeout 100 milliseconds exceeded.
    Run Keyword And Expect Error    *    Timeouting UK

Expect Error When Syntax Error At Parsing Time
    [Documentation]    FAIL Keyword name cannot be empty.
    Run Keyword And Expect Error    *    Broken User Keyword

Expect Error When Syntax Error At Run Time
    Run Keyword And Expect Error
    ...    No keyword with name 'Non existing keyword' found.
    ...    Non existing keyword

Expect Error When Syntax Error In Setting Variables
    [Documentation]    FAIL Assignment can contain only one list variable.
    Run Keyword And Expect Error    *    Invalid Syntax When Setting Variable

Expect Error When Invalid Return Values When Setting Variables
    Run Keyword And Expect Error
    ...    Cannot set variables: Expected 2 return values, got 3.
    ...    Invalid Return Values When Setting Variables

Expect Error When Syntax Error In For Loop
    [Documentation]    FAIL Invalid FOR loop variable 'IN KEKKONEN'.
    Run Keyword And Expect Error    *    For Loop With Syntax Error

Expect Error When Non Existing Variable In For Loop
    Run Keyword And Expect Error
    ...    Variable '\${non existing}' not found.
    ...    For Loop With Non Existing Variable

Expect Error When Access To Nonexisting Variable
    Run Keyword And Expect Error
    ...    Variable '\${nonexisting}' not found.
    ...    Access To Nonexisting Variable

Expect Error When Access To List Variable Nonexisting Index Syntax 1
    Run Keyword And Expect Error
    ...    Resolving variable '\${list?2?}' failed: IndexError:*
    ...    Access To List Variable Nonexisting Index Syntax 1

Expect Error When Access To List Variable Nonexisting Index Syntax 2
    Run Keyword And Expect Error
<<<<<<< HEAD
    ...    Iterable '\@{list}' has no item in index 2.
=======
    ...    List '\${list}' has no item in index 2.
>>>>>>> 1b569c40
    ...    Access To List Variable Nonexisting Index Syntax 2

Expect Error When Access To Dictionary Nonexisting Key Syntax 1
    Run Keyword And Expect Error
    ...    Resolving variable '\${dict?c?}' failed: NameError: *
    ...    Access To Dictionary Variable Nonexisting Key Syntax 1

Expect Error When Access To Dictionary Nonexisting Key Syntax 2
    Run Keyword And Expect Error
    ...    Dictionary '\${dict}' has no key 'c'.
    ...    Access To Dictionary Variable Nonexisting Key Syntax 2

Expect Error With Explicit GLOB
    [Documentation]    FAIL Expected error 'GLOB:Your *' but got 'My message'.
    [Template]    Run Keyword And Expect Error
    GLOB:My message    Fail    My message
    GLOB: My mes*g?    Fail    My message
    GLOB:Your *        Fail    My message

Expect Error With EQUALS
    [Documentation]    FAIL Expected error 'EQUALS:*' but got 'My message'.
    [Template]    Run Keyword And Expect Error
    EQUALS:My message        Fail    My message
    EQUALS: My [message]?    Fail    My [message]?
    EQUALS:*                 Fail    My message

Expect Error With STARTS
    [Documentation]    FAIL Expected error 'STARTS: my' but got 'My message'.
    [Template]    Run Keyword And Expect Error
    STARTS:My me    Fail    My message
    STARTS: My      Fail    My message
    STARTS: my      Fail    My message

Expect Error With REGEXP
    [Documentation]    FAIL Expected error 'REGEXP:oopps' but got 'My message'.
    [Template]    Run Keyword And Expect Error
    REGEXP:My.*                       Fail    My message
    REGEXP: (My|Your) [Mm]\\w+ge!?    Fail    My message
    REGEXP:oopps                      Fail    My message

Expect Error With Unrecognized Prefix
    [Documentation]    FAIL Expected error '1:2:3:4:5' but got 'Ooops'.
    [Template]    Run Keyword And Expect Error
    XXX:My message    Fail    XXX:My message
    :Message:         Fail    :Message:
    1:2:3:4:5         Fail    Ooops

Expect Error With "Passing" Exceptions
    [Documentation]    PASS    The message
    Keyword With Expect Error With "Passing" Exceptions
    Run Keyword And Expect Error    Whatever    Pass Execution    The message
    Fail    Test should have passsed already!

*** Keywords ***
Passing UK
    Log    Hello world
    No Operation
    ${ret} =    Evaluate    1+2
    [Return]    ${ret}

Failing Uk
    Passing Uk
    Fail    Expected failure in UK
    Fail    This should not be executed

Timeouting UK
    [Timeout]    0.1 seconds
    Run Keyword And Ignore Error    Sleep    1 hour

Invalid Return Values When Setting Variables
    ${one}    ${two} =    Create List    too    many    args

Invalid Syntax When Setting Variable
    @{this}    @{is}    @{invalid} =    Create List

For Loop With Syntax Error
    FOR    ${a}    IN KEKKONEN   foo    bar
        Whatever
    END

For Loop With Non Existing Variable
    FOR    ${a}    IN    ${non existing}
        Whatever
    END

Broken User Keyword
    ${x}

Access To Nonexisting Variable
    Log    ${nonexisting}

Access To List Variable Nonexisting Index Syntax 1
    ${list} =    Create list    1    2
    Log    ${list[2]}

Access To List Variable Nonexisting Index Syntax 2
    ${list} =    Create list    1    2
    Log    ${list}[2]

Access To Dictionary Variable Nonexisting Key Syntax 1
    ${dict} =    Create dictionary    a=1    b=2
    Log    ${dict[c]}

Access To Dictionary Variable Nonexisting Key Syntax 2
    ${dict} =    Create dictionary    a=1    b=2
    Log    ${dict}[c]

Keyword With Ignore Error With "Passing" Exceptions
    Run Keyword And Ignore Error    Return From Keyword
    Fail    Should have returned from keyword already!

Keyword With Expect Error With "Passing" Exceptions
    Run Keyword And Expect Error    Whatever    Return From Keyword
    Fail    Should have returned from keyword already!<|MERGE_RESOLUTION|>--- conflicted
+++ resolved
@@ -194,11 +194,7 @@
 
 Expect Error When Access To List Variable Nonexisting Index Syntax 2
     Run Keyword And Expect Error
-<<<<<<< HEAD
-    ...    Iterable '\@{list}' has no item in index 2.
-=======
-    ...    List '\${list}' has no item in index 2.
->>>>>>> 1b569c40
+    ...    Iterable '\${list}' has no item in index 2.
     ...    Access To List Variable Nonexisting Index Syntax 2
 
 Expect Error When Access To Dictionary Nonexisting Key Syntax 1
