*** Settings ***
Library           Collections

*** Variables ***
@{HELLO}          Hello    world

*** Test Cases ***
Evaluate
    [Documentation]    FAIL STARTS: Evaluating expression 'INVALID' failed: NameError:
    ${stat} =    Evaluate    True
    Should Be Equal    ${stat}    ${True}
    ${n} =    Evaluate    None
    Should Be Equal    ${n}    ${None}
    ${ten} =    Evaluate    100 - 9*11 + int(9.9)
    Should Be Equal    ${ten}    ${10}
    ${dict} =    Evaluate    {'a': 1, 'b': 2, 'c': 3}
    Should Be True    ${dict['a']} + ${dict['b']} == ${dict['c']}
    ${len} =    Evaluate    len(@{HELLO})
    Should Be Equal    ${len}    ${2}
    ${hello} =    Evaluate    'hello'.capitalize() + ' ' + 'world'
    Should Be Equal    ${hello}    Hello world
    ${stat} =    Evaluate    "${hello}" == ' '.join(@{HELLO})
    Should Be Equal    ${stat}    ${True}
    Evaluate    INVALID

Evaluate With Modules
<<<<<<< HEAD
    [Documentation]  FAIL REGEXP: ImportError: [Nn]o module named '?nonex_module'?
    ${ceil} =  Evaluate  math.ceil(1.001)  math
    Should Be Equal  ${ceil}  ${2}
    ${random} =  Evaluate  random.randint(0, sys.maxunicode)  random,sys
    ${maxunicode}  ${sep}  ${x}  ${y} =  Evaluate  sys.maxunicode, os.sep, re.escape('+'), '\\+'  sys, re,,,,, glob, os,robot,,,
    Should Be True  0 <= ${random} <= ${maxunicode}
    Should Be Equal  ${x}  ${y}
    Evaluate  1  nonex_module
=======
    [Documentation]    FAIL REGEXP: ImportError: [Nn]o module named nonex_module
    ${ceil} =    Evaluate    math.ceil(1.001)    math
    Should Be Equal    ${ceil}    ${2}
    ${random} =    Evaluate    random.randint(0, sys.maxint)    modules=random,sys
    ${maxint}    ${sep}    ${x}    ${y} =    Evaluate    sys.maxint, os.sep, re.escape('+'), '\\+'    sys, re,,,,, glob, os,robot,,,
    Should Be True    0 <= ${random} <= ${maxint}
    Should Be Equal    ${x}    ${y}
    Evaluate    1    nonex_module

Evaluate With Namespace
    ${ns} =    Create Dictionary    a=x    b=${2}    c=2
    ${result} =    Evaluate    a*3 if b==2 and c!=2 else a    namespace=${ns}
    Should Be Equal    ${result}    xxx
    ${result} =    Evaluate    math.pow(b, 3)    math    ${ns}
    Should Be Equal    ${result}    ${8}
>>>>>>> 1a41c955
<|MERGE_RESOLUTION|>--- conflicted
+++ resolved
@@ -24,22 +24,12 @@
     Evaluate    INVALID
 
 Evaluate With Modules
-<<<<<<< HEAD
-    [Documentation]  FAIL REGEXP: ImportError: [Nn]o module named '?nonex_module'?
-    ${ceil} =  Evaluate  math.ceil(1.001)  math
-    Should Be Equal  ${ceil}  ${2}
-    ${random} =  Evaluate  random.randint(0, sys.maxunicode)  random,sys
-    ${maxunicode}  ${sep}  ${x}  ${y} =  Evaluate  sys.maxunicode, os.sep, re.escape('+'), '\\+'  sys, re,,,,, glob, os,robot,,,
-    Should Be True  0 <= ${random} <= ${maxunicode}
-    Should Be Equal  ${x}  ${y}
-    Evaluate  1  nonex_module
-=======
-    [Documentation]    FAIL REGEXP: ImportError: [Nn]o module named nonex_module
+    [Documentation]    FAIL REGEXP: ImportError: [Nn]o module named '?nonex_module'?
     ${ceil} =    Evaluate    math.ceil(1.001)    math
     Should Be Equal    ${ceil}    ${2}
-    ${random} =    Evaluate    random.randint(0, sys.maxint)    modules=random,sys
-    ${maxint}    ${sep}    ${x}    ${y} =    Evaluate    sys.maxint, os.sep, re.escape('+'), '\\+'    sys, re,,,,, glob, os,robot,,,
-    Should Be True    0 <= ${random} <= ${maxint}
+    ${random} =    Evaluate    random.randint(0, sys.maxsize)    modules=random,sys
+    ${maxsize}    ${sep}    ${x}    ${y} =    Evaluate    sys.maxsize, os.sep, re.escape('+'), '\\+'    sys, re,,,,, glob, os,robot,,,
+    Should Be True    0 <= ${random} <= ${maxsize}
     Should Be Equal    ${x}    ${y}
     Evaluate    1    nonex_module
 
@@ -48,5 +38,4 @@
     ${result} =    Evaluate    a*3 if b==2 and c!=2 else a    namespace=${ns}
     Should Be Equal    ${result}    xxx
     ${result} =    Evaluate    math.pow(b, 3)    math    ${ns}
-    Should Be Equal    ${result}    ${8}
->>>>>>> 1a41c955
+    Should Be Equal    ${result}    ${8}