*** Settings ***
Test Setup        Check Precondition    sys.version_info >= (2,6)
Test Teardown     Terminate All Processes    kill=True
Library           Collections
Resource          resource.txt
Test Timeout      15s

*** Variables ***
${NONTERM}  ${CURDIR}${/}files${/}non_terminable.py

*** Test Cases ***
Run process does not change active process
    Some process    active
    ${expected id}=    Get Process Id
    Run Python Process    1+1
    ${id}=    Get Process Id
    Should Be Equal    ${expected id}    ${id}

Killing process
    ${handle}=    Some process
    ${result} =    Terminate Process    ${handle}    kill=true
    Process Should Be Stopped    ${handle}
    Should Not Be Equal As Integers    ${result.rc}    0
    Should Be Empty    ${result.stdout}
    Should Be Empty    ${result.stderr}

Terminating process
    ${handle}=    Some process
    ${result} =    Terminate Process    ${handle}
    Process Should Be Stopped    ${handle}
    Should Not Be Equal As Integers     ${result.rc}    0
    Should Be Empty    ${result.stdout}
    Should Be Empty    ${result.stderr}

Kill Process When Terminate Fails
    ${lib} =    Get Library Instance    Process
    ${lib.TERMINATE_TIMEOUT} =    Set Variable    ${2}
    ${lib.KILL_TIMEOUT} =    Set Variable    ${1}
    ${process} =    Start Process    python    ${NONTERM}
    Process Should Be Running    ${process}
    Sleep   0.1
    ${result} =    Terminate Process    ${process}    kill=false
    Wait For Process    ${process}
    Process Should Be Stopped    ${process}
    Should Not Be Equal As Integers    ${result.rc}    0

Terminating already terminated process is ok
    ${handle}=    Some process
    Terminate Process    ${handle}
    Terminate Process    ${handle}

Waiting for terminated process is ok
    ${handle}=    Some process
    Terminate Process    ${handle}
    Wait For Process    ${handle}

Terminate All Processes
    ${h1}=    Some process
    ${h2}=    Some process
    ${h3}=    Some process
    ${h4}=    Some process
    ${h5}=    Some process
    Sleep    0.1
    ${p1}=    Get Process Object    ${h1}
    ${p2}=    Get Process Object    ${h2}
    ${p3}=    Get Process Object    ${h3}
    ${p4}=    Get Process Object    ${h4}
    ${p5}=    Get Process Object    ${h5}
    :FOR    ${process}    IN    ${p1}    ${p2}    ${p3}    ${p4}    ${p5}
    \    ${poll}=    Call Method    ${process}    poll
    \    Should Be Equal    ${poll}    ${NONE}
    Switch Process    ${h3}
    Terminate Process    ${h2}
    Terminate All Processes
    Sleep    0.1
    :FOR    ${process}    IN    ${p1}    ${p2}    ${p3}    ${p4}    ${p5}
    \    ${poll}=    Call Method    ${process}    poll
    \    Should Not Be Equal    ${poll}    ${NONE}

Terminate All Empties Cache
    Some process
    Terminate All Processes    kill=True
    ${handle} =    Some Process
    Should Be Equal    ${handle}    ${1}

Pid
    ${handle}=    Some process
    ${pid}=    Get Process Id    ${handle}
    Should Not Be Equal   ${pid}   ${None}
    Evaluate    os.kill(int(${pid}),signal.SIGTERM) if hasattr(os, 'kill') else os.system('taskkill /pid ${pid} /f')    os,signal
    Wait For Process    ${handle}
    Process Should Be Stopped    ${handle}

Getting PIDs in different ways should give same result
    ${handle}=    Start Process    python -c "print('hello')"    shell=True    alias=hello
    ${pid1}=      Get Process Id
    ${pid2}=      Get Process Id   hello
    ${pid3}=      Get Process Id   ${handle}
    Should Be Equal As Integers   ${pid1}   ${pid2}
<<<<<<< HEAD
    Should Be Equal As Integers   ${pid1}   ${pid3}

Lot of output
    [Tags]    performance
    ${stdout}=    Normalize Path    %{TEMPDIR}/stdout.txt
    ${handle}=    Run Process    python -c "for i in range(350000): \tprint('a'*400)"    shell=True    stdout=${stdout}    stderr=STDOUT
    File Should Not Be Empty    ${stdout}
    [Teardown]    Safe Remove File    ${stdout}
=======
    Should Be Equal As Integers   ${pid1}   ${pid3}
>>>>>>> 038ca701
<|MERGE_RESOLUTION|>--- conflicted
+++ resolved
@@ -97,15 +97,4 @@
     ${pid2}=      Get Process Id   hello
     ${pid3}=      Get Process Id   ${handle}
     Should Be Equal As Integers   ${pid1}   ${pid2}
-<<<<<<< HEAD
-    Should Be Equal As Integers   ${pid1}   ${pid3}
-
-Lot of output
-    [Tags]    performance
-    ${stdout}=    Normalize Path    %{TEMPDIR}/stdout.txt
-    ${handle}=    Run Process    python -c "for i in range(350000): \tprint('a'*400)"    shell=True    stdout=${stdout}    stderr=STDOUT
-    File Should Not Be Empty    ${stdout}
-    [Teardown]    Safe Remove File    ${stdout}
-=======
-    Should Be Equal As Integers   ${pid1}   ${pid3}
->>>>>>> 038ca701
+    Should Be Equal As Integers   ${pid1}   ${pid3}