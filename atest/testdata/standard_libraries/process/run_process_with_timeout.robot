--- conflicted
+++ resolved
@@ -7,39 +7,16 @@
 
 *** Test Cases ***
 Finish before timeout
-<<<<<<< HEAD
-    ${result} =    Run Process    python    -c    print('Hello, world!')    timeout=10s
-    Should Be Equal    ${result.rc}    ${0}
-    Should Be Equal    ${result.stdout}    Hello, world!
-=======
     ${result} =    Run Process    @{COMMAND}
     Should not be terminated    ${result}
->>>>>>> c0a4f38c
 
 On timeout process is terminated by default (w/ default streams)
     [Setup]    Check Precondition    sys.version_info >= (2,6)
-<<<<<<< HEAD
-    ${result} =    Run Process    python    -c    import time; time.sleep(1); print('done')
-    ...    timeout=3ms    stderr=STDOUT
-    Should Not Be Equal    ${result.rc}    ${0}
-    Should Be Equal    ${result.stdout}    ${EMPTY}
-=======
     ${result} =    Run Process    @{COMMAND}    timeout=200ms
     Should be terminated    ${result}
->>>>>>> c0a4f38c
 
 On timeout process is terminated by default (w/ custom streams)
     [Setup]    Check Precondition    sys.version_info >= (2,6)
-<<<<<<< HEAD
-    ${result} =    Run Process    python    -c    import time; time.sleep(1); print('done')
-    ...    timeout=0.002s    on_timeout=kill    stderr=STDOUT
-    Should Not Be Equal    ${result.rc}    ${0}
-    Should Be Equal    ${result.stdout}    ${EMPTY}
-
-On timeout process can be left running
-    ${result} =    Run Process    python    -c    import time; time.sleep(0.1); print('done')
-    ...    timeout=0.001    alias=exceed    on_timeout=CONTINUE
-=======
     ${result} =    Run Process    @{COMMAND}    timeout=200ms
     ...    stdout=${STDOUT}    stderr=${STDERR}
     Should be terminated    ${result}    default streams=False
@@ -58,7 +35,6 @@
 On timeout process can be left running
     ${result} =    Run Process    @{COMMAND}    timeout=0.2
     ...    on_timeout=CONTINUE    alias=exceed
->>>>>>> c0a4f38c
     Should Be Equal    ${result}    ${None}
     ${result} =    Wait For Process    handle=exceed
     Should not be terminated    ${result}
