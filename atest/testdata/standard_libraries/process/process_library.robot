--- conflicted
+++ resolved
@@ -27,7 +27,6 @@
     Run Keyword And Expect Error    *    Run Process    python -c "print('hello')"    shell=False
     Run Keyword And Expect Error    *    Run Process    python -c "print('hello')"    shell=false
 
-<<<<<<< HEAD
 Running a process in a shell with log level
     ${result}=    Run Process    python -c "print('hello')"    shell=True    log_level='info'
     Result should equal    ${result}    stdout=hello
@@ -52,8 +51,6 @@
     Wait For Process    ${process}
     Should Be Equal As Strings    ${result.stdout}  HELLO, WORLD!
 
-=======
->>>>>>> 24d682a7
 Get process id
     ${handle}=    Some process
     ${pid}=    Get Process Id    ${handle}
