<<<<<<< HEAD
from __future__ import print_function

from robot import utils
=======
from robot.api import deco
>>>>>>> 3a7571d2


def passing_handler(*args):
    for arg in args:
        print(arg, end=' ')
    return ', '.join(args)

def failing_handler(*args):
    if len(args) == 0:
        msg = 'Failure'
    else:
        msg = 'Failure: %s' % ' '.join(args)
    raise AssertionError(msg)


class GetKeywordNamesLibrary:
    
    def __init__(self):
        self.this_is_not_keyword = 'This is just an attribute!!'
    
    def get_keyword_names(self):
        marked_keywords = [name for name in dir(self) if hasattr(getattr(self, name), 'robot_name')]
        other_keywords = ['Get Keyword That Passes', 'Get Keyword That Fails',
                        'keyword_in_library_itself', 'non_existing_kw',
                        'this_is_not_keyword']
        return marked_keywords + other_keywords
    
    def __getattr__(self, name):
        if name == 'Get Keyword That Passes':
            return passing_handler
        if name == 'Get Keyword That Fails':
            return failing_handler
        raise AttributeError("Non-existing keyword '%s'" % name)
        
    def keyword_in_library_itself(self):
        msg = 'No need for __getattr__ here!!'
<<<<<<< HEAD
        print(msg)
        return msg
=======
        print msg
        return msg

    @deco.keyword('Name Set Using Robot Name Attribute')
    def name_set_in_method_signature(self):
        pass

    @deco.keyword
    def keyword_name_should_not_change(self):
        pass
>>>>>>> 3a7571d2
<|MERGE_RESOLUTION|>--- conflicted
+++ resolved
@@ -1,10 +1,6 @@
-<<<<<<< HEAD
 from __future__ import print_function
 
-from robot import utils
-=======
 from robot.api import deco
->>>>>>> 3a7571d2
 
 
 def passing_handler(*args):
@@ -41,11 +37,7 @@
         
     def keyword_in_library_itself(self):
         msg = 'No need for __getattr__ here!!'
-<<<<<<< HEAD
         print(msg)
-        return msg
-=======
-        print msg
         return msg
 
     @deco.keyword('Name Set Using Robot Name Attribute')
@@ -54,5 +46,4 @@
 
     @deco.keyword
     def keyword_name_should_not_change(self):
-        pass
->>>>>>> 3a7571d2
+        pass