class _BaseLib:

    def __init__(self):
        self.registered = set()

    def register(self, name):
        self.registered.add(name)

    def should_be_registered(self, *expected):
<<<<<<< HEAD
        exp = dict([ (name, None) for name in expected ])
        if self.registered != exp:
            raise AssertionError('Wrong registered: %s != %s' \
                % (list(self.registered.keys()), list(exp.keys())))
=======
        if self.registered != set(expected):
            raise AssertionError('Wrong registered: %s != %s'
                                 % (sorted(self.registered), sorted(expected)))
>>>>>>> 3a7571d2


class Global(_BaseLib):
    ROBOT_LIBRARY_SCOPE = 'global'
    initializations = 0

    def __init__(self):
        Global.initializations += 1
        _BaseLib.__init__(self)

    def should_be_registered(self, *expected):
        if self.initializations != 1:
            raise AssertionError("Global library initialized more than once.")
        _BaseLib.should_be_registered(self, *expected)


class Suite(_BaseLib):
    ROBOT_LIBRARY_SCOPE = 'TEST_SUITE'


class Test(_BaseLib):
    ROBOT_LIBRARY_SCOPE = 'TeSt CAse'


class InvalidValue(_BaseLib):
    ROBOT_LIBRARY_SCOPE = 'invalid'


class InvalidEmpty(_BaseLib):
    pass


class InvalidMethod(_BaseLib):
    def ROBOT_LIBRARY_SCOPE(self):
        pass


class InvalidNone(_BaseLib):
    ROBOT_LIBRARY_SCOPE = None<|MERGE_RESOLUTION|>--- conflicted
+++ resolved
@@ -7,16 +7,9 @@
         self.registered.add(name)
 
     def should_be_registered(self, *expected):
-<<<<<<< HEAD
-        exp = dict([ (name, None) for name in expected ])
-        if self.registered != exp:
-            raise AssertionError('Wrong registered: %s != %s' \
-                % (list(self.registered.keys()), list(exp.keys())))
-=======
         if self.registered != set(expected):
             raise AssertionError('Wrong registered: %s != %s'
                                  % (sorted(self.registered), sorted(expected)))
->>>>>>> 3a7571d2
 
 
 class Global(_BaseLib):
