--- conflicted
+++ resolved
@@ -11,13 +11,8 @@
     def print_unicode_strings(self):
         """Prints message containing unicode characters"""
         for msg in messages:
-<<<<<<< HEAD
             print('*INFO*' + msg)
-    
-=======
-            print '*INFO*' + msg
 
->>>>>>> 3a7571d2
     def print_and_return_unicode_object(self):
         """Prints unicode object and returns it."""
         object = UnicodeObject()
