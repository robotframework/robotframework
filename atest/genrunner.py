--- conflicted
+++ resolved
@@ -9,13 +9,8 @@
 import os
 import sys
 
-<<<<<<< HEAD
-if len(sys.argv) not in [2, 3] or not all(a.endswith('.txt') for a in sys.argv[1:]):
+if len(sys.argv) not in [2, 3] or not all(a.endswith('.robot') for a in sys.argv[1:]):
     print(__doc__ % basename(sys.argv[0]))
-=======
-if len(sys.argv) not in [2, 3] or not all(a.endswith('.robot') for a in sys.argv[1:]):
-    print __doc__ % basename(sys.argv[0])
->>>>>>> 60f7f5a5
     sys.exit(1)
 
 INPATH = abspath(sys.argv[1])
