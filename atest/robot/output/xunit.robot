*** Settings ***
Documentation       Tests for xunit-compatible xml-output.
Resource            atest_resource.robot
Variables           unicode_vars.py
Suite Setup         Run Tests    -x xunit.xml -l log.html --skiponfailure täg    ${TESTDATA}

*** Variables ***
${TESTDATA}         misc/non_ascii.robot
${PASS AND FAIL}    misc/pass_and_fail.robot
${INVALID}          %{TEMPDIR}${/}ïnvälïd-xünït.xml
${NESTED}           misc/suites
<<<<<<< HEAD
${METADATA SUITE}   parsing/suite_metadata.robot
${NORMAL SUITE}     misc/normal.robot
 
=======

>>>>>>> b5ba015c
*** Test Cases ***
XUnit File Is Created
    Verify Outputs

File Structure Is Correct
    ${root} =    Get Root Node
    Suite Stats Should Be    ${root}    8    3    1    ${SUITE.starttime}
    ${tests} =    Get XUnit Nodes    testcase
    Length Should Be    ${tests}    8
    ${fails} =    Get XUnit Nodes    testcase/failure
    Length Should Be    ${fails}    3
    Element Attribute Should Be    ${fails}[0]    message
    ...    Setup failed:\n${MESSAGES}
    Element Attribute Should Be    ${fails}[0]    type    AssertionError
    ${skips} =    Get XUnit Nodes    testcase/skipped
    Length Should Be    ${skips}    1
    Element Attribute Should Be    ${skips}[0]    message
    ...    Test failed but skip-on-failure mode was active and it was marked skipped.\n\nOriginal failure:\n${MESSAGES}
    Element Attribute Should Be    ${skips}[0]    type    SkipExecution
    Element Should Not Exist    ${root}    testsuite/properties

Non-ASCII Content
    ${tests} =    Get XUnit Nodes    testcase
    Element Attribute Should Be    ${tests}[-1]    name    Ñöñ-ÄŚÇÏÏ Tëśt äņd Këywörd Nämës, Спасибо
    ${failures} =    Get XUnit Nodes    testcase/failure
    Element Attribute Should Be    ${failures}[0]    message    Setup failed:\n${MESSAGES}

Multiline failure
    ${failures} =    Get XUnit Nodes    testcase/failure
    Element Attribute Should Be    ${failures}[-1]    message    Just ASCII here\n\nAlso teardown failed:\n${MESSAGES}

Suite has execution time
    ${suite} =    Get XUnit Node
    Should match    ${suite.attrib['time']}    ?.???
    Should be true    ${suite.attrib['time']} > 0

Test has execution time
    ${test} =    Get XUnit Node    testcase[1]
    Should match    ${test.attrib['time']}    ?.???
    Should be true    ${test.attrib['time']} > 0

No XUnit Option Given
    Run Tests    ${EMPTY}    ${TESTDATA}
    Stdout Should Not Contain    XUnit

Invalid XUnit File
    Create Directory    ${INVALID}
    Run Tests    --XUnit ${INVALID} -l log.html    ${TESTDATA}
    File Should Not Exist    ${INVALID}
    File Should Exist    ${OUTDIR}/log.html
    ${dir}    ${base} =    Split Path  ${INVALID}
    ${path} =    Regexp Escape    ${INVALID}
    Stderr Should Match Regexp
    ...    \\[ ERROR \\] Opening xunit file '${path}' failed: .*

XUnit File From Nested Suites
    Run Tests    -x xunit.xml -l log.html    ${TESTDATA} ${NESTED}
    Verify Outputs
    ${root} =    Get Root Node
    ${suites} =    Get Elements    ${root}    testsuite
    Length Should Be    ${suites}    2
    ${tests} =    Get Elements    ${suites}[0]    testcase
    Length Should Be    ${tests}    8
    Element Attribute Should be    ${tests}[7]    name    Ñöñ-ÄŚÇÏÏ Tëśt äņd Këywörd Nämës, Спасибо
    ${failures} =    Get Elements    ${suites}[0]    testcase/failure
    Length Should Be    ${failures}    4
    Element Attribute Should be    ${failures}[0]    message    ${MESSAGES}
    ${nested suite} =    Get Element    ${OUTDIR}/xunit.xml    xpath=testsuite[2]
    Element Attribute Should Be       ${nested suite}    tests       11
    Element Attribute Should Be       ${nested suite}    failures    1
    ${properties} =    Get Elements    ${nested suite}    testsuite[6]/properties/property
    Length Should Be    ${properties}    2
    Element Attribute Should be    ${properties}[0]    name     Documentation
    Element Attribute Should be    ${properties}[0]    value    Normal test cases
    Element Attribute Should be    ${properties}[1]    name     Something
    Element Attribute Should be    ${properties}[1]    value    My Value

XUnit File Root Testsuite Properties From CLI
    Run Tests    -M METACLI:"meta CLI" -x xunit.xml -l log.html -v META_VALUE_FROM_CLI:"cli meta"    ${NORMAL SUITE} ${METADATA SUITE}
    Verify Outputs
    ${root} =    Get Root Node
    ${root_properties_element} =    Get Properties Node    ${root}
    ${property_elements} =    Get Elements    ${root_properties_element}[0]    property
    Length Should Be    ${property_elements}    1
    Element Attribute Should be    ${property_elements}[0]    name     METACLI
    Element Attribute Should be    ${property_elements}[0]    value    meta CLI

XUnit File Testsuite Properties From Suite Documentation
    ${root} =    Get Root Node
    ${suites} =    Get Elements    ${root}    testsuite
    Length Should Be    ${suites}    2
    ${normal_properties_element} =    Get Properties Node    ${suites}[0]
    ${property_elements} =    Get Elements    ${normal_properties_element}[0]    property
    Length Should Be    ${property_elements}    2
    Element Attribute Should be    ${property_elements}[0]    name     Documentation
    Element Attribute Should be    ${property_elements}[0]    value    Normal test cases

XUnit File Testsuite Properties From Metadata
    ${root} =    Get Root Node
    ${suites} =    Get Elements    ${root}    testsuite
    ${meta_properties_element} =    Get Properties Node    ${suites}[1]
    ${property_elements} =    Get Elements    ${meta_properties_element}[0]    property
    Length Should Be    ${property_elements}    8
    Element Attribute Should be    ${property_elements}[0]    name     Escaping
    Element Attribute Should be    ${property_elements}[0]    value    Three backslashes \\\\\\\ & \${version}
    Element Attribute Should be    ${property_elements}[1]    name     Multiple columns
    Element Attribute Should be    ${property_elements}[1]    value    Value in multiple columns
    Element Attribute Should be    ${property_elements}[2]    name     multiple lines
    Element Attribute Should be    ${property_elements}[2]    value    Metadata in multiple lines\nis parsed using\nsame semantics as documentation.\n| table |\n| ! |
    Element Attribute Should be    ${property_elements}[3]    name     Name
    Element Attribute Should be    ${property_elements}[3]    value    Value
    Element Attribute Should be    ${property_elements}[4]    name     Overridden
    Element Attribute Should be    ${property_elements}[4]    value    This overrides first value
    Element Attribute Should be    ${property_elements}[5]    name     Value from CLI
    Element Attribute Should be    ${property_elements}[5]    value    cli meta
    Element Attribute Should be    ${property_elements}[6]    name     Variable from resource
    Element Attribute Should be    ${property_elements}[6]    value    Variable from a resource file
    Element Attribute Should be    ${property_elements}[7]    name     variables
    Element Attribute Should be    ${property_elements}[7]    value    Version: 1.2

*** Keywords ***
Get XUnit Node
    [Arguments]    ${xpath}=.
    ${node} =    Get Element    ${OUTDIR}/xunit.xml    ${xpath}
    RETURN    ${node}

Get XUnit Nodes
    [Arguments]    ${xpath}
    ${nodes} =    Get Elements    ${OUTDIR}/xunit.xml    ${xpath}
    RETURN    ${nodes}

Suite Stats Should Be
    [Arguments]    ${elem}    ${tests}    ${failures}    ${skipped}    ${starttime}
    Element Attribute Should Be       ${elem}    tests       ${tests}
    Element Attribute Should Be       ${elem}    failures    ${failures}
    Element Attribute Should Be       ${elem}    skipped     ${skipped}
    Element Attribute Should Match    ${elem}    time        ?.???
    Element Attribute Should Be       ${elem}    errors      0
    Element Attribute Should Be       ${elem}    timestamp
    ...    ${{datetime.datetime.strptime($starttime, '%Y%m%d %H:%M:%S.%f').strftime('%Y-%m-%dT%H:%M:%S.%f')}}

Verify Outputs
    Stderr should be empty
    Stdout Should Contain    XUnit:
    File Should Exist    ${OUTDIR}/xunit.xml
    File Should Exist    ${OUTDIR}/log.html

Get Root Node
    ${root} =    Get XUnit Node
    Should Be Equal    ${root.tag}    testsuite
    RETURN    ${root}

Get Properties Node
    [Arguments]    ${source}
    ${properties} =    Get Elements    ${source}    properties
    Length Should Be    ${properties}    1
    RETURN    ${properties}<|MERGE_RESOLUTION|>--- conflicted
+++ resolved
@@ -9,13 +9,9 @@
 ${PASS AND FAIL}    misc/pass_and_fail.robot
 ${INVALID}          %{TEMPDIR}${/}ïnvälïd-xünït.xml
 ${NESTED}           misc/suites
-<<<<<<< HEAD
 ${METADATA SUITE}   parsing/suite_metadata.robot
 ${NORMAL SUITE}     misc/normal.robot
- 
-=======
 
->>>>>>> b5ba015c
 *** Test Cases ***
 XUnit File Is Created
     Verify Outputs
