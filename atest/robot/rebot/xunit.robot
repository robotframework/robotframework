--- conflicted
+++ resolved
@@ -34,11 +34,7 @@
     Element Attribute Should be    ${failures}[0]    message    ${MESSAGES}
     ${properties} =    Get Elements    ${suites}[1]    testsuite[6]/properties/property
     Length Should Be    ${properties}    2
-<<<<<<< HEAD
-    Element Attribute Should be    ${properties}[0]    name    Documentation
-=======
-    Element Attribute Should be    ${properties}[0]    name    Suite Documentation
->>>>>>> 087f1212
+    Element Attribute Should be    ${properties}[0]    name     Documentation
     Element Attribute Should be    ${properties}[0]    value    Normal test cases
 
 Suite Stats
