--- conflicted
+++ resolved
@@ -232,29 +232,20 @@
     [Arguments]    ${msg}    ${type1}    ${type2}
     ${type1} =    Str Type to Unicode On IronPython    ${type1}
     ${type2} =    Str Type to Unicode On IronPython    ${type2}
-<<<<<<< HEAD
     ${type1} =    Unicode Type to Str On Python 3.x    ${type1}
     ${type2} =    Unicode Type to Str On Python 3.x    ${type2}
     Run on python 2.x
-    ...  Check log message  ${msg}  Argument types are:\n<type '${type1}'>\n<type '${type2}'>
+    ...  Check log message    ${msg}    Argument types are:\n<type '${type1}'>\n<type '${type2}'>
     Run on python 3.x
-    ...  Check log message  ${msg}  Argument types are:\n<class '${type1}'>\n<class '${type2}'>
+    ...  Check log message    ${msg}    Argument types are:\n<class '${type1}'>\n<class '${type2}'>
 
 Str Type to Unicode On IronPython
     [Arguments]    ${type}
-    ${type} =    Set Variable If    "${IRONPYTHON}" and "${type}" == "str"
-    ...     unicode    ${type}
+    ${type} =    Set Variable If    "${IRONPYTHON}" and "${type}" == "str"    unicode    ${type}
     [Return]    ${type}
 
 Unicode Type to Str On Python 3.x
     [Arguments]    ${type}
     ${type} =    Set Variable If    "${PYTHON3}" and "${type}" == "unicode"
     ...     str    ${type}
-=======
-    Check log message    ${msg}    Argument types are:\n<type '${type1}'>\n<type '${type2}'>
-
-Str Type to Unicode On IronPython
-    [Arguments]    ${type}
-    ${type} =    Set Variable If    "${IRONPYTHON}" and "${type}" == "str"    unicode    ${type}
->>>>>>> a5d46939
     [Return]    ${type}