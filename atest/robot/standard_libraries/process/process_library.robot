--- conflicted
+++ resolved
@@ -14,7 +14,6 @@
 Change current working directory
     Check Test Case    ${TESTNAME}
 
-<<<<<<< HEAD
 Change Current Working Directory
     Check Test Case    ${TESTNAME}
 
@@ -28,9 +27,7 @@
     Check Test Case    ${TESTNAME}
 
 Assign process object to variable
-=======
 Run process in shell
->>>>>>> 24d682a7
     Check Test Case    ${TESTNAME}
 
 Get process id
