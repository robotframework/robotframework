*** Settings ***
Suite Setup      Run Tests    --loglevel DEBUG    standard_libraries/process/passing_arguments.robot
Test Template    Python script should be run and arguments logged
Resource         atest_resource.robot

*** Test Cases ***
Command and arguments in system
    "my stdout" "my stderr"

Command and arguments in shell as separate arguments
    "my stdout"

Command and arguments in shell as single argument
    my args

Non-ASCII arguments separately
    stdout:hyvää stderr:päivää encoding:UTF-8    script=encoding.py

Non-ASCII arguments separately when using shell
    stdout:hyvää stderr:päivää encoding:UTF-8    script=encoding.py

Non-ASCII arguments in as string when using shell
    stdout:hyvää stderr:päivää encoding:UTF-8    script=encoding.py

Arguments are converted to strings automatically
    1 2 3

Escaping equal sign
    name\=value    index=0
    shell\=False   index=2

Unsupported kwargs cause error
    [Template]    NONE
    Check Test Case    ${TESTNAME}

Log process config
    [Template]    NONE
    ${tc} =   Arguments should be logged    python -c pass
    ${config} =    Catenate    SEPARATOR=\n
    ...    cwd:${SPACE*5}%{TEMPDIR}
    ...    shell:${SPACE*3}True
    ...    stdout:${SPACE*2}%{TEMPDIR}${/}stdout
    ...    stderr:${SPACE*2}PIPE
    ...    stdin:${SPACE*3}None
    ...    alias:${SPACE*3}äliäs
    ...    env:${SPACE*5}None
<<<<<<< HEAD
    ...    log_level:${SPACE*2}None
    Check Log Message    ${tc.kws[0].msgs[1]}    Process configuration:\n${config}    level=DEBUG
=======
    Check Log Message    ${tc[0, 1]}    Process configuration:\n${config}    level=DEBUG
>>>>>>> 24d682a7
    ${cwd} =    Normalize Path    ${DATADIR}/standard_libraries/process
    ${config} =    Catenate    SEPARATOR=\n
    ...    cwd:${SPACE*5}${cwd}
    ...    shell:${SPACE*3}False
    ...    stdout:${SPACE*2}PIPE
    ...    stderr:${SPACE*2}STDOUT
    ...    stdin:${SPACE*3}PIPE
    ...    alias:${SPACE*3}None
    ...    env:${SPACE*5}None
<<<<<<< HEAD
    ...    log_level:${SPACE*2}None
    Check Log Message    ${tc.kws[1].msgs[1]}    Process configuration:\n${config}    level=DEBUG
=======
    Check Log Message    ${tc[1, 1]}    Process configuration:\n${config}    level=DEBUG
>>>>>>> 24d682a7

*** Keywords ***
Python script should be run and arguments logged
    [Arguments]    ${arguments}    ${script}=script.py    ${index}=0
    ${script} =    Normalize Path    ${DATADIR}/standard_libraries/process/files/${script}
    ${tc} =    Arguments should be logged    python ${script} ${arguments}    ${index}
    RETURN    ${tc}

Arguments should be logged
    [Arguments]    ${message}    ${index}=0
    ${tc} =    Check Test Case    ${TESTNAME}
    Check Log Message    ${tc[${index}, 0]}    Starting process:\n${message}
    RETURN    ${tc}<|MERGE_RESOLUTION|>--- conflicted
+++ resolved
@@ -44,12 +44,8 @@
     ...    stdin:${SPACE*3}None
     ...    alias:${SPACE*3}äliäs
     ...    env:${SPACE*5}None
-<<<<<<< HEAD
     ...    log_level:${SPACE*2}None
-    Check Log Message    ${tc.kws[0].msgs[1]}    Process configuration:\n${config}    level=DEBUG
-=======
     Check Log Message    ${tc[0, 1]}    Process configuration:\n${config}    level=DEBUG
->>>>>>> 24d682a7
     ${cwd} =    Normalize Path    ${DATADIR}/standard_libraries/process
     ${config} =    Catenate    SEPARATOR=\n
     ...    cwd:${SPACE*5}${cwd}
@@ -59,12 +55,8 @@
     ...    stdin:${SPACE*3}PIPE
     ...    alias:${SPACE*3}None
     ...    env:${SPACE*5}None
-<<<<<<< HEAD
     ...    log_level:${SPACE*2}None
-    Check Log Message    ${tc.kws[1].msgs[1]}    Process configuration:\n${config}    level=DEBUG
-=======
     Check Log Message    ${tc[1, 1]}    Process configuration:\n${config}    level=DEBUG
->>>>>>> 24d682a7
 
 *** Keywords ***
 Python script should be run and arguments logged
