*** Settings ***
Documentation     Tests for Collections library's list functionality
Suite Setup       Run Tests    --loglevel DEBUG    standard_libraries/collections/list.robot
Resource          atest_resource.robot

*** Test Cases ***
Convert To List
    Check Test Case    ${TEST NAME}

Convert To List With Invalid Type
    Check Test Case    ${TEST NAME}

Append To List
    Check Test Case    ${TEST NAME}

Insert Into List With String Index
    Check Test Case    ${TEST NAME}

Insert Into List With Int Index
    Check Test Case    ${TEST NAME}

Insert Into List With Index Over Lists Size
    Check Test Case    ${TEST NAME}

Insert Into List With Index Negative Index
    Check Test Case    ${TEST NAME}

Insert Into List With Index Under Lists Size
    Check Test Case    ${TEST NAME}

Insert Into List With Invalid Index
    Check Test Case    ${TEST NAME}

Combine Lists
    Check Test Case    ${TEST NAME}

Set List Value
    Check Test Case    ${TEST NAME}

Set List Value Index Out Of List
    Check Test Case    ${TEST NAME}

Set List Value With Invalid Index
    Check Test Case    ${TEST NAME}

Remove Values From List
    Check Test Case    ${TEST NAME}

Remove Non Existing Values From List
    Check Test Case    ${TEST NAME}

Remove From List
    Check Test Case    ${TEST NAME}

Remove From List Index Out Of List
    Check Test Case    ${TEST NAME}

Remove From List With Invalid Index
    Check Test Case    ${TEST NAME}

Remove Duplicates
    ${tc} =    Check Test Case    ${TEST NAME}
    Check Log Message    ${tc.kws[0].msgs[0]}    0 duplicates removed.
    Check Log Message    ${tc.kws[2].msgs[0]}    3 duplicates removed.

Count Values In List
    Check Test Case    ${TEST NAME}

Count Values In List With Invalid Start Index
    Check Test Case    ${TEST NAME}

Count Values In List With Invalid Stop Index
    Check Test Case    ${TEST NAME}

Get Index From List
    Check Test Case    ${TEST NAME}

Get Index From List With Non Existing Value
    Check Test Case    ${TEST NAME}

Get Index From List With Invalid Start Index
    Check Test Case    ${TEST NAME}

Get Index From List With Invalid Stop Index
    Check Test Case    ${TEST NAME}

Copy List
    Check Test Case    ${TEST NAME}

Reserve List
    Check Test Case    ${TEST NAME}

Sort List
    Check Test Case    ${TEST NAME}

Sorting Unsortable List Fails
    Check Test Case    ${TEST NAME}

Get From List
    Check Test Case    ${TEST NAME}

Get From List With Invalid Index
    Check Test Case    ${TEST NAME}

Get From List Out Of List Index
    Check Test Case    ${TEST NAME}

Get Slice From List
    Check Test Case    ${TEST NAME}

Get Slice From List With Invalid Start Index
    Check Test Case    ${TEST NAME}

Get Slice From List With Invalid Stop Index
    Check Test Case    ${TEST NAME}

Get Slice From List With Out Of List Index
    Check Test Case    ${TEST NAME}

List Should Contain Value
    Check Test Case    ${TEST NAME}

List Should Contain Value, Value Not Found
    Check Test Case    ${TEST NAME}

List Should Contain Value, Value Not Found and Own Error Message
    Check Test Case    ${TEST NAME}

List Should Not Contain Value
    Check Test Case    ${TEST NAME}

List Should Not Contain Value, Value Found
    Check Test Case    ${TEST NAME}

List Should Not Contain Value, Value Found and Own Error Message
    Check Test Case    ${TEST NAME}

List Should Not Contain Duplicates With No Duplicates
    Check Test Case    ${TEST NAME}

List Should Not Contain Duplicates Is Case And Space Sensitive
    Check Test Case    ${TEST NAME}

List Should Not Contain Duplicates With One Duplicate
    ${tc} =    Check Test Case    ${TEST NAME}
    Check Log Message    ${tc.kws[1].msgs[0]}    'item' found 2 times.

List Should Not Contain Duplicates With Multiple Duplicates
    ${tc} =    Check Test Case    ${TEST NAME}
    Check Log Message    ${tc.kws[1].msgs[0]}    '2' found 2 times.
    Check Log Message    ${tc.kws[1].msgs[1]}    'None' found 2 times.
    Check Log Message    ${tc.kws[1].msgs[2]}    '4' found 4 times.
    Check Log Message    ${tc.kws[1].msgs[3]}    '[1, 2, 3]' found 2 times.
    Check Log Message    ${tc.kws[1].msgs[4]}    '[]' found 10 times.

List Should Not Contain Duplicates With Custom Error Message
    ${tc} =    Check Test Case    ${TEST NAME}
    Check Log Message    ${tc.kws[2].msgs[0]}    '42' found 42 times.

Lists Should Be Equal
    Check Test Case    ${TEST NAME}

List and Tuple should be equal
    Check Test Case    ${TEST NAME}

Lists Should Be equal With Different Lengths
    Check Test Case    ${TEST NAME}

Lists Should Be equal With Different Lengths And Own Error Message
    Check Test Case    ${TEST NAME}

Lists Should Be equal With Different Lengths And Own And Default Error Messages
    Check Test Case    ${TEST NAME}

Lists Should Be equal With Different Values
    Check Test Case    ${TEST NAME}

Lists Should Be equal With Different Values And Own Error Message
    Check Test Case    ${TEST NAME}

Lists Should Be equal With Different Values And Own And Default Error Messages
    Check Test Case    ${TEST NAME}

Lists Should Be Equal With Named Indices As List
    Check Test Case    ${TEST NAME}

Lists Should Be Equal With Named Indices As List With Too Few Values
    Check Test Case    ${TEST NAME}

Lists Should Be Equal With Named Indices As Dictionary
    Check Test Case    ${TEST NAME}

Lists Should Be Equal With Named Indices As Dictionary With Too Few Values
    Check Test Case    ${TEST NAME}

List Should Contain Sub List
    Check Test Case    ${TEST NAME}

List Should Contain Sub List With Missing Values
    Check Test Case    ${TEST NAME}

List Should Contain Sub List With Missing Values And Own Error Message
    Check Test Case    ${TEST NAME}

List Should Contain Sub List With Missing Values And Own and Default Error Messages
    Check Test Case    ${TEST NAME}

Log List With Different Log Levels
    ${tc} =    Check Test Case    ${TEST NAME}
    ${expected} =    Catenate    SEPARATOR=\n
    ...    List length is 3 and it contains following items:
    ...    0: 11
    ...    1: 12
    ...    2: 13
    Check Log Message    ${tc.kws[0].msgs[0]}    ${expected}    INFO
    Variable Should Not Exist    ${tc.kws[1].msgs[0]}
    Check Log Message    ${tc.kws[2].msgs[0]}    ${expected}    WARN
    Check Log Message    ${tc.kws[3].msgs[0]}    ${expected}    DEBUG
    Check Log Message    ${tc.kws[4].msgs[0]}    ${expected}    INFO

Log List With Different Lists
    ${tc} =    Check Test Case    ${TEST NAME}
    Check Log Message    ${tc.kws[0].msgs[0]}    List is empty.    INFO
    Check Log Message    ${tc.kws[1].msgs[0]}    List has one item:\n1
    Check Log Message    ${tc.kws[4].msgs[0]}    List length is 2 and it contains following items:\n 0: (1, 2, 3)\n 1: 3.12

Count Matches In List Case Insensitive
    Check Test Case    ${TEST NAME}

Count Matches In List Whitespace Insensitive
    Check Test Case    ${TEST NAME}

Count Matches In List Regexp
    Check Test Case    ${TEST NAME}

Count Matches In List Glob
    Check Test Case    ${TEST NAME}

Get Matches In List Case Insensitive
    Check Test Case    ${TEST NAME}

Get Matches In List Whitespace Insensitive
    Check Test Case    ${TEST NAME}

Get Matches In List Regexp
    Check Test Case    ${TEST NAME}

Get Matches In List Glob
    Check Test Case    ${TEST NAME}

List Should Contain Value Case Insensitive
    Check Test Case    ${TEST NAME}

List Should Contain Value Whitespace Insensitive
    Check Test Case    ${TEST NAME}

List Should Contain Value Regexp
    Check Test Case    ${TEST NAME}

List Should Contain Value Glob
    Check Test Case    ${TEST NAME}

List Should Contain Value, Value Not Found Case Insensitive
    Check Test Case    ${TEST NAME}

List Should Contain Value, Value Not Found Whitespace Insensitive
    Check Test Case    ${TEST NAME}

List Should Contain Value, Value Not Found Regexp
    Check Test Case    ${TEST NAME}

List Should Contain Value, Value Not Found Glob
    Check Test Case    ${TEST NAME}

List Should Contain Value, Value Not Found And Own Error Message Case Insensitive
    Check Test Case    ${TEST NAME}

List Should Contain Value, Value Not Found And Own Error Message Whitespace Insensitive
    Check Test Case    ${TEST NAME}

List Should Contain Value, Value Not Found and Own Error Message Regexp
    Check Test Case    ${TEST NAME}

List Should Contain Value, Value Not Found and Own Error Message Glob
    Check Test Case    ${TEST NAME}

List Should Not Contain Value Case Insensitive
    Check Test Case    ${TEST NAME}

List Should Not Contain Value Whitespace Insensitive
    Check Test Case    ${TEST NAME}

List Should Not Contain Value Regexp
    Check Test Case    ${TEST NAME}

List Should Not Contain Value Glob
    Check Test Case    ${TEST NAME}

List Should Not Contain Value, Value Found Case Insensitive
    Check Test Case    ${TEST NAME}

List Should Not Contain Value, Value Found Whitespace Insensitive
    Check Test Case    ${TEST NAME}

List Should Not Contain Value, Value Found Regexp
    Check Test Case    ${TEST NAME}

List Should Not Contain Value, Value Found Glob
    Check Test Case    ${TEST NAME}

List Should Not Contain Value, Value Found and Own Error Message Case Insensitive
    Check Test Case    ${TEST NAME}

List Should Not Contain Value, Value Found and Own Error Message Regexp
    Check Test Case    ${TEST NAME}

List Should Not Contain Value, Value Found and Own Error Message Glob
    Check Test Case    ${TEST NAME}
<<<<<<< HEAD
    
 Lists Should Be equal With Different Lengths Ignore_order
    Check Test Case    ${TEST NAME}

Lists Should Be equal With Different Lengths And Own Error Message Ignore_order
    Check Test Case    ${TEST NAME}

Lists Should Be equal With Different Lengths And Own And Default Error Messages Ignore_order
    Check Test Case    ${TEST NAME}

Lists Should Be equal With Different Values Ignore_order
    Check Test Case    ${TEST NAME}

Lists Should Be equal With Different Values And Own Error Message Ignore_order
    Check Test Case    ${TEST NAME}

Lists Should Be equal With Different Values And Own And Default Error Messages Ignore_order
    Check Test Case    ${TEST NAME}

Lists Should Be Equal With Named Indices As List Ignore_order
    Check Test Case    ${TEST NAME}

Lists Should Be Equal With Named Indices As List With Too Few Values Ignore_order
    Check Test Case    ${TEST NAME}

Lists Should Be Equal With Named Indices As Dictionary
    Check Test Case    ${TEST NAME}

Lists Should Be Equal With Named Indices As Dictionary With Too Few Values
    Check Test Case    ${TEST NAME} 

Lists Should Be Equal With Duplicate Value Ignore_order
	Check Test Case    ${TEST NAME}

Lists Should Be Equal With Duplicate Value Second Small List
	Check Test Case    ${TEST NAME}
	
Lists Should Be Equal With Two Duplicate Value Ignore_order
	Check Test Case    ${TEST NAME}

Lists Should Be Equal With Duplicate And Different Value Ignore_order
	Check Test Case    ${TEST NAME}
=======

Check List Error
    Check Test Case    ${TEST NAME}
>>>>>>> e0b14279
<|MERGE_RESOLUTION|>--- conflicted
+++ resolved
@@ -316,7 +316,6 @@
 
 List Should Not Contain Value, Value Found and Own Error Message Glob
     Check Test Case    ${TEST NAME}
-<<<<<<< HEAD
     
  Lists Should Be equal With Different Lengths Ignore_order
     Check Test Case    ${TEST NAME}
@@ -359,8 +358,3 @@
 
 Lists Should Be Equal With Duplicate And Different Value Ignore_order
 	Check Test Case    ${TEST NAME}
-=======
-
-Check List Error
-    Check Test Case    ${TEST NAME}
->>>>>>> e0b14279
