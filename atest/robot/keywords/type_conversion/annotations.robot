*** Settings ***
Suite Setup      Run Tests    ${EMPTY}    keywords/type_conversion/annotations.robot
Force Tags       require-py3
Resource         atest_resource.robot

*** Test Cases ***
Integer
    Check Test Case    ${TESTNAME}

Invalid integer
    Check Test Case    ${TESTNAME}

Integral (abc)
    Check Test Case    ${TESTNAME}

Invalid integral (abc)
    Check Test Case    ${TESTNAME}

Float
    Check Test Case    ${TESTNAME}

Invalid float
    Check Test Case    ${TESTNAME}

Real (abc)
    Check Test Case    ${TESTNAME}

Invalid real (abc)
    Check Test Case    ${TESTNAME}

Decimal
    Check Test Case    ${TESTNAME}

Invalid decimal
    Check Test Case    ${TESTNAME}

Boolean
    Check Test Case    ${TESTNAME}

Invalid boolean string is accepted as-is
    Check Test Case    ${TESTNAME}

Invalid boolean
    Check Test Case    ${TESTNAME}

String
    Check Test Case    ${TESTNAME}

Bytes
    Check Test Case    ${TESTNAME}

Invalid bytes
    Check Test Case    ${TESTNAME}

Bytestring
    Check Test Case    ${TESTNAME}

Invalid bytesstring
    Check Test Case    ${TESTNAME}

Bytearray
    Check Test Case    ${TESTNAME}

Invalid bytearray
    Check Test Case    ${TESTNAME}

Datetime
    Check Test Case    ${TESTNAME}

Invalid datetime
    Check Test Case    ${TESTNAME}

Date
    Check Test Case    ${TESTNAME}

Invalid date
    Check Test Case    ${TESTNAME}

Timedelta
    Check Test Case    ${TESTNAME}

Invalid timedelta
    Check Test Case    ${TESTNAME}

Enum
    Check Test Case    ${TESTNAME}

Normalized enum member match
    Check Test Case    ${TESTNAME}

Normalized enum member match with multiple matches
    Check Test Case    ${TESTNAME}

Invalid Enum
    Check Test Case    ${TESTNAME}

NoneType
    Check Test Case    ${TESTNAME}

Invalid NoneType
    Check Test Case    ${TESTNAME}

List
    Check Test Case    ${TESTNAME}

Invalid list
    Check Test Case    ${TESTNAME}

Sequence (abc)
    Check Test Case    ${TESTNAME}

Invalid sequence (abc)
    Check Test Case    ${TESTNAME}

Tuple
    Check Test Case    ${TESTNAME}

Invalid tuple
    Check Test Case    ${TESTNAME}

Dictionary
    Check Test Case    ${TESTNAME}

Invalid dictionary
    Check Test Case    ${TESTNAME}

Mapping (abc)
    Check Test Case    ${TESTNAME}

Invalid mapping (abc)
    Check Test Case    ${TESTNAME}

Set
    Check Test Case    ${TESTNAME}

Invalid set
    Check Test Case    ${TESTNAME}

Set (abc)
    Check Test Case    ${TESTNAME}

Invalid set (abc)
    Check Test Case    ${TESTNAME}

Frozenset
    Check Test Case    ${TESTNAME}

Invalid frozenset
    Check Test Case    ${TESTNAME}

Unknown types are not converted
    Check Test Case    ${TESTNAME}

Non-type values don't cause errors
    Check Test Case    ${TESTNAME}

Positional as named
    Check Test Case    ${TESTNAME}

Invalid positional as named
    Check Test Case    ${TESTNAME}

Varargs
    Check Test Case    ${TESTNAME}

Invalid varargs
    Check Test Case    ${TESTNAME}

Kwargs
    Check Test Case    ${TESTNAME}

Invalid Kwargs
    Check Test Case    ${TESTNAME}

Kwonly
    Check Test Case    ${TESTNAME}

Invalid kwonly
    Check Test Case    ${TESTNAME}

<<<<<<< HEAD
Boolean, None, List and Dict are not converted
    Check Test Case    ${TESTNAME}

=======
>>>>>>> 75eebeb8
Return value annotation causes no error
    Check Test Case    ${TESTNAME}

None as default
    Check Test Case    ${TESTNAME}

Forward references
    [Tags]    require-py3.5
    Check Test Case    ${TESTNAME}

@keyword decorator overrides annotations
    Check Test Case    ${TESTNAME}

Type information mismatch caused by decorator
    Check Test Case    ${TESTNAME}

Decorator with wraps
    Check Test Case    ${TESTNAME}

Decorator with wraps mismatched type
    Check Test Case    ${TESTNAME}

Value contains variable
    Check Test Case    ${TESTNAME}

Default value is not used if explicit type conversion succeeds
    Check Test Case    ${TESTNAME}

Default value is used if explicit type conversion fails
    Check Test Case    ${TESTNAME}

Explicit conversion failure is used if both conversions fail
    Check Test Case    ${TESTNAME}<|MERGE_RESOLUTION|>--- conflicted
+++ resolved
@@ -178,12 +178,6 @@
 Invalid kwonly
     Check Test Case    ${TESTNAME}
 
-<<<<<<< HEAD
-Boolean, None, List and Dict are not converted
-    Check Test Case    ${TESTNAME}
-
-=======
->>>>>>> 75eebeb8
 Return value annotation causes no error
     Check Test Case    ${TESTNAME}
 
