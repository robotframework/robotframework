--- conflicted
+++ resolved
@@ -195,12 +195,6 @@
     [Tags]    require-py3
     Check Test Case    ${TESTNAME}
 
-<<<<<<< HEAD
-Boolean, None, List and Dict are not converted
-    Check Test Case    ${TESTNAME}
-
-=======
->>>>>>> 75eebeb8
 Invalid type spec causes error
     Check Test Case    ${TESTNAME}
     Error In Library    KeywordDecorator
