﻿*** Settings ***
Suite Setup     Run Tests  --loglevel TRACE  keywords/trace_log_return_value.robot
Force Tags      regression  pybot  jybot
Resource        atest_resource.robot

*** Test Cases ***

Return from Userkeyword
    ${test} =  Check Test Case  ${TESTNAME}
    Check Log Message  ${test.kws[0].msgs[1]}  Return: 'value'  TRACE
    Check Log Message  ${test.kws[0].kws[0].msgs[1]}  Return: 'value'  TRACE

Return from Library Keyword
    ${test} =  Check Test Case  ${TESTNAME}
    Check Log Message  ${test.kws[0].msgs[1]}  Return: 'value'  TRACE

Return from Run Keyword
    ${test} =  Check Test Case  ${TESTNAME}
    Check Log Message  ${test.kws[0].msgs[1]}  Return: 'value'  TRACE
    Check Log Message  ${test.kws[0].kws[0].msgs[1]}  Return: 'value'  TRACE

Return Non String Object
    ${test} =  Check Test Case  ${TESTNAME}
    Check Log Message  ${test.kws[0].msgs[2]}  Return: 1  TRACE

Return None
    ${test} =  Check Test Case  ${TESTNAME}
    Check Log Message  ${test.kws[0].msgs[1]}  Return: None  TRACE

Return Non Ascii String
    ${test} =  Check Test Case  ${TESTNAME}
    Check Log Message  ${test.kws[0].msgs[1]}  Return: 'Hyv\\xe4\\xe4 P\\xe4iv\\xe4\\xe4'  TRACE

Return Object With Unicode Repr
    ${test} =  Check Test Case  ${TESTNAME}
    Check Log Message  ${test.kws[0].msgs[2]}  Return: u'Circle is 360\\xb0, Hyv\\xe4\\xe4 \\xfc\\xf6t\\xe4, \\u0989\\u09c4 \\u09f0 \\u09fa \\u099f \\u09eb \\u09ea \\u09b9'  TRACE

Return Object with Invalid Unicode Repr
    [Documentation]  How the return value is logged depends on the interpreter.
    ${test} =    Check Test Case  ${TESTNAME}
    ${path}    ${base} =    Split Path    ${INTERPRETER}
<<<<<<< HEAD
    ${ret} =    Set Variable If    'python' in '${base}' and not '${PYTHON3}'
    ...    u'Hyv\\xe4'    Hyvä
    Check Log Message    ${test.kws[0].msgs[1]}    Return: ${ret}    TRACE
=======
    ${ret} =    Set Variable If    'python' in '${base}'
    ...    <Unrepresentable object InvalidRepr. Error: UnicodeEncodeError: *    Hyv*
    Check Log Message    ${test.kws[0].msgs[1]}    Return: ${ret}    TRACE    pattern=yes
>>>>>>> 3a7571d2

Return Object with Non Ascii String from Repr
    [Documentation]  How the return value is logged depends on the interpreter.
    ${test} =    Check Test Case    ${TESTNAME}
    ${path}    ${base} =    Split Path    ${INTERPRETER}
    ${ret} =    Set Variable If    'ipy' in '${base}'    Hyvä    Hyv\\xe4
    Check Log Message    ${test.kws[0].msgs[1]}    Return: ${ret}    TRACE<|MERGE_RESOLUTION|>--- conflicted
+++ resolved
@@ -1,4 +1,4 @@
-﻿*** Settings ***
+*** Settings ***
 Suite Setup     Run Tests  --loglevel TRACE  keywords/trace_log_return_value.robot
 Force Tags      regression  pybot  jybot
 Resource        atest_resource.robot
@@ -39,15 +39,9 @@
     [Documentation]  How the return value is logged depends on the interpreter.
     ${test} =    Check Test Case  ${TESTNAME}
     ${path}    ${base} =    Split Path    ${INTERPRETER}
-<<<<<<< HEAD
     ${ret} =    Set Variable If    'python' in '${base}' and not '${PYTHON3}'
-    ...    u'Hyv\\xe4'    Hyvä
-    Check Log Message    ${test.kws[0].msgs[1]}    Return: ${ret}    TRACE
-=======
-    ${ret} =    Set Variable If    'python' in '${base}'
     ...    <Unrepresentable object InvalidRepr. Error: UnicodeEncodeError: *    Hyv*
     Check Log Message    ${test.kws[0].msgs[1]}    Return: ${ret}    TRACE    pattern=yes
->>>>>>> 3a7571d2
 
 Return Object with Non Ascii String from Repr
     [Documentation]  How the return value is logged depends on the interpreter.
