--- conflicted
+++ resolved
@@ -132,26 +132,11 @@
                        ', '.join(sorted([t.name for t in tests], key=lambda s: s.lower())))
         if len(tests) != len(expected):
             raise AssertionError("Wrong number of tests." + tests_msg)
-<<<<<<< HEAD
-        for test in actual_tests:
-            norm_name = utils.normalize(test.name)
-            if utils.MultiMatcher(expected_names).match(test.name):
-                print("Verifying test '%s'" % test.name)
-                status = statuses.get(norm_name)
-                if status and ':' in status:
-                    status, message = status.split(':', 1)
-                else:
-                    message = None
-                self.check_test_status(test, status, message)
-                expected_names.remove(norm_name)
-            else:
-=======
         for test in tests:
-            print "Verifying test '%s'" % test.name
+            print("Verifying test '%s'" % test.name)
             try:
                 status = self._find_expected_status(test.name, expected)
             except IndexError:
->>>>>>> a5d46939
                 raise AssertionError("Test '%s' was not expected to be run.%s"
                                      % (test.name, tests_msg))
             expected.pop(expected.index((test.name, status)))
@@ -174,17 +159,8 @@
             if name in actual_names:
                 raise AssertionError('Suite should not have contained test "%s"' % name)
 
-<<<<<<< HEAD
-    def should_contain_suites(self, suite, *expected_names):
+    def should_contain_suites(self, suite, *expected):
         print('Suite has suites', suite.suites)
-        actual_names = [s.name for s in suite.suites]
-        assert_equals(len(actual_names), len(expected_names), 'Wrong number of subsuites')
-        for expected in expected_names:
-            if not utils.Matcher(expected).match_any(actual_names):
-                raise AssertionError('Suite %s not found' % expected)
-=======
-    def should_contain_suites(self, suite, *expected):
-        print 'Suite has suites', suite.suites
         expected = sorted(expected)
         actual = sorted(s.name for s in suite.suites)
         if len(actual) != len(expected):
@@ -196,7 +172,6 @@
         for name in expected:
             if not utils.Matcher(name).match_any(actual):
                 raise AssertionError('Suite %s not found' % name)
->>>>>>> a5d46939
 
     def should_contain_tags(self, test, *tags):
         print('Test has tags', test.tags)
