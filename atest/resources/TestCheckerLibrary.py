--- conflicted
+++ resolved
@@ -4,14 +4,9 @@
 from robot import utils
 from robot.api import logger
 from robot.utils.asserts import assert_equal
-<<<<<<< HEAD
-from robot.result import (XmlExecutionResultBuilder, Keyword, TestCase, TestSuite,
-                          Result)
-=======
-from robot.result import (ExecutionResultBuilder, For, If, ForIteration, Keyword,
+from robot.result import (XmlExecutionResultBuilder, For, If, ForIteration, Keyword,
                           Result, ResultVisitor, TestCase, TestSuite)
 from robot.result.model import Body, ForIterations, IfBranches, IfBranch
->>>>>>> 15d3eb8d
 from robot.libraries.BuiltIn import BuiltIn
 
 
